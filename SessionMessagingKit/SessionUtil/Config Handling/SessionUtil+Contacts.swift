--- conflicted
+++ resolved
@@ -739,12 +739,7 @@
                         count: ProfileManager.avatarAES256KeyByteLength
                     )
                 ),
-<<<<<<< HEAD
-                lastProfilePictureUpdate: (TimeInterval(serverTimestampMs) / 1000),
-                lastBlocksCommunityMessageRequests: 0
-=======
-                lastProfilePictureUpdate: (TimeInterval(latestConfigSentTimestampMs) / 1000)
->>>>>>> 34481b7f
+                lastProfilePictureUpdate: (TimeInterval(serverTimestampMs) / 1000)
             )
             let configResult: DisappearingMessagesConfiguration = DisappearingMessagesConfiguration(
                 threadId: contactId,
