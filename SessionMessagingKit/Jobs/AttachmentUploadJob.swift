import PromiseKit
import SessionUtilitiesKit

public final class AttachmentUploadJob : NSObject, Job, NSCoding { // NSObject/NSCoding conformance is needed for YapDatabase compatibility
    public let attachmentID: String
    public let threadID: String
    public let message: Message
    public let messageSendJobID: String
    public var delegate: JobDelegate?
    public var id: String?
    public var failureCount: UInt = 0

    public enum Error : LocalizedError {
        case noAttachment
        case encryptionFailed

        public var errorDescription: String? {
            switch self {
            case .noAttachment: return "No such attachment."
            case .encryptionFailed: return "Couldn't encrypt file."
            }
        }
    }
    
    // MARK: Settings
    public class var collection: String { return "AttachmentUploadJobCollection" }
    public static let maxFailureCount: UInt = 20

    // MARK: Initialization
    public init(attachmentID: String, threadID: String, message: Message, messageSendJobID: String) {
        self.attachmentID = attachmentID
        self.threadID = threadID
        self.message = message
        self.messageSendJobID = messageSendJobID
    }
    
    // MARK: Coding
    public init?(coder: NSCoder) {
        guard let attachmentID = coder.decodeObject(forKey: "attachmentID") as! String?,
            let threadID = coder.decodeObject(forKey: "threadID") as! String?,
            let message = coder.decodeObject(forKey: "message") as! Message?,
            let messageSendJobID = coder.decodeObject(forKey: "messageSendJobID") as! String?,
            let id = coder.decodeObject(forKey: "id") as! String? else { return nil }
        self.attachmentID = attachmentID
        self.threadID = threadID
        self.message = message
        self.messageSendJobID = messageSendJobID
        self.id = id
        self.failureCount = coder.decodeObject(forKey: "failureCount") as! UInt? ?? 0
    }

    public func encode(with coder: NSCoder) {
        coder.encode(attachmentID, forKey: "attachmentID")
        coder.encode(threadID, forKey: "threadID")
        coder.encode(message, forKey: "message")
        coder.encode(messageSendJobID, forKey: "messageSendJobID")
        coder.encode(id, forKey: "id")
        coder.encode(failureCount, forKey: "failureCount")
    }

    // MARK: Running
    public func execute() {
        if let id = id {
            JobQueue.currentlyExecutingJobs.mutate{ $0.insert(id) }
        }
        guard let stream = TSAttachment.fetch(uniqueId: attachmentID) as? TSAttachmentStream else {
            return handleFailure(error: Error.noAttachment)
        }
        guard !stream.isUploaded else { return handleSuccess("\(stream.serverId)") } // Should never occur
        
        let storage = SNMessagingKitConfiguration.shared.storage
        if let openGroup = storage.getOpenGroup(for: threadID) {
            AttachmentUploadJob.upload(
                stream,
                using: { data in
                    OpenGroupAPI.uploadFile(data.bytes, to: openGroup.room, on: openGroup.server)
                        .map { _, response -> String in response.id }
                },
                encrypt: false,
                onSuccess: { [weak self] fileId in self?.handleSuccess(fileId) },
                onFailure: handleFailure
            )
        }
        else {
            AttachmentUploadJob.upload(
                stream,
                using: { data in
                    FileServerAPI.upload(data)
                        .map { response -> String in response.id }
                },
                encrypt: true,
                onSuccess: { [weak self] fileId in self?.handleSuccess(fileId) },
                onFailure: handleFailure
            )
        }
    }
    
    public static func upload(_ stream: TSAttachmentStream, using upload: (Data) -> Promise<String>, encrypt: Bool, onSuccess: ((String) -> Void)?, onFailure: ((Swift.Error) -> Void)?) {
        // Get the attachment
        guard var data = try? stream.readDataFromFile() else {
            SNLog("Couldn't read attachment from disk.")
            onFailure?(Error.noAttachment); return
        }
        // Encrypt the attachment if needed
        if encrypt {
            var encryptionKey = NSData()
            var digest = NSData()
            guard let ciphertext = Cryptography.encryptAttachmentData(data, shouldPad: true, outKey: &encryptionKey, outDigest: &digest) else {
                SNLog("Couldn't encrypt attachment.")
                onFailure?(Error.encryptionFailed); return
            }
            stream.encryptionKey = encryptionKey as Data
            stream.digest = digest as Data
            data = ciphertext
        }
        // Check the file size
        SNLog("File size: \(data.count) bytes.")
        if Double(data.count) > Double(FileServerAPI.maxFileSize) / FileServerAPI.fileSizeORMultiplier {
            onFailure?(HTTP.Error.maxFileSizeExceeded)
            return
        }
        
        // Send the request
        stream.isUploaded = false
        stream.save()
<<<<<<< HEAD
        upload(data).done(on: DispatchQueue.global(qos: .userInitiated)) { fileId in
            guard let intFileId: UInt64 = UInt64(fileId) else {
                onFailure?(HTTP.Error.parsingFailed)
                return
            }
            
            let downloadURL = "\(FileServerAPI.server)/files/\(fileId)"
            stream.serverId = intFileId
=======
        upload(data).done(on: DispatchQueue.global(qos: .userInitiated)) { fileID in
            // On the recipient side, it only uses the fileID in this URL,
            // so the host doesn't matter even we use file server host for
            // opne group attachments.
            let downloadURL = "\(FileServerAPIV2.server)/files/\(fileID)"
            stream.serverId = fileID
>>>>>>> d0764ada
            stream.isUploaded = true
            stream.downloadURL = downloadURL
            stream.save()
            onSuccess?(fileId)
        }.catch { error in
            onFailure?(error)
        }
    }

    private func handleSuccess(_ fileId: String) {
        SNLog("Attachment uploaded successfully.")
        delegate?.handleJobSucceeded(self)
        
        let messageSendJobId: String = messageSendJobID
        
        Storage.shared.write(
            with: { transaction in
                // Get the existing MessageSendJob and replace it with one that has it's destination updated
                // to include the returned fileId
                if let oldJob: MessageSendJob = SNMessagingKitConfiguration.shared.storage.getMessageSendJob(for: messageSendJobId, using: transaction) {
                    switch oldJob.destination {
                        case .openGroup(let roomToken, let server, let whisperTo, let whisperMods, let oldFileIds):
                            let job: MessageSendJob = MessageSendJob(
                                message: oldJob.message,
                                destination: .openGroup(
                                    roomToken: roomToken,
                                    server: server,
                                    whisperTo: whisperTo,
                                    whisperMods: whisperMods,
                                    fileIds: (oldFileIds ?? []) + [fileId]
                                )
                            )
                            job.id = oldJob.id  // Use the existing id so it gets overwritten
                            job.delegate = oldJob.delegate
                            job.failureCount = oldJob.failureCount
                            
                            // This method just writes the job directly and doesn't generate a new id (as we want)
                            SNMessagingKitConfiguration.shared.storage.persist(job, using: transaction)
                            
                        default: break
                    }
                }
            },
            completion: {
                SNMessagingKitConfiguration.shared.storage.resumeMessageSendJobIfNeeded(messageSendJobId)
                
                Storage.shared.write(with: { transaction in
                    var message: TSMessage?
                    let transaction = transaction as! YapDatabaseReadWriteTransaction
                    TSDatabaseSecondaryIndexes.enumerateMessages(withTimestamp: self.message.sentTimestamp!, with: { _, key, _ in
                        message = TSMessage.fetch(uniqueId: key, transaction: transaction)
                    }, using: transaction)
                    if let message = message {
                        MessageInvalidator.invalidate(message, with: transaction)
                    }
                }, completion: { })
            }
        )
    }
    
    private func handlePermanentFailure(error: Swift.Error) {
        SNLog("Attachment upload failed permanently due to error: \(error).")
        delegate?.handleJobFailedPermanently(self, with: error)
        failAssociatedMessageSendJob(with: error)
    }

    private func handleFailure(error: Swift.Error) {
        SNLog("Attachment upload failed due to error: \(error).")
        delegate?.handleJobFailed(self, with: error)
        if failureCount + 1 == AttachmentUploadJob.maxFailureCount {
            failAssociatedMessageSendJob(with: error)
        }
    }

    private func failAssociatedMessageSendJob(with error: Swift.Error) {
        let storage = SNMessagingKitConfiguration.shared.storage
        let messageSendJob = storage.getMessageSendJob(for: messageSendJobID)
        storage.write(with: { transaction in // Intentionally capture self
            MessageSender.handleFailedMessageSend(self.message, with: error, using: transaction)
            if let messageSendJob = messageSendJob {
                storage.markJobAsFailed(messageSendJob, using: transaction)
            }
        }, completion: { })
    }
}
<|MERGE_RESOLUTION|>--- conflicted
+++ resolved
@@ -123,8 +123,10 @@
         // Send the request
         stream.isUploaded = false
         stream.save()
-<<<<<<< HEAD
         upload(data).done(on: DispatchQueue.global(qos: .userInitiated)) { fileId in
+            // On the recipient side, it only uses the fileID in this URL,
+            // so the host doesn't matter even we use file server host for
+            // open group attachments
             guard let intFileId: UInt64 = UInt64(fileId) else {
                 onFailure?(HTTP.Error.parsingFailed)
                 return
@@ -132,14 +134,6 @@
             
             let downloadURL = "\(FileServerAPI.server)/files/\(fileId)"
             stream.serverId = intFileId
-=======
-        upload(data).done(on: DispatchQueue.global(qos: .userInitiated)) { fileID in
-            // On the recipient side, it only uses the fileID in this URL,
-            // so the host doesn't matter even we use file server host for
-            // opne group attachments.
-            let downloadURL = "\(FileServerAPIV2.server)/files/\(fileID)"
-            stream.serverId = fileID
->>>>>>> d0764ada
             stream.isUploaded = true
             stream.downloadURL = downloadURL
             stream.save()
