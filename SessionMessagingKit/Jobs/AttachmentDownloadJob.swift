import Foundation
import SessionUtilitiesKit
import SignalCoreKit

public final class AttachmentDownloadJob : NSObject, Job, NSCoding { // NSObject/NSCoding conformance is needed for YapDatabase compatibility
    public let attachmentID: String
    public let tsMessageID: String
    public let threadID: String
    public var delegate: JobDelegate?
    public var id: String?
    public var failureCount: UInt = 0
    public var isDeferred = false

    public enum Error : LocalizedError {
        case noAttachment
        case invalidURL

        public var errorDescription: String? {
            switch self {
            case .noAttachment: return "No such attachment."
            case .invalidURL: return "Invalid file URL."
            }
        }
    }

    // MARK: Settings
    public class var collection: String { return "AttachmentDownloadJobCollection" }
    public static let maxFailureCount: UInt = 20

    // MARK: Initialization
    public init(attachmentID: String, tsMessageID: String, threadID: String) {
        self.attachmentID = attachmentID
        self.tsMessageID = tsMessageID
        self.threadID = threadID
    }

    // MARK: Coding
    public init?(coder: NSCoder) {
        guard let attachmentID = coder.decodeObject(forKey: "attachmentID") as! String?,
            let tsMessageID = coder.decodeObject(forKey: "tsIncomingMessageID") as! String?,
            let threadID = coder.decodeObject(forKey: "threadID") as! String?,
            let id = coder.decodeObject(forKey: "id") as! String? else { return nil }
        self.attachmentID = attachmentID
        self.tsMessageID = tsMessageID
        self.threadID = threadID
        self.id = id
        self.failureCount = coder.decodeObject(forKey: "failureCount") as! UInt? ?? 0
        self.isDeferred = coder.decodeBool(forKey: "isDeferred")
    }

    public func encode(with coder: NSCoder) {
        coder.encode(attachmentID, forKey: "attachmentID")
        coder.encode(tsMessageID, forKey: "tsIncomingMessageID")
        coder.encode(threadID, forKey: "threadID")
        coder.encode(id, forKey: "id")
        coder.encode(failureCount, forKey: "failureCount")
        coder.encode(isDeferred, forKey: "isDeferred")
    }

    // MARK: Running
    public func execute() {
        guard !isDeferred else { return }
        if TSAttachment.fetch(uniqueId: attachmentID) is TSAttachmentStream {
            // FIXME: It's not clear * how * this happens, but apparently we can get to this point
            // from time to time with an already downloaded attachment.
            return handleSuccess()
        }
        guard let pointer = TSAttachment.fetch(uniqueId: attachmentID) as? TSAttachmentPointer else {
            return handleFailure(error: Error.noAttachment)
        }
        let storage = SNMessagingKitConfiguration.shared.storage
        storage.write(with: { transaction in
            storage.setAttachmentState(to: .downloading, for: pointer, associatedWith: self.tsMessageID, using: transaction)
        }, completion: { })
        let temporaryFilePath = URL(fileURLWithPath: OWSTemporaryDirectoryAccessibleAfterFirstAuth() + UUID().uuidString)
        let handleFailure: (Swift.Error) -> Void = { error in // Intentionally capture self
            OWSFileSystem.deleteFile(temporaryFilePath.absoluteString)
            if let error = error as? Error, case .noAttachment = error {
                storage.write(with: { transaction in
                    storage.setAttachmentState(to: .failed, for: pointer, associatedWith: self.tsMessageID, using: transaction)
                }, completion: { })
                self.handlePermanentFailure(error: error)
            } else {
                self.handleFailure(error: error)
            }
        }
        if let tsMessage = TSMessage.fetch(uniqueId: tsMessageID), let v2OpenGroup = storage.getV2OpenGroup(for: tsMessage.uniqueThreadId) {
            guard let fileAsString = pointer.downloadURL.split(separator: "/").last, let file = UInt64(fileAsString) else {
                return handleFailure(Error.invalidURL)
            }
            OpenGroupAPIV2.download(file, from: v2OpenGroup.room, on: v2OpenGroup.server).done(on: DispatchQueue.global(qos: .userInitiated)) { data in
                self.handleDownloadedAttachment(data: data, temporaryFilePath: temporaryFilePath, pointer: pointer, failureHandler: handleFailure)
            }.catch(on: DispatchQueue.global()) { error in
                handleFailure(error)
            }
<<<<<<< HEAD
        } else {
=======
        } else if pointer.downloadURL.contains(FileServerAPIV2.server) || pointer.downloadURL.contains(FileServerAPIV2.oldServer) {
>>>>>>> 61dd768e
            guard let fileAsString = pointer.downloadURL.split(separator: "/").last, let file = UInt64(fileAsString) else {
                return handleFailure(Error.invalidURL)
            }
            let useOldServer = pointer.downloadURL.contains(FileServerAPIV2.oldServer)
            FileServerAPIV2.download(file, useOldServer: useOldServer).done(on: DispatchQueue.global(qos: .userInitiated)) { data in
                self.handleDownloadedAttachment(data: data, temporaryFilePath: temporaryFilePath, pointer: pointer, failureHandler: handleFailure)
            }.catch(on: DispatchQueue.global()) { error in
                handleFailure(error)
            }
        }
    }
    
    private func handleDownloadedAttachment(data: Data, temporaryFilePath: URL, pointer: TSAttachmentPointer, failureHandler: (Swift.Error) -> Void) {
        let storage = SNMessagingKitConfiguration.shared.storage
        do {
            try data.write(to: temporaryFilePath, options: .atomic)
        } catch {
            return failureHandler(error)
        }
        let plaintext: Data
        if let key = pointer.encryptionKey, let digest = pointer.digest, key.count > 0 && digest.count > 0 {
            do {
                plaintext = try Cryptography.decryptAttachment(data, withKey: key, digest: digest, unpaddedSize: pointer.byteCount)
            } catch {
                return failureHandler(error)
            }
        } else {
            plaintext = data // Open group attachments are unencrypted
        }
        let stream = TSAttachmentStream(pointer: pointer)
        do {
            try stream.write(plaintext)
        } catch {
            return failureHandler(error)
        }
        OWSFileSystem.deleteFile(temporaryFilePath.absoluteString)
        storage.write(with: { transaction in
            storage.persist(stream, associatedWith: self.tsMessageID, using: transaction)
        }, completion: {
            self.handleSuccess()
        })
    }

    private func handleSuccess() {
        delegate?.handleJobSucceeded(self)
    }
    
    private func handlePermanentFailure(error: Swift.Error) {
        delegate?.handleJobFailedPermanently(self, with: error)
    }

    private func handleFailure(error: Swift.Error) {
        delegate?.handleJobFailed(self, with: error)
    }
}
<|MERGE_RESOLUTION|>--- conflicted
+++ resolved
@@ -93,11 +93,7 @@
             }.catch(on: DispatchQueue.global()) { error in
                 handleFailure(error)
             }
-<<<<<<< HEAD
         } else {
-=======
-        } else if pointer.downloadURL.contains(FileServerAPIV2.server) || pointer.downloadURL.contains(FileServerAPIV2.oldServer) {
->>>>>>> 61dd768e
             guard let fileAsString = pointer.downloadURL.split(separator: "/").last, let file = UInt64(fileAsString) else {
                 return handleFailure(Error.invalidURL)
             }
