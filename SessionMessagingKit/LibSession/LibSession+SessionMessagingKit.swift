--- conflicted
+++ resolved
@@ -21,7 +21,7 @@
 
 public extension LibSession {
     internal static func syncDedupeId(_ swarmPublicKey: String) -> String {
-        return "EnqueueConfigurationSyncJob-\(swarmPublicKey)"   // stringlint:disable
+        return "EnqueueConfigurationSyncJob-\(swarmPublicKey)"   // stringlint:ignore
     }
 }
 
@@ -83,15 +83,9 @@
     public var isEmpty: Bool { store.isEmpty }
     public var needsSync: Bool { store.contains { _, config in config.needsPush } }
     
-<<<<<<< HEAD
     subscript (sessionId: SessionId, variant: ConfigDump.Variant) -> LibSession.Config? {
         get { return (store[Key(sessionId: sessionId, variant: variant)] ?? nil) }
         set { store[Key(sessionId: sessionId, variant: variant)] = newValue }
-=======
-    // stringlint:ignore_contents
-    internal static func syncDedupeId(_ publicKey: String) -> String {
-        return "EnqueueConfigurationSyncJob-\(publicKey)"
->>>>>>> 83911cf9
     }
     
     subscript (sessionId: SessionId) -> [LibSession.Config] {
@@ -436,7 +430,6 @@
         
         // MARK: - Pushes
         
-<<<<<<< HEAD
         public func performAndPushChange(
             _ db: Database,
             for variant: ConfigDump.Variant,
@@ -474,37 +467,6 @@
             db.afterNextTransactionNestedOnce(dedupeId: LibSession.syncDedupeId(sessionId.hexString), using: dependencies) { [dependencies] db in
                 ConfigurationSyncJob.enqueue(db, swarmPublicKey: sessionId.hexString, using: dependencies)
             }
-=======
-        return ConfigDump(
-            variant: variant,
-            publicKey: publicKey,
-            data: dumpData,
-            timestampMs: timestampMs
-        )
-    }
-    
-    // MARK: - Pushes
-    
-    // stringlint:ignore_contents
-    static func pendingChanges(
-        _ db: Database,
-        publicKey: String,
-        using dependencies: Dependencies
-    ) throws -> PendingChanges {
-        guard Identity.userExists(db) else { throw LibSessionError.userDoesNotExist }
-        
-        let userPublicKey: String = getUserHexEncodedPublicKey(db)
-        var existingDumpVariants: Set<ConfigDump.Variant> = try ConfigDump
-            .select(.variant)
-            .filter(ConfigDump.Columns.publicKey == publicKey)
-            .asRequest(of: ConfigDump.Variant.self)
-            .fetchSet(db)
-        
-        // Ensure we always check the required user config types for changes even if there is no dump
-        // data yet (to deal with first launch cases)
-        if publicKey == userPublicKey {
-            ConfigDump.Variant.userVariants.forEach { existingDumpVariants.insert($0) }
->>>>>>> 83911cf9
         }
         
         public func pendingChanges(
@@ -523,7 +485,6 @@
                     case (_, .some(let sessionId)) where sessionId.prefix == .group:
                         return ConfigDump.Variant.groupVariants.map { (sessionId, $0) }
                         
-<<<<<<< HEAD
                     default: return []
                 }
             }()
@@ -535,25 +496,6 @@
                 }
                 .reduce(into: PendingChanges()) { result, info in
                     guard let config: Config = configStore[info.sessionId, info.variant] else { return }
-=======
-                        guard let cPushData: UnsafeMutablePointer<config_push_data> = config_push(conf) else {
-                            let configCountInfo: String = {
-                                switch variant {
-                                    case .userProfile: return "1 profile"
-                                    case .contacts: return "\(contacts_size(conf)) contacts"
-                                    case .userGroups: return "\(user_groups_size(conf)) group conversations"
-                                    case .convoInfoVolatile: return "\(convo_info_volatile_size(conf)) volatile conversations"
-                                    case .invalid: return "Invalid"
-                                }
-                            }()
-                            
-                            throw LibSessionError(
-                                conf,
-                                fallbackError: .unableToGeneratePushData,
-                                logMessage: "[LibSession] Failed to generate push data for \(variant) config data, size: \(configCountInfo), error"
-                            )
-                        }
->>>>>>> 83911cf9
                     
                     // Add any obsolete hashes to be removed (want to do this even if there isn't a pending push
                     // to ensure we clean things up)
