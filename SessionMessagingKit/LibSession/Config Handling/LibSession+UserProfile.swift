// Copyright © 2023 Rangeproof Pty Ltd. All rights reserved.

import Foundation
import GRDB
import SessionUtil
import SessionUtilitiesKit

// MARK: - LibSession

internal extension LibSession {
    static let columnsRelatedToUserProfile: [Profile.Columns] = [
        Profile.Columns.name,
        Profile.Columns.profilePictureUrl,
        Profile.Columns.profileEncryptionKey
    ]
    
    static let syncedSettings: [String] = [
        Setting.BoolKey.checkForCommunityMessageRequests.rawValue
    ]
}

// MARK: - LibSessionCacheType

public extension LibSessionCacheType {
    var userProfileDisplayName: String {
        guard
            case .userProfile(let conf) = config(for: .userProfile, sessionId: userSessionId),
            let profileNamePtr: UnsafePointer<CChar> = user_profile_get_name(conf)
        else { return "" }
        
        return String(cString: profileNamePtr)
    }
}

// MARK: - Incoming Changes

internal extension LibSessionCacheType {
    func handleUserProfileUpdate(
        _ db: Database,
        in config: LibSession.Config?,
        serverTimestampMs: Int64
    ) throws {
        guard configNeedsDump(config) else { return }
        guard case .userProfile(let conf) = config else { throw LibSessionError.invalidConfigObject }
        
        // A profile must have a name so if this is null then it's invalid and can be ignored
        guard let profileNamePtr: UnsafePointer<CChar> = user_profile_get_name(conf) else { return }
        
        let userSessionId: SessionId = dependencies[cache: .general].sessionId
        let profileName: String = String(cString: profileNamePtr)
        let profilePic: user_profile_pic = user_profile_get_pic(conf)
        let profilePictureUrl: String? = profilePic.get(\.url, nullIfEmpty: true)
        
        // Handle user profile changes
        try Profile.updateIfNeeded(
            db,
            publicKey: userSessionId.hexString,
            displayNameUpdate: .currentUserUpdate(profileName),
            displayPictureUpdate: {
                guard let profilePictureUrl: String = profilePictureUrl else { return .currentUserRemove }
                
                return .currentUserUpdateTo(
                    url: profilePictureUrl,
                    key: profilePic.get(\.key),
                    fileName: nil
                )
            }(),
<<<<<<< HEAD
            sentTimestamp: TimeInterval(Double(serverTimestampMs) / 1000),
            calledFromConfig: config.viaCache(self),
=======
            sentTimestamp: (TimeInterval(latestConfigSentTimestampMs) / 1000),
>>>>>>> 3a91bc52
            using: dependencies
        )
        
        // Update the 'Note to Self' visibility and priority
        let threadInfo: LibSession.PriorityVisibilityInfo? = try? SessionThread
            .filter(id: userSessionId.hexString)
            .select(.id, .variant, .pinnedPriority, .shouldBeVisible)
            .asRequest(of: LibSession.PriorityVisibilityInfo.self)
            .fetchOne(db)
        let targetPriority: Int32 = user_profile_get_nts_priority(conf)
        
        // Create the 'Note to Self' thread if it doesn't exist
        if let threadInfo: LibSession.PriorityVisibilityInfo = threadInfo {
            let threadChanges: [ConfigColumnAssignment] = [
                ((threadInfo.shouldBeVisible == LibSession.shouldBeVisible(priority: targetPriority)) ? nil :
                    SessionThread.Columns.shouldBeVisible.set(to: LibSession.shouldBeVisible(priority: targetPriority))
                ),
                (threadInfo.pinnedPriority == targetPriority ? nil :
                    SessionThread.Columns.pinnedPriority.set(to: targetPriority)
                )
            ].compactMap { $0 }
            
            if !threadChanges.isEmpty {
                try SessionThread
                    .filter(id: userSessionId.hexString)
                    .updateAllAndConfig(
                        db,
                        threadChanges,
                        calledFromConfig: config.viaCache(self),
                        using: dependencies
                    )
            }
        }
        else {
            // If the 'Note to Self' conversation is hidden then we should trigger the proper
            // `deleteOrLeave` behaviour
            if !LibSession.shouldBeVisible(priority: targetPriority) {
                try SessionThread.deleteOrLeave(
                    db,
                    type: .hideContactConversation,
<<<<<<< HEAD
                    threadId: userSessionId.hexString,
                    threadVariant: .contact,
                    calledFromConfig: config.viaCache(self),
=======
                    threadId: userPublicKey,
>>>>>>> 3a91bc52
                    using: dependencies
                )
            }
            else {
                try SessionThread.upsert(
                    db,
                    id: userSessionId.hexString,
                    variant: .contact,
                    values: SessionThread.TargetValues(
                        shouldBeVisible: .setTo(LibSession.shouldBeVisible(priority: targetPriority)),
                        pinnedPriority: .setTo(targetPriority)
                    ),
<<<<<<< HEAD
                    calledFromConfig: config.viaCache(self),
=======
>>>>>>> 3a91bc52
                    using: dependencies
                )
            }
        }
        
        // Update the 'Note to Self' disappearing messages configuration
        let targetExpiry: Int32 = user_profile_get_nts_expiry(conf)
        let targetIsEnable: Bool = targetExpiry > 0
        let targetConfig: DisappearingMessagesConfiguration = DisappearingMessagesConfiguration(
            threadId: userSessionId.hexString,
            isEnabled: targetIsEnable,
            durationSeconds: TimeInterval(targetExpiry),
            type: targetIsEnable ? .disappearAfterSend : .unknown
        )
        let localConfig: DisappearingMessagesConfiguration = try DisappearingMessagesConfiguration
            .fetchOne(db, id: userSessionId.hexString)
            .defaulting(to: DisappearingMessagesConfiguration.defaultWith(userSessionId.hexString))
        
        if targetConfig != localConfig {
            try targetConfig
                .saved(db)
                .clearUnrelatedControlMessages(
                    db,
                    threadVariant: .contact,
                    using: dependencies
                )
        }

        // Update settings if needed
        let updatedAllowBlindedMessageRequests: Int32 = user_profile_get_blinded_msgreqs(conf)
        let updatedAllowBlindedMessageRequestsBoolValue: Bool = (updatedAllowBlindedMessageRequests >= 1)
        
        if
            updatedAllowBlindedMessageRequests >= 0 &&
            updatedAllowBlindedMessageRequestsBoolValue != db[.checkForCommunityMessageRequests]
        {
            db[.checkForCommunityMessageRequests] = updatedAllowBlindedMessageRequestsBoolValue
        }
        
        // Create a contact for the current user if needed (also force-approve the current user
        // in case the account got into a weird state or restored directly from a migration)
        let userContact: Contact = Contact.fetchOrCreate(db, id: userSessionId.hexString, using: dependencies)
        
        if !userContact.isTrusted || !userContact.isApproved || !userContact.didApproveMe {
            try userContact.upsert(db)
            try Contact
                .filter(id: userSessionId.hexString)
                .updateAllAndConfig(
                    db,
                    Contact.Columns.isTrusted.set(to: true),    // Always trust the current user
                    Contact.Columns.isApproved.set(to: true),
                    Contact.Columns.didApproveMe.set(to: true),
                    calledFromConfig: config.viaCache(self),
                    using: dependencies
                )
        }
    }
}

// MARK: - Outgoing Changes

internal extension LibSession {
    static func update(
        profile: Profile,
        in config: Config?
    ) throws {
        guard case .userProfile(let conf) = config else { throw LibSessionError.invalidConfigObject }
        
        // Update the name
        var cUpdatedName: [CChar] = try profile.name.cString(using: .utf8) ?? { throw LibSessionError.invalidCConversion }()
        user_profile_set_name(conf, &cUpdatedName)
        try LibSessionError.throwIfNeeded(conf)
        
        // Either assign the updated profile pic, or sent a blank profile pic (to remove the current one)
        var profilePic: user_profile_pic = user_profile_pic()
        profilePic.set(\.url, to: profile.profilePictureUrl)
        profilePic.set(\.key, to: profile.profileEncryptionKey)
        user_profile_set_pic(conf, profilePic)
        try LibSessionError.throwIfNeeded(conf)
    }
    
    static func updateNoteToSelf(
        priority: Int32? = nil,
        disappearingMessagesConfig: DisappearingMessagesConfiguration? = nil,
        in config: Config?
    ) throws {
        guard case .userProfile(let conf) = config else { throw LibSessionError.invalidConfigObject }
        
        if let priority: Int32 = priority {
            user_profile_set_nts_priority(conf, priority)
        }
        
        if let config: DisappearingMessagesConfiguration = disappearingMessagesConfig {
            user_profile_set_nts_expiry(conf, Int32(config.durationSeconds))
        }
    }
    
    static func updateSettings(
        checkForCommunityMessageRequests: Bool? = nil,
        in config: Config?
    ) throws {
        guard case .userProfile(let conf) = config else { throw LibSessionError.invalidConfigObject }
        
        if let blindedMessageRequests: Bool = checkForCommunityMessageRequests {
            user_profile_set_blinded_msgreqs(conf, (blindedMessageRequests ? 1 : 0))
        }
    }
}

// MARK: - External Outgoing Changes

public extension LibSession {
    static func updateNoteToSelf(
        _ db: Database,
        priority: Int32? = nil,
        disappearingMessagesConfig: DisappearingMessagesConfiguration? = nil,
        using dependencies: Dependencies
    ) throws {
        try dependencies.mutate(cache: .libSession) { cache in
            try cache.performAndPushChange(db, for: .userProfile, sessionId: dependencies[cache: .general].sessionId) { config in
                try LibSession.updateNoteToSelf(
                    priority: priority,
                    disappearingMessagesConfig: disappearingMessagesConfig,
                    in: config
                )
            }
        }
    }
}

// MARK: - Direct Values

extension LibSession {
    static func rawBlindedMessageRequestValue(in config: Config?) throws -> Int32 {
        guard case .userProfile(let conf) = config else { throw LibSessionError.invalidConfigObject }
    
        return user_profile_get_blinded_msgreqs(conf)
    }
}

// MARK: - C Conformance

extension user_profile_pic: CAccessible & CMutable {}<|MERGE_RESOLUTION|>--- conflicted
+++ resolved
@@ -65,12 +65,7 @@
                     fileName: nil
                 )
             }(),
-<<<<<<< HEAD
             sentTimestamp: TimeInterval(Double(serverTimestampMs) / 1000),
-            calledFromConfig: config.viaCache(self),
-=======
-            sentTimestamp: (TimeInterval(latestConfigSentTimestampMs) / 1000),
->>>>>>> 3a91bc52
             using: dependencies
         )
         
@@ -99,7 +94,6 @@
                     .updateAllAndConfig(
                         db,
                         threadChanges,
-                        calledFromConfig: config.viaCache(self),
                         using: dependencies
                     )
             }
@@ -111,13 +105,8 @@
                 try SessionThread.deleteOrLeave(
                     db,
                     type: .hideContactConversation,
-<<<<<<< HEAD
                     threadId: userSessionId.hexString,
                     threadVariant: .contact,
-                    calledFromConfig: config.viaCache(self),
-=======
-                    threadId: userPublicKey,
->>>>>>> 3a91bc52
                     using: dependencies
                 )
             }
@@ -130,10 +119,6 @@
                         shouldBeVisible: .setTo(LibSession.shouldBeVisible(priority: targetPriority)),
                         pinnedPriority: .setTo(targetPriority)
                     ),
-<<<<<<< HEAD
-                    calledFromConfig: config.viaCache(self),
-=======
->>>>>>> 3a91bc52
                     using: dependencies
                 )
             }
@@ -186,7 +171,6 @@
                     Contact.Columns.isTrusted.set(to: true),    // Always trust the current user
                     Contact.Columns.isApproved.set(to: true),
                     Contact.Columns.didApproveMe.set(to: true),
-                    calledFromConfig: config.viaCache(self),
                     using: dependencies
                 )
         }
