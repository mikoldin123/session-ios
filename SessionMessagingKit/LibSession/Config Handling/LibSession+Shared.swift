// Copyright © 2023 Rangeproof Pty Ltd. All rights reserved.

import UIKit
import GRDB
import SessionUIKit
import SessionSnodeKit
import SessionUtil
import SessionUtilitiesKit

// MARK: - Convenience

public extension LibSession {
    enum Crypto {
        public typealias Domain = String
    }
}

internal extension LibSession {
    /// This is a buffer period within which we will process messages which would result in a config change, any message which would normally
    /// result in a config change which was sent before `lastConfigMessage.timestamp - configChangeBufferPeriod` will not
    /// actually have it's changes applied (info messages would still be inserted though)
    static let configChangeBufferPeriod: TimeInterval = (2 * 60)
    
    static let columnsRelatedToThreads: [ColumnExpression] = [
        SessionThread.Columns.pinnedPriority,
        SessionThread.Columns.shouldBeVisible
    ]
    
    static func assignmentsRequireConfigUpdate(_ assignments: [ConfigColumnAssignment]) -> Bool {
        let targetColumns: Set<ColumnKey> = Set(assignments.map { ColumnKey($0.column) })
        let allColumnsThatTriggerConfigUpdate: Set<ColumnKey> = []
            .appending(contentsOf: columnsRelatedToUserProfile)
            .appending(contentsOf: columnsRelatedToContacts)
            .appending(contentsOf: columnsRelatedToConvoInfoVolatile)
            .appending(contentsOf: columnsRelatedToUserGroups)
            .appending(contentsOf: columnsRelatedToThreads)
            .appending(contentsOf: columnsRelatedToGroupInfo)
            .appending(contentsOf: columnsRelatedToGroupMembers)
            .appending(contentsOf: columnsRelatedToGroupKeys)
            .map { ColumnKey($0) }
            .asSet()
        
        return !allColumnsThatTriggerConfigUpdate.isDisjoint(with: targetColumns)
    }
    
    /// A `0` `priority` value indicates visible, but not pinned
    static let visiblePriority: Int32 = 0
    
    /// A negative `priority` value indicates hidden
    static let hiddenPriority: Int32 = -1
    
    static func shouldBeVisible(priority: Int32) -> Bool {
        return (priority >= LibSession.visiblePriority)
    }
    
    static func pushChangesIfNeeded(
        _ db: Database,
        for variant: ConfigDump.Variant,
        sessionId: SessionId,
        using dependencies: Dependencies
    ) throws {
        try performAndPushChange(db, for: variant, sessionId: sessionId, using: dependencies) { _ in }
    }
    
    static func performAndPushChange(
        _ db: Database,
        for variant: ConfigDump.Variant,
<<<<<<< HEAD
        sessionId: SessionId,
        using dependencies: Dependencies,
        change: (Config?) throws -> ()
=======
        publicKey: String,
        using dependencies: Dependencies = Dependencies(),
        change: (UnsafeMutablePointer<config_object>?) throws -> ()
>>>>>>> 304423f3
    ) throws {
        // Since we are doing direct memory manipulation we are using an `Atomic`
        // type which has blocking access in it's `mutate` closure
        let needsPush: Bool
        
        do {
<<<<<<< HEAD
            needsPush = try dependencies[cache: .sessionUtil]
                .config(for: variant, sessionId: sessionId)
                .mutate { config in
=======
            needsPush = try dependencies.caches[.libSession]
                .config(for: variant, publicKey: publicKey)
                .mutate { conf in
                    guard conf != nil else { throw LibSessionError.nilConfigObject }
                    
>>>>>>> 304423f3
                    // Peform the change
                    try change(config)
                    
                    // If an error occurred during the change then actually throw it to prevent
                    // any database change from completing
                    if let lastError: SessionUtilError = config?.lastError { throw lastError }

                    // If we don't need to dump the data the we can finish early
                    guard config.needsDump(using: dependencies) else { return config.needsPush }

                    try LibSession.createDump(
                        config: config,
                        for: variant,
                        sessionId: sessionId,
                        timestampMs: SnodeAPI.currentOffsetTimestampMs(using: dependencies),
                        using: dependencies
                    )?.upsert(db)

                    return config.needsPush
                }
        }
        catch {
            SNLog("[LibSession] Failed to update/dump updated \(variant) config data due to error: \(error)")
            throw error
        }
        
        // Make sure we need a push before scheduling one
        guard needsPush else { return }
        
        db.afterNextTransactionNestedOnce(dedupeId: SessionUtil.syncDedupeId(sessionId.hexString)) { db in
            ConfigurationSyncJob.enqueue(db, swarmPublicKey: sessionId.hexString, using: dependencies)
        }
    }
    
    @discardableResult static func updatingThreads<T>(
        _ db: Database,
        _ updated: [T],
        using dependencies: Dependencies
    ) throws -> [T] {
        guard let updatedThreads: [SessionThread] = updated as? [SessionThread] else {
            throw StorageError.generic
        }
        
        // If we have no updated threads then no need to continue
        guard !updatedThreads.isEmpty else { return updated }
        
        let userSessionId: SessionId = getUserSessionId(db, using: dependencies)
        let groupedThreads: [SessionThread.Variant: [SessionThread]] = updatedThreads
            .grouped(by: \.variant)
        let urlInfo: [String: OpenGroupUrlInfo] = try OpenGroupUrlInfo
            .fetchAll(db, ids: updatedThreads.map { $0.id })
            .reduce(into: [:]) { result, next in result[next.threadId] = next }
        
        // Update the unread state for the threads first (just in case that's what changed)
        try SessionUtil.updateMarkedAsUnreadState(db, threads: updatedThreads, using: dependencies)
        
        // Then update the `hidden` and `priority` values
        try groupedThreads.forEach { variant, threads in
            switch variant {
                case .contact:
                    // If the 'Note to Self' conversation is pinned then we need to custom handle it
                    // first as it's part of the UserProfile config
                    if let noteToSelf: SessionThread = threads.first(where: { $0.id == userSessionId.hexString }) {
                        try LibSession.performAndPushChange(
                            db,
                            for: .userProfile,
                            sessionId: userSessionId,
                            using: dependencies
                        ) { config in
                            try LibSession.updateNoteToSelf(
                                priority: {
                                    guard noteToSelf.shouldBeVisible else { return LibSession.hiddenPriority }
                                    
                                    return noteToSelf.pinnedPriority
                                        .map { Int32($0 == 0 ? LibSession.visiblePriority : max($0, 1)) }
                                        .defaulting(to: LibSession.visiblePriority)
                                }(),
                                in: config
                            )
                        }
                    }
                    
                    // Remove the 'Note to Self' convo from the list for updating contact priorities
                    let remainingThreads: [SessionThread] = threads.filter { $0.id != userSessionId.hexString }
                    
                    guard !remainingThreads.isEmpty else { return }
                    
                    try LibSession.performAndPushChange(
                        db,
                        for: .contacts,
                        sessionId: userSessionId,
                        using: dependencies
                    ) { config in
                        try LibSession.upsert(
                            contactData: remainingThreads
                                .map { thread in
                                    SyncedContactInfo(
                                        id: thread.id,
                                        priority: {
                                            guard thread.shouldBeVisible else { return LibSession.hiddenPriority }
                                            
                                            return thread.pinnedPriority
                                                .map { Int32($0 == 0 ? LibSession.visiblePriority : max($0, 1)) }
                                                .defaulting(to: LibSession.visiblePriority)
                                        }()
                                    )
                                },
                            in: config,
                            using: dependencies
                        )
                    }
                    
                case .community:
                    try LibSession.performAndPushChange(
                        db,
                        for: .userGroups,
                        sessionId: userSessionId,
                        using: dependencies
                    ) { config in
                        try LibSession.upsert(
                            communities: threads
                                .compactMap { thread -> CommunityInfo? in
                                    urlInfo[thread.id].map { urlInfo in
                                        CommunityInfo(
                                            urlInfo: urlInfo,
                                            priority: thread.pinnedPriority
                                                .map { Int32($0 == 0 ? LibSession.visiblePriority : max($0, 1)) }
                                                .defaulting(to: LibSession.visiblePriority)
                                        )
                                    }
                                },
                            in: config,
                            using: dependencies
                        )
                    }
                    
                case .legacyGroup:
                    try LibSession.performAndPushChange(
                        db,
                        for: .userGroups,
                        sessionId: userSessionId,
                        using: dependencies
                    ) { config in
                        try LibSession.upsert(
                            legacyGroups: threads
                                .map { thread in
                                    LegacyGroupInfo(
                                        id: thread.id,
                                        priority: thread.pinnedPriority
                                            .map { Int32($0 == 0 ? LibSession.visiblePriority : max($0, 1)) }
                                            .defaulting(to: LibSession.visiblePriority)
                                    )
                                },
                            in: config,
                            using: dependencies
                        )
                    }
                
                case .group:
                    try SessionUtil.performAndPushChange(
                        db,
                        for: .userGroups,
                        sessionId: userSessionId,
                        using: dependencies
                    ) { config in
                        try SessionUtil.upsert(
                            groups: threads
                                .map { thread in
                                    GroupInfo(
                                        groupSessionId: thread.id,
                                        priority: thread.pinnedPriority
                                            .map { Int32($0 == 0 ? SessionUtil.visiblePriority : max($0, 1)) }
                                            .defaulting(to: SessionUtil.visiblePriority)
                                    )
                                },
                            in: config,
                            using: dependencies
                        )
                    }
            }
        }
        
        return updated
    }
    
    static func hasSetting(
        _ db: Database,
        forKey key: String,
        using dependencies: Dependencies
    ) throws -> Bool {
        let userSessionId: SessionId = getUserSessionId(db, using: dependencies)
        
        // Currently the only synced setting is 'checkForCommunityMessageRequests'
        switch key {
            case Setting.BoolKey.checkForCommunityMessageRequests.rawValue:
                return try dependencies[cache: .sessionUtil]
                    .config(for: .userProfile, sessionId: userSessionId)
                    .wrappedValue
                    .map { config -> Bool in (try LibSession.rawBlindedMessageRequestValue(in: config) >= 0) }
                    .defaulting(to: false)
                
            default: return false
        }
    }
    
    static func updatingSetting(
        _ db: Database,
        _ updated: Setting?,
        using dependencies: Dependencies
    ) throws {
        // Don't current support any nullable settings
        guard let updatedSetting: Setting = updated else { return }
        
        let userSessionId: SessionId = getUserSessionId(db, using: dependencies)
        
        // Currently the only synced setting is 'checkForCommunityMessageRequests'
        switch updatedSetting.id {
            case Setting.BoolKey.checkForCommunityMessageRequests.rawValue:
                try LibSession.performAndPushChange(
                    db,
                    for: .userProfile,
                    sessionId: userSessionId,
                    using: dependencies
                ) { config in
                    try LibSession.updateSettings(
                        checkForCommunityMessageRequests: updatedSetting.unsafeValue(as: Bool.self),
                        in: config
                    )
                }
                
            default: break
        }
    }
    
    static func kickFromConversationUIIfNeeded(removedThreadIds: [String], using dependencies: Dependencies) {
        guard !removedThreadIds.isEmpty else { return }
        
        // If the user is currently navigating somewhere within the view hierarchy of a conversation
        // we just deleted then return to the home screen
        DispatchQueue.main.async {
            guard
                dependencies.hasInitialised(singleton: .appContext),
                let rootViewController: UIViewController = dependencies[singleton: .appContext].mainWindow?.rootViewController,
                let topBannerController: TopBannerController = (rootViewController as? TopBannerController),
                !topBannerController.children.isEmpty,
                let navController: UINavigationController = topBannerController.children[0] as? UINavigationController
            else { return }
            
            // Extract the ones which will respond to LibSession changes
            let targetViewControllers: [any LibSessionRespondingViewController] = navController
                .viewControllers
                .compactMap { $0 as? LibSessionRespondingViewController }
            let presentedNavController: UINavigationController? = (navController.presentedViewController as? UINavigationController)
            let presentedTargetViewControllers: [any LibSessionRespondingViewController] = (presentedNavController?
                .viewControllers
                .compactMap { $0 as? LibSessionRespondingViewController })
                .defaulting(to: [])
            
            // Make sure we have a conversation list and that one of the removed conversations are
            // in the nav hierarchy
            let rootNavControllerNeedsPop: Bool = (
                targetViewControllers.count > 1 &&
                targetViewControllers.contains(where: { $0.isConversationList }) &&
                targetViewControllers.contains(where: { $0.isConversation(in: removedThreadIds) })
            )
            let presentedNavControllerNeedsPop: Bool = (
                presentedTargetViewControllers.count > 1 &&
                presentedTargetViewControllers.contains(where: { $0.isConversationList }) &&
                presentedTargetViewControllers.contains(where: { $0.isConversation(in: removedThreadIds) })
            )
            
            // Force the UI to refresh if needed (most screens should do this automatically via database
            // observation, but a couple of screens don't so need to be done manually)
            targetViewControllers
                .appending(contentsOf: presentedTargetViewControllers)
                .filter { $0.isConversationList }
                .forEach { $0.forceRefreshIfNeeded() }
            
            switch (rootNavControllerNeedsPop, presentedNavControllerNeedsPop) {
                case (true, false):
                    // Return to the conversation list as the removed conversation will be invalid
                    guard
                        let targetViewController: UIViewController = navController.viewControllers
                            .last(where: { viewController in
                                ((viewController as? LibSessionRespondingViewController)?.isConversationList)
                                    .defaulting(to: false)
                            })
                    else { return }
                    
                    if navController.presentedViewController != nil {
                        navController.dismiss(animated: false) {
                            navController.popToViewController(targetViewController, animated: true)
                        }
                    }
                    else {
                        navController.popToViewController(targetViewController, animated: true)
                    }
                    
                case (false, true):
                    // Return to the conversation list as the removed conversation will be invalid
                    guard
                        let targetViewController: UIViewController = presentedNavController?
                            .viewControllers
                            .last(where: { viewController in
                                ((viewController as? LibSessionRespondingViewController)?.isConversationList)
                                    .defaulting(to: false)
                            })
                    else { return }
                    
                    if presentedNavController?.presentedViewController != nil {
                        presentedNavController?.dismiss(animated: false) {
                            presentedNavController?.popToViewController(targetViewController, animated: true)
                        }
                    }
                    else {
                        presentedNavController?.popToViewController(targetViewController, animated: true)
                    }
                    
                default: break
            }
        }
    }
    
    static func canPerformChange(
        _ db: Database,
        threadId: String,
        targetConfig: ConfigDump.Variant,
        changeTimestampMs: Int64,
        using dependencies: Dependencies = Dependencies()
    ) -> Bool {
        let targetSessionId: String = {
            switch targetConfig {
                case .userProfile, .contacts, .convoInfoVolatile, .userGroups:
                    return getUserSessionId(db, using: dependencies).hexString
                    
                case .groupInfo, .groupMembers, .groupKeys: return threadId
                case .invalid: return ""
            }
        }()
        
        let configDumpTimestampMs: Int64 = (try? ConfigDump
            .filter(
                ConfigDump.Columns.variant == targetConfig &&
                ConfigDump.Columns.sessionId == targetSessionId
            )
            .select(.timestampMs)
            .asRequest(of: Int64.self)
            .fetchOne(db))
            .defaulting(to: 0)
        
        // Ensure the change occurred after the last config message was handled (minus the buffer period)
        return (changeTimestampMs >= (configDumpTimestampMs - Int64(LibSession.configChangeBufferPeriod * 1000)))
    }
    
    static func checkLoopLimitReached(_ loopCounter: inout Int, for variant: ConfigDump.Variant, maxLoopCount: Int = 50000) throws {
        loopCounter += 1
        
        guard loopCounter < maxLoopCount else {
            SNLog("[LibSession] Got stuck in infinite loop processing '\(variant)' data")
            throw LibSessionError.processingLoopLimitReached
        }
    }
}

// MARK: - Encryption

public extension LibSession {
    static func encrypt(
        messages: [Data],
        toRecipients recipients: [SessionId],
        ed25519PrivateKey: [UInt8],
        domain: SessionUtil.Crypto.Domain,
        using dependencies: Dependencies
    ) throws -> Data {
        var outLen: Int = 0
        var cMessages: [UnsafePointer<UInt8>?] = messages
            .map { message in message.cArray }
            .unsafeCopy()
        var messageSizes: [Int] = messages.map { $0.count }
        var cRecipients: [UnsafePointer<UInt8>?] = recipients
            .map { recipient in recipient.publicKey }
            .unsafeCopy()
        var secretKey: [UInt8] = ed25519PrivateKey
        var cDomain: [CChar] = domain.cArray
        var cEncryptedDataPtr: UnsafeMutablePointer<UInt8>?
        
        try CExceptionHelper.performSafely {
            cEncryptedDataPtr = session_encrypt_for_multiple_simple_ed25519(
                &outLen,
                &cMessages,
                &messageSizes,
                messages.count,
                &cRecipients,
                recipients.count,
                &secretKey,
                &cDomain,
                nil,
                0
            )
        }
        
        let encryptedData: Data? = cEncryptedDataPtr.map { Data(bytes: $0, count: outLen) }
        cMessages.forEach { $0?.deallocate() }
        cRecipients.forEach { $0?.deallocate() }
        cEncryptedDataPtr?.deallocate()
        
        return try encryptedData ?? { throw MessageSenderError.encryptionFailed }()
    }
    
    static func decrypt(
        ciphertext: Data,
        senderSessionId: SessionId,
        ed25519KeyPair: KeyPair,
        domain: SessionUtil.Crypto.Domain,
        using dependencies: Dependencies
    ) throws -> Data {
        var outLen: Int = 0
        var cEncryptedData: [UInt8] = Array(ciphertext)
        var secretKey: [UInt8] = ed25519KeyPair.secretKey
        var cSenderPubkey: [UInt8] = senderSessionId.publicKey
        var cDomain: [CChar] = domain.cArray
        var cDecryptedDataPtr: UnsafeMutablePointer<UInt8>?
        
        try CExceptionHelper.performSafely {
            cDecryptedDataPtr = session_decrypt_for_multiple_simple_ed25519(
                &outLen,
                &cEncryptedData,
                cEncryptedData.count,
                &secretKey,
                &cSenderPubkey,
                &cDomain
            )
        }
        
        let decryptedData: Data? = cDecryptedDataPtr.map { Data(bytes: $0, count: outLen) }
        cDecryptedDataPtr?.deallocate()
        
        return try decryptedData ?? { throw MessageReceiverError.decryptionFailed }()
    }
}

// MARK: - External Outgoing Changes

public extension LibSession {
    static func conversationInConfig(
        _ db: Database? = nil,
        threadId: String,
        threadVariant: SessionThread.Variant,
        visibleOnly: Bool,
        using dependencies: Dependencies
    ) -> Bool {
<<<<<<< HEAD
        let userSessionId: SessionId = getUserSessionId(db, using: dependencies)
=======
        // Currently blinded conversations cannot be contained in the config, so there is no point checking (it'll always be
        // false)
        guard
            threadVariant == .community || (
                (try? SessionId(from: threadId))?.prefix != .blinded15 &&
                (try? SessionId(from: threadId))?.prefix != .blinded25
            )
        else { return false }
        
        let userPublicKey: String = getUserHexEncodedPublicKey(db)
>>>>>>> 304423f3
        let configVariant: ConfigDump.Variant = {
            switch threadVariant {
                case .contact: return (threadId == userSessionId.hexString ? .userProfile : .contacts)
                case .legacyGroup, .group, .community: return .userGroups
            }
        }()
        
        return dependencies[cache: .sessionUtil]
            .config(for: configVariant, sessionId: userSessionId)
            .wrappedValue
<<<<<<< HEAD
            .map { config in
                guard case .object(let conf) = config else { return false }
                
                var cThreadId: [CChar] = threadId.cArray.nullTerminated()
=======
            .map { conf in
                guard var cThreadId: [CChar] = threadId.cString(using: .utf8) else { return false }
>>>>>>> 304423f3
                
                switch threadVariant {
                    case .contact:
                        // The 'Note to Self' conversation is stored in the 'userProfile' config
                        guard threadId != userSessionId.hexString else {
                            return (
                                !visibleOnly ||
                                LibSession.shouldBeVisible(priority: user_profile_get_nts_priority(conf))
                            )
                        }
                        
                        var contact: contacts_contact = contacts_contact()
                        
                        guard contacts_get(conf, &contact, &cThreadId) else {
                            LibSessionError.clear(conf)
                            return false
                        }
                        
                        /// If the user opens a conversation with an existing contact but doesn't send them a message
                        /// then the one-to-one conversation should remain hidden so we want to delete the `SessionThread`
                        /// when leaving the conversation
                        return (!visibleOnly || LibSession.shouldBeVisible(priority: contact.priority))
                        
                    case .community:
                        let maybeUrlInfo: OpenGroupUrlInfo? = dependencies[singleton: .storage]
                            .read { db in try OpenGroupUrlInfo.fetchAll(db, ids: [threadId]) }?
                            .first
                        
                        guard
                            let urlInfo: OpenGroupUrlInfo = maybeUrlInfo,
                            var cBaseUrl: [CChar] = urlInfo.server.cString(using: .utf8),
                            var cRoom: [CChar] = urlInfo.roomToken.cString(using: .utf8)
                        else { return false }
                        
                        var community: ugroups_community_info = ugroups_community_info()
                        
                        /// Not handling the `hidden` behaviour for communities so just indicate the existence
                        let result: Bool = user_groups_get_community(conf, &community, &cBaseUrl, &cRoom)
                        LibSessionError.clear(conf)
                        
                        return result
                        
                    case .legacyGroup:
                        let groupInfo: UnsafeMutablePointer<ugroups_legacy_group_info>? = user_groups_get_legacy_group(conf, &cThreadId)
                        LibSessionError.clear(conf)
                        
                        /// Not handling the `hidden` behaviour for legacy groups so just indicate the existence
                        if groupInfo != nil {
                            ugroups_legacy_group_free(groupInfo)
                            return true
                        }
                        
                        return false
                        
                    case .group:
                        var group: ugroups_group_info = ugroups_group_info()
                        
                        /// Not handling the `hidden` behaviour for legacy groups so just indicate the existence
                        return user_groups_get_group(conf, &group, &cThreadId)
                }
            }
            .defaulting(to: false)
    }
}

// MARK: - ColumnKey

internal extension LibSession {
    struct ColumnKey: Equatable, Hashable {
        let sourceType: Any.Type
        let columnName: String
        
        init(_ column: ColumnExpression) {
            self.sourceType = type(of: column)
            self.columnName = column.name
        }
        
        func hash(into hasher: inout Hasher) {
            ObjectIdentifier(sourceType).hash(into: &hasher)
            columnName.hash(into: &hasher)
        }
        
        static func == (lhs: ColumnKey, rhs: ColumnKey) -> Bool {
            return (
                lhs.sourceType == rhs.sourceType &&
                lhs.columnName == rhs.columnName
            )
        }
    }
}

// MARK: - PriorityVisibilityInfo

extension LibSession {
    struct PriorityVisibilityInfo: Codable, FetchableRecord, Identifiable {
        let id: String
        let variant: SessionThread.Variant
        let pinnedPriority: Int32?
        let shouldBeVisible: Bool
    }
}

// MARK: - LibSessionRespondingViewController

public protocol LibSessionRespondingViewController {
    var isConversationList: Bool { get }
    
    func isConversation(in threadIds: [String]) -> Bool
    func forceRefreshIfNeeded()
}

public extension LibSessionRespondingViewController {
    var isConversationList: Bool { false }
    
    func isConversation(in threadIds: [String]) -> Bool { return false }
    func forceRefreshIfNeeded() {}
}<|MERGE_RESOLUTION|>--- conflicted
+++ resolved
@@ -65,38 +65,24 @@
     static func performAndPushChange(
         _ db: Database,
         for variant: ConfigDump.Variant,
-<<<<<<< HEAD
         sessionId: SessionId,
         using dependencies: Dependencies,
         change: (Config?) throws -> ()
-=======
-        publicKey: String,
-        using dependencies: Dependencies = Dependencies(),
-        change: (UnsafeMutablePointer<config_object>?) throws -> ()
->>>>>>> 304423f3
     ) throws {
         // Since we are doing direct memory manipulation we are using an `Atomic`
         // type which has blocking access in it's `mutate` closure
         let needsPush: Bool
         
         do {
-<<<<<<< HEAD
-            needsPush = try dependencies[cache: .sessionUtil]
+            needsPush = try dependencies[cache: .libSession]
                 .config(for: variant, sessionId: sessionId)
                 .mutate { config in
-=======
-            needsPush = try dependencies.caches[.libSession]
-                .config(for: variant, publicKey: publicKey)
-                .mutate { conf in
-                    guard conf != nil else { throw LibSessionError.nilConfigObject }
-                    
->>>>>>> 304423f3
                     // Peform the change
                     try change(config)
                     
                     // If an error occurred during the change then actually throw it to prevent
                     // any database change from completing
-                    if let lastError: SessionUtilError = config?.lastError { throw lastError }
+                    try LibSessionError.throwIfNeeded(config)
 
                     // If we don't need to dump the data the we can finish early
                     guard config.needsDump(using: dependencies) else { return config.needsPush }
@@ -105,7 +91,7 @@
                         config: config,
                         for: variant,
                         sessionId: sessionId,
-                        timestampMs: SnodeAPI.currentOffsetTimestampMs(using: dependencies),
+                        timestampMs: dependencies[cache: .snodeAPI].currentOffsetTimestampMs(),
                         using: dependencies
                     )?.upsert(db)
 
@@ -120,7 +106,7 @@
         // Make sure we need a push before scheduling one
         guard needsPush else { return }
         
-        db.afterNextTransactionNestedOnce(dedupeId: SessionUtil.syncDedupeId(sessionId.hexString)) { db in
+        db.afterNextTransactionNestedOnce(dedupeId: LibSession.syncDedupeId(sessionId.hexString)) { db in
             ConfigurationSyncJob.enqueue(db, swarmPublicKey: sessionId.hexString, using: dependencies)
         }
     }
@@ -137,7 +123,7 @@
         // If we have no updated threads then no need to continue
         guard !updatedThreads.isEmpty else { return updated }
         
-        let userSessionId: SessionId = getUserSessionId(db, using: dependencies)
+        let userSessionId: SessionId = dependencies[cache: .general].sessionId
         let groupedThreads: [SessionThread.Variant: [SessionThread]] = updatedThreads
             .grouped(by: \.variant)
         let urlInfo: [String: OpenGroupUrlInfo] = try OpenGroupUrlInfo
@@ -145,7 +131,7 @@
             .reduce(into: [:]) { result, next in result[next.threadId] = next }
         
         // Update the unread state for the threads first (just in case that's what changed)
-        try SessionUtil.updateMarkedAsUnreadState(db, threads: updatedThreads, using: dependencies)
+        try LibSession.updateMarkedAsUnreadState(db, threads: updatedThreads, using: dependencies)
         
         // Then update the `hidden` and `priority` values
         try groupedThreads.forEach { variant, threads in
@@ -250,20 +236,20 @@
                     }
                 
                 case .group:
-                    try SessionUtil.performAndPushChange(
+                    try LibSession.performAndPushChange(
                         db,
                         for: .userGroups,
                         sessionId: userSessionId,
                         using: dependencies
                     ) { config in
-                        try SessionUtil.upsert(
+                        try LibSession.upsert(
                             groups: threads
                                 .map { thread in
                                     GroupInfo(
                                         groupSessionId: thread.id,
                                         priority: thread.pinnedPriority
-                                            .map { Int32($0 == 0 ? SessionUtil.visiblePriority : max($0, 1)) }
-                                            .defaulting(to: SessionUtil.visiblePriority)
+                                            .map { Int32($0 == 0 ? LibSession.visiblePriority : max($0, 1)) }
+                                            .defaulting(to: LibSession.visiblePriority)
                                     )
                                 },
                             in: config,
@@ -281,12 +267,12 @@
         forKey key: String,
         using dependencies: Dependencies
     ) throws -> Bool {
-        let userSessionId: SessionId = getUserSessionId(db, using: dependencies)
+        let userSessionId: SessionId = dependencies[cache: .general].sessionId
         
         // Currently the only synced setting is 'checkForCommunityMessageRequests'
         switch key {
             case Setting.BoolKey.checkForCommunityMessageRequests.rawValue:
-                return try dependencies[cache: .sessionUtil]
+                return try dependencies[cache: .libSession]
                     .config(for: .userProfile, sessionId: userSessionId)
                     .wrappedValue
                     .map { config -> Bool in (try LibSession.rawBlindedMessageRequestValue(in: config) >= 0) }
@@ -304,7 +290,7 @@
         // Don't current support any nullable settings
         guard let updatedSetting: Setting = updated else { return }
         
-        let userSessionId: SessionId = getUserSessionId(db, using: dependencies)
+        let userSessionId: SessionId = dependencies[cache: .general].sessionId
         
         // Currently the only synced setting is 'checkForCommunityMessageRequests'
         switch updatedSetting.id {
@@ -419,12 +405,12 @@
         threadId: String,
         targetConfig: ConfigDump.Variant,
         changeTimestampMs: Int64,
-        using dependencies: Dependencies = Dependencies()
+        using dependencies: Dependencies
     ) -> Bool {
         let targetSessionId: String = {
             switch targetConfig {
                 case .userProfile, .contacts, .convoInfoVolatile, .userGroups:
-                    return getUserSessionId(db, using: dependencies).hexString
+                    return dependencies[cache: .general].sessionId.hexString
                     
                 case .groupInfo, .groupMembers, .groupKeys: return threadId
                 case .invalid: return ""
@@ -455,83 +441,6 @@
     }
 }
 
-// MARK: - Encryption
-
-public extension LibSession {
-    static func encrypt(
-        messages: [Data],
-        toRecipients recipients: [SessionId],
-        ed25519PrivateKey: [UInt8],
-        domain: SessionUtil.Crypto.Domain,
-        using dependencies: Dependencies
-    ) throws -> Data {
-        var outLen: Int = 0
-        var cMessages: [UnsafePointer<UInt8>?] = messages
-            .map { message in message.cArray }
-            .unsafeCopy()
-        var messageSizes: [Int] = messages.map { $0.count }
-        var cRecipients: [UnsafePointer<UInt8>?] = recipients
-            .map { recipient in recipient.publicKey }
-            .unsafeCopy()
-        var secretKey: [UInt8] = ed25519PrivateKey
-        var cDomain: [CChar] = domain.cArray
-        var cEncryptedDataPtr: UnsafeMutablePointer<UInt8>?
-        
-        try CExceptionHelper.performSafely {
-            cEncryptedDataPtr = session_encrypt_for_multiple_simple_ed25519(
-                &outLen,
-                &cMessages,
-                &messageSizes,
-                messages.count,
-                &cRecipients,
-                recipients.count,
-                &secretKey,
-                &cDomain,
-                nil,
-                0
-            )
-        }
-        
-        let encryptedData: Data? = cEncryptedDataPtr.map { Data(bytes: $0, count: outLen) }
-        cMessages.forEach { $0?.deallocate() }
-        cRecipients.forEach { $0?.deallocate() }
-        cEncryptedDataPtr?.deallocate()
-        
-        return try encryptedData ?? { throw MessageSenderError.encryptionFailed }()
-    }
-    
-    static func decrypt(
-        ciphertext: Data,
-        senderSessionId: SessionId,
-        ed25519KeyPair: KeyPair,
-        domain: SessionUtil.Crypto.Domain,
-        using dependencies: Dependencies
-    ) throws -> Data {
-        var outLen: Int = 0
-        var cEncryptedData: [UInt8] = Array(ciphertext)
-        var secretKey: [UInt8] = ed25519KeyPair.secretKey
-        var cSenderPubkey: [UInt8] = senderSessionId.publicKey
-        var cDomain: [CChar] = domain.cArray
-        var cDecryptedDataPtr: UnsafeMutablePointer<UInt8>?
-        
-        try CExceptionHelper.performSafely {
-            cDecryptedDataPtr = session_decrypt_for_multiple_simple_ed25519(
-                &outLen,
-                &cEncryptedData,
-                cEncryptedData.count,
-                &secretKey,
-                &cSenderPubkey,
-                &cDomain
-            )
-        }
-        
-        let decryptedData: Data? = cDecryptedDataPtr.map { Data(bytes: $0, count: outLen) }
-        cDecryptedDataPtr?.deallocate()
-        
-        return try decryptedData ?? { throw MessageReceiverError.decryptionFailed }()
-    }
-}
-
 // MARK: - External Outgoing Changes
 
 public extension LibSession {
@@ -542,9 +451,6 @@
         visibleOnly: Bool,
         using dependencies: Dependencies
     ) -> Bool {
-<<<<<<< HEAD
-        let userSessionId: SessionId = getUserSessionId(db, using: dependencies)
-=======
         // Currently blinded conversations cannot be contained in the config, so there is no point checking (it'll always be
         // false)
         guard
@@ -554,8 +460,7 @@
             )
         else { return false }
         
-        let userPublicKey: String = getUserHexEncodedPublicKey(db)
->>>>>>> 304423f3
+        let userSessionId: SessionId = dependencies[cache: .general].sessionId
         let configVariant: ConfigDump.Variant = {
             switch threadVariant {
                 case .contact: return (threadId == userSessionId.hexString ? .userProfile : .contacts)
@@ -563,18 +468,14 @@
             }
         }()
         
-        return dependencies[cache: .sessionUtil]
+        return dependencies[cache: .libSession]
             .config(for: configVariant, sessionId: userSessionId)
             .wrappedValue
-<<<<<<< HEAD
             .map { config in
-                guard case .object(let conf) = config else { return false }
-                
-                var cThreadId: [CChar] = threadId.cArray.nullTerminated()
-=======
-            .map { conf in
-                guard var cThreadId: [CChar] = threadId.cString(using: .utf8) else { return false }
->>>>>>> 304423f3
+                guard
+                    case .object(let conf) = config,
+                    var cThreadId: [CChar] = threadId.cString(using: .utf8)
+                else { return false }
                 
                 switch threadVariant {
                     case .contact:
