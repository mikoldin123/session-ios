--- conflicted
+++ resolved
@@ -35,21 +35,11 @@
 internal extension LibSessionCacheType {
     func handleContactsUpdate(
         _ db: Database,
-<<<<<<< HEAD
         in config: LibSession.Config?,
         serverTimestampMs: Int64
     ) throws {
         guard configNeedsDump(config) else { return }
         guard case .object(let conf) = config else { throw LibSessionError.invalidConfigObject }
-=======
-        in conf: UnsafeMutablePointer<config_object>?,
-        mergeNeedsDump: Bool,
-        latestConfigSentTimestampMs: Int64,
-        using dependencies: Dependencies
-    ) throws {
-        guard mergeNeedsDump else { return }
-        guard let conf: UnsafeMutablePointer<config_object> = conf else { throw LibSessionError.nilConfigObject }
->>>>>>> 5db5fbd9
         
         // The current users contact data is handled separately so exclude it if it's present (as that's
         // actually a bug)
@@ -156,56 +146,20 @@
                     .fetchOne(db)
                 let threadExists: Bool = (threadInfo != nil)
                 let updatedShouldBeVisible: Bool = LibSession.shouldBeVisible(priority: data.priority)
-<<<<<<< HEAD
-
-                /// If we are hiding the conversation then kick the user from it if it's currently open
-                if !updatedShouldBeVisible {
-                    LibSession.kickFromConversationUIIfNeeded(removedThreadIds: [sessionId], using: dependencies)
-                }
-                
-                /// Create the thread if it doesn't exist, otherwise just update it's state
-                if !threadExists {
-                    try SessionThread(
-                        id: sessionId,
-                        variant: .contact,
-                        creationDateTimestamp: data.created,
-                        shouldBeVisible: updatedShouldBeVisible,
-                        pinnedPriority: data.priority,
-                        using: dependencies
-                    ).upsert(db)
-                }
-                else {
-                    let changes: [ConfigColumnAssignment] = [
-                        (threadInfo?.shouldBeVisible == updatedShouldBeVisible ? nil :
-                            SessionThread.Columns.shouldBeVisible.set(to: updatedShouldBeVisible)
-                        ),
-                        (threadInfo?.pinnedPriority == data.priority ? nil :
-                            SessionThread.Columns.pinnedPriority.set(to: data.priority)
-=======
                 
                 switch (updatedShouldBeVisible, threadExists) {
                     /// If we are hiding the conversation then kick the user from it if it's currently open then delete the thread
                     case (false, true):
-                        LibSession.kickFromConversationUIIfNeeded(removedThreadIds: [sessionId])
+                        LibSession.kickFromConversationUIIfNeeded(removedThreadIds: [sessionId], using: dependencies)
                         
                         try SessionThread.deleteOrLeave(
                             db,
                             type: .deleteContactConversationAndMarkHidden,
                             threadId: sessionId,
-                            calledFromConfigHandling: true,
+                            calledFromConfig: .contacts,
                             using: dependencies
->>>>>>> 5db5fbd9
                         )
                     
-<<<<<<< HEAD
-                    try SessionThread
-                        .filter(id: sessionId)
-                        .updateAllAndConfig(
-                            db,
-                            changes,
-                            calledFromConfig: .contacts,
-                            using: dependencies
-=======
                     /// We need to create or update the thread
                     case (true, _):
                         let localConfig: DisappearingMessagesConfiguration = try DisappearingMessagesConfiguration
@@ -214,14 +168,10 @@
                         let disappearingMessagesConfigChanged: Bool = (
                             data.config.isValidV2Config() &&
                             data.config != localConfig
->>>>>>> 5db5fbd9
                         )
                         
                         _ = try SessionThread.upsert(
                             db,
-<<<<<<< HEAD
-                            threadVariant: .contact,
-=======
                             id: sessionId,
                             variant: .contact,
                             values: SessionThread.TargetValues(
@@ -234,7 +184,6 @@
                                 )
                             ),
                             calledFromConfig: .contacts(conf),
->>>>>>> 5db5fbd9
                             using: dependencies
                         )
                     
@@ -309,15 +258,8 @@
                     db,
                     type: .deleteContactConversationAndContact,
                     threadIds: combinedIds,
-<<<<<<< HEAD
                     threadVariant: .contact,
                     calledFromConfig: .contacts,
-                    using: dependencies
-                )
-            
-            try LibSession.remove(db, volatileContactIds: combinedIds, using: dependencies)
-=======
-                    calledFromConfigHandling: true,
                     using: dependencies
                 )
             
@@ -326,7 +268,6 @@
                 volatileContactIds: combinedIds,
                 using: dependencies
             )
->>>>>>> 5db5fbd9
         }
     }
 }
@@ -456,7 +397,6 @@
         // If we only updated the current user contact then no need to continue
         guard !targetContacts.isEmpty else { return updated }
         
-<<<<<<< HEAD
         try dependencies.mutate(cache: .libSession) { cache in
             try cache.performAndPushChange(db, for: .contacts, sessionId: userSessionId) { config in
                 guard case .object(let conf) = config else { throw LibSessionError.invalidConfigObject }
@@ -478,28 +418,6 @@
                         }
                         
                         return nil
-=======
-        try LibSession.performAndPushChange(
-            db,
-            for: .contacts,
-            publicKey: userPublicKey,
-            using: dependencies
-        ) { conf in
-            // When inserting new contacts (or contacts with invalid profile data) we want
-            // to add any valid profile information we have so identify if any of the updated
-            // contacts are new/invalid, and if so, fetch any profile data we have for them
-            let newContactIds: [String] = targetContacts
-                .compactMap { contactData -> String? in
-                    var contact: contacts_contact = contacts_contact()
-                    
-                    guard
-                        var cContactId: [CChar] = contactData.id.cString(using: .utf8),
-                        contacts_get(conf, &contact, &cContactId),
-                        contact.get(\.name, nullIfEmpty: true) != nil
-                    else {
-                        LibSessionError.clear(conf)
-                        return contactData.id
->>>>>>> 5db5fbd9
                     }
                 let newProfiles: [String: Profile] = try Profile
                     .fetchAll(db, ids: newContactIds)
@@ -556,7 +474,6 @@
             }
         
         // Update the user profile first (if needed)
-<<<<<<< HEAD
         if let updatedUserProfile: Profile = updatedProfiles.first(where: { $0.id == userSessionId.hexString }) {
             try dependencies.mutate(cache: .libSession) { cache in
                 try cache.performAndPushChange(db, for: .userProfile, sessionId: userSessionId) { config in
@@ -578,44 +495,12 @@
                         using: dependencies
                     )
             }
-=======
-        if let updatedUserProfile: Profile = updatedProfiles.first(where: { $0.id == userPublicKey }) {
-            try LibSession.performAndPushChange(
-                db,
-                for: .userProfile,
-                publicKey: userPublicKey,
-                using: dependencies
-            ) { conf in
-                try LibSession.update(
-                    profile: updatedUserProfile,
-                    in: conf
-                )
-            }
-        }
-        
-        try LibSession.performAndPushChange(
-            db,
-            for: .contacts,
-            publicKey: userPublicKey,
-            using: dependencies
-        ) { conf in
-            try LibSession
-                .upsert(
-                    contactData: targetProfiles
-                        .map { SyncedContactInfo(id: $0.id, profile: $0) },
-                    in: conf
-                )
->>>>>>> 5db5fbd9
         }
         
         return updated
     }
     
-<<<<<<< HEAD
     @discardableResult static func updatingDisappearingConfigsOneToOne<T>(
-=======
-    static func updatingDisappearingConfigs<T>(
->>>>>>> 5db5fbd9
         _ db: Database,
         _ updated: [T],
         using dependencies: Dependencies
@@ -650,7 +535,6 @@
             }
         
         // Update the note to self disappearing messages config first (if needed)
-<<<<<<< HEAD
         if let updatedUserDisappearingConfig: DisappearingMessagesConfiguration = targetUpdatedConfigs.first(where: { $0.id == userSessionId.hexString }) {
             try dependencies.mutate(cache: .libSession) { cache in
                 try cache.performAndPushChange(db, for: .userProfile, sessionId: userSessionId) { config in
@@ -672,34 +556,6 @@
                         using: dependencies
                     )
             }
-=======
-        if let updatedUserDisappearingConfig: DisappearingMessagesConfiguration = updatedDisappearingConfigs.first(where: { $0.id == userPublicKey }) {
-            try LibSession.performAndPushChange(
-                db,
-                for: .userProfile,
-                publicKey: userPublicKey,
-                using: dependencies
-            ) { conf in
-                try LibSession.updateNoteToSelf(
-                    disappearingMessagesConfig: updatedUserDisappearingConfig,
-                    in: conf
-                )
-            }
-        }
-        
-        try LibSession.performAndPushChange(
-            db,
-            for: .contacts,
-            publicKey: userPublicKey,
-            using: dependencies
-        ) { conf in
-            try LibSession
-                .upsert(
-                    contactData: targetDisappearingConfigs
-                        .map { SyncedContactInfo(id: $0.id, disappearingMessagesConfig: $0) },
-                    in: conf
-                )
->>>>>>> 5db5fbd9
         }
         
         return updated
@@ -714,7 +570,6 @@
         contactIds: [String],
         using dependencies: Dependencies
     ) throws {
-<<<<<<< HEAD
         try dependencies.mutate(cache: .libSession) { cache in
             try cache.performAndPushChange(db, for: .contacts, sessionId: dependencies[cache: .general].sessionId) { config in
                 // Mark the contacts as hidden
@@ -730,25 +585,6 @@
                     using: dependencies
                 )
             }
-=======
-        try LibSession.performAndPushChange(
-            db,
-            for: .contacts,
-            publicKey: getUserHexEncodedPublicKey(db, using: dependencies),
-            using: dependencies
-        ) { conf in
-            // Mark the contacts as hidden
-            try LibSession.upsert(
-                contactData: contactIds
-                    .map {
-                        SyncedContactInfo(
-                            id: $0,
-                            priority: LibSession.hiddenPriority
-                        )
-                    },
-                in: conf
-            )
->>>>>>> 5db5fbd9
         }
     }
     
@@ -759,20 +595,9 @@
     ) throws {
         guard !contactIds.isEmpty else { return }
         
-<<<<<<< HEAD
         try dependencies.mutate(cache: .libSession) { cache in
             try cache.performAndPushChange(db, for: .contacts, sessionId: dependencies[cache: .general].sessionId) { config in
                 guard case .object(let conf) = config else { throw LibSessionError.invalidConfigObject }
-=======
-        try LibSession.performAndPushChange(
-            db,
-            for: .contacts,
-            publicKey: getUserHexEncodedPublicKey(db, using: dependencies),
-            using: dependencies
-        ) { conf in
-            contactIds.forEach { sessionId in
-                guard var cSessionId: [CChar] = sessionId.cString(using: .utf8) else { return }
->>>>>>> 5db5fbd9
                 
                 contactIds.forEach { sessionId in
                     guard var cSessionId: [CChar] = sessionId.cString(using: .utf8) else { return }
@@ -793,7 +618,6 @@
         let userSessionId: SessionId = dependencies[cache: .general].sessionId
         
         switch sessionId {
-<<<<<<< HEAD
             case userSessionId.hexString:
                 try dependencies.mutate(cache: .libSession) { cache in
                     try cache.performAndPushChange(db, for: .userProfile, sessionId: userSessionId) { config in
@@ -819,38 +643,6 @@
                                 using: dependencies
                             )
                     }
-=======
-            case userPublicKey:
-                try LibSession.performAndPushChange(
-                    db,
-                    for: .userProfile,
-                    publicKey: userPublicKey,
-                    using: dependencies
-                ) { conf in
-                    try LibSession.updateNoteToSelf(
-                        disappearingMessagesConfig: disappearingMessagesConfig,
-                        in: conf
-                    )
-                }
-                
-            default:
-                try LibSession.performAndPushChange(
-                    db,
-                    for: .contacts,
-                    publicKey: userPublicKey,
-                    using: dependencies
-                ) { conf in
-                    try LibSession
-                        .upsert(
-                            contactData: [
-                                SyncedContactInfo(
-                                    id: sessionId,
-                                    disappearingMessagesConfig: disappearingMessagesConfig
-                                )
-                            ],
-                            in: conf
-                        )
->>>>>>> 5db5fbd9
                 }
         }
     }
