// Copyright © 2023 Rangeproof Pty Ltd. All rights reserved.

import Foundation
import GRDB
import SessionUtil
import SessionUtilitiesKit

// MARK: - Size Restrictions

public extension LibSession {
    static var sizeMaxNameBytes: Int { CONTACT_MAX_NAME_LENGTH }
    static var sizeMaxNicknameBytes: Int { CONTACT_MAX_NAME_LENGTH }
    static var sizeMaxProfileUrlBytes: Int { PROFILE_PIC_MAX_URL_LENGTH }
}

// MARK: - Contacts Handling

internal extension LibSession {
    static let columnsRelatedToContacts: [ColumnExpression] = [
        Contact.Columns.isApproved,
        Contact.Columns.isBlocked,
        Contact.Columns.didApproveMe,
        Profile.Columns.name,
        Profile.Columns.nickname,
        Profile.Columns.profilePictureUrl,
        Profile.Columns.profileEncryptionKey,
        DisappearingMessagesConfiguration.Columns.isEnabled,
        DisappearingMessagesConfiguration.Columns.type,
        DisappearingMessagesConfiguration.Columns.durationSeconds
    ]
    
    // MARK: - Incoming Changes
    
    static func handleContactsUpdate(
        _ db: Database,
        in config: Config?,
        serverTimestampMs: Int64,
        using dependencies: Dependencies
    ) throws {
        guard config.needsDump(using: dependencies) else { return }
        guard case .object(let conf) = config else { throw LibSessionError.invalidConfigObject }
        
        // The current users contact data is handled separately so exclude it if it's present (as that's
        // actually a bug)
        let userSessionId: SessionId = getUserSessionId(db, using: dependencies)
        let targetContactData: [String: ContactData] = try extractContacts(
            from: conf,
            serverTimestampMs: serverTimestampMs
        ).filter { $0.key != userSessionId.hexString }
        
        // Since we don't sync 100% of the data stored against the contact and profile objects we
        // need to only update the data we do have to ensure we don't overwrite anything that doesn't
        // get synced
        try targetContactData
            .forEach { sessionId, data in
                // Note: We only update the contact and profile records if the data has actually changed
                // in order to avoid triggering UI updates for every thread on the home screen (the DB
                // observation system can't differ between update calls which do and don't change anything)
                let contact: Contact = Contact.fetchOrCreate(db, id: sessionId)
                let profile: Profile = Profile.fetchOrCreate(db, id: sessionId)
                let profileNameShouldBeUpdated: Bool = (
                    !data.profile.name.isEmpty &&
                    profile.name != data.profile.name &&
                    (profile.lastNameUpdate ?? 0) < (data.profile.lastNameUpdate ?? 0)
                )
                let profilePictureShouldBeUpdated: Bool = (
                    (
                        profile.profilePictureUrl != data.profile.profilePictureUrl ||
                        profile.profileEncryptionKey != data.profile.profileEncryptionKey
                    ) &&
                    (profile.lastProfilePictureUpdate ?? 0) < (data.profile.lastProfilePictureUpdate ?? 0)
                )
                
                if
                    profileNameShouldBeUpdated ||
                    profile.nickname != data.profile.nickname ||
                    profilePictureShouldBeUpdated
                {
                    try profile.upsert(db)
                    try Profile
                        .filter(id: sessionId)
                        .updateAllAndConfig(
                            db,
                            [
                                (!profileNameShouldBeUpdated ? nil :
                                    Profile.Columns.name.set(to: data.profile.name)
                                ),
                                (!profileNameShouldBeUpdated ? nil :
                                    Profile.Columns.lastNameUpdate.set(to: data.profile.lastNameUpdate)
                                ),
                                (profile.nickname == data.profile.nickname ? nil :
                                    Profile.Columns.nickname.set(to: data.profile.nickname)
                                ),
                                (profile.profilePictureUrl != data.profile.profilePictureUrl ? nil :
                                    Profile.Columns.profilePictureUrl.set(to: data.profile.profilePictureUrl)
                                ),
                                (profile.profileEncryptionKey != data.profile.profileEncryptionKey ? nil :
                                    Profile.Columns.profileEncryptionKey.set(to: data.profile.profileEncryptionKey)
                                ),
                                (!profilePictureShouldBeUpdated ? nil :
                                    Profile.Columns.lastProfilePictureUpdate.set(to: data.profile.lastProfilePictureUpdate)
                                )
                            ].compactMap { $0 },
                            calledFromConfig: .contacts,
                            using: dependencies
                        )
                }
                
                /// Since message requests have no reverse, we should only handle setting `isApproved`
                /// and `didApproveMe` to `true`. This may prevent some weird edge cases where a config message
                /// swapping `isApproved` and `didApproveMe` to `false`
                if
                    (contact.isApproved != data.contact.isApproved) ||
                    (contact.isBlocked != data.contact.isBlocked) ||
                    (contact.didApproveMe != data.contact.didApproveMe)
                {
                    try contact.upsert(db)
                    try Contact
                        .filter(id: sessionId)
                        .updateAllAndConfig(
                            db,
                            [
                                (!data.contact.isApproved || contact.isApproved == data.contact.isApproved ? nil :
                                    Contact.Columns.isApproved.set(to: true)
                                ),
                                (contact.isBlocked == data.contact.isBlocked ? nil :
                                    Contact.Columns.isBlocked.set(to: data.contact.isBlocked)
                                ),
                                (!data.contact.didApproveMe || contact.didApproveMe == data.contact.didApproveMe ? nil :
                                    Contact.Columns.didApproveMe.set(to: true)
                                )
                            ].compactMap { $0 },
                            calledFromConfig: .contacts,
                            using: dependencies
                        )
                }
                
                /// If the contact's `hidden` flag doesn't match the visibility of their conversation then create/delete the
                /// associated contact conversation accordingly
                let threadInfo: PriorityVisibilityInfo? = try? SessionThread
                    .filter(id: sessionId)
                    .select(.id, .variant, .pinnedPriority, .shouldBeVisible)
                    .asRequest(of: PriorityVisibilityInfo.self)
                    .fetchOne(db)
                let threadExists: Bool = (threadInfo != nil)
                let updatedShouldBeVisible: Bool = LibSession.shouldBeVisible(priority: data.priority)

                /// If we are hiding the conversation then kick the user from it if it's currently open
                if !updatedShouldBeVisible {
                    LibSession.kickFromConversationUIIfNeeded(removedThreadIds: [sessionId], using: dependencies)
                }
                
                /// Create the thread if it doesn't exist, otherwise just update it's state
                if !threadExists {
                    try SessionThread(
                        id: sessionId,
                        variant: .contact,
                        creationDateTimestamp: data.created,
                        shouldBeVisible: updatedShouldBeVisible,
                        pinnedPriority: data.priority
                    ).upsert(db)
                }
                else {
                    let changes: [ConfigColumnAssignment] = [
                        (threadInfo?.shouldBeVisible == updatedShouldBeVisible ? nil :
                            SessionThread.Columns.shouldBeVisible.set(to: updatedShouldBeVisible)
                        ),
                        (threadInfo?.pinnedPriority == data.priority ? nil :
                            SessionThread.Columns.pinnedPriority.set(to: data.priority)
                        )
                    ].compactMap { $0 }
                    
                    try SessionThread
                        .filter(id: sessionId)
                        .updateAllAndConfig(
                            db,
                            changes,
                            calledFromConfig: .contacts,
                            using: dependencies
                        )
                }
                
                // Update disappearing messages configuration if needed
                let localConfig: DisappearingMessagesConfiguration = try DisappearingMessagesConfiguration
                    .fetchOne(db, id: sessionId)
                    .defaulting(to: DisappearingMessagesConfiguration.defaultWith(sessionId))
                let isValid: Bool = (dependencies[feature: .updatedDisappearingMessages] ?
                    data.config.isValidV2Config() :
                    true
                )
                
                if isValid && data.config != localConfig {
                    try data.config
                        .saved(db)
                        .clearUnrelatedControlMessages(
                            db,
                            threadVariant: .contact,
                            using: dependencies
                        )
                }
            }
        
        /// Delete any contact/thread records which aren't in the config message
        let syncedContactIds: [String] = targetContactData
            .map { $0.key }
            .appending(userSessionId.hexString)
        let contactIdsToRemove: [String] = try Contact
            .filter(!syncedContactIds.contains(Contact.Columns.id))
            .select(.id)
            .asRequest(of: String.self)
            .fetchAll(db)
        let threadIdsToRemove: [String] = try SessionThread
            .filter(!syncedContactIds.contains(SessionThread.Columns.id))
            .filter(SessionThread.Columns.variant == SessionThread.Variant.contact)
            .filter(!SessionThread.Columns.id.like("\(SessionId.Prefix.blinded15.rawValue)%"))
            .filter(!SessionThread.Columns.id.like("\(SessionId.Prefix.blinded25.rawValue)%"))
            .select(.id)
            .asRequest(of: String.self)
            .fetchAll(db)
        
        /// When the user opens a brand new conversation this creates a "draft conversation" which has a hidden thread but no
        /// contact record, when we receive a contact update this "draft conversation" would be included in the
        /// `threadIdsToRemove` which would result in the user getting kicked from the screen and the thread removed, we
        /// want to avoid this (as it's essentially a bug) so find any conversations in this state and remove them from the list that
        /// will be pruned
        let threadT: TypedTableAlias<SessionThread> = TypedTableAlias()
        let contactT: TypedTableAlias<Contact> = TypedTableAlias()
        let draftConversationIds: [String] = try SQLRequest<String>("""
            SELECT \(threadT[.id])
            FROM \(SessionThread.self)
            LEFT JOIN \(Contact.self) ON \(contactT[.id]) = \(threadT[.id])
            WHERE (
                \(SQL("\(threadT[.id]) IN \(threadIdsToRemove)")) AND
                \(contactT[.id]) IS NULL
            )
        """).fetchAll(db)
        
        /// Consolidate the ids which should be removed
        let combinedIds: [String] = contactIdsToRemove
            .appending(contentsOf: threadIdsToRemove)
            .filter { !draftConversationIds.contains($0) }
        
        if !combinedIds.isEmpty {
            LibSession.kickFromConversationUIIfNeeded(removedThreadIds: combinedIds, using: dependencies)
            
            try Contact
                .filter(ids: combinedIds)
                .deleteAll(db)
            
            // Also need to remove any 'nickname' values since they are associated to contact data
            try Profile
                .filter(ids: combinedIds)
                .updateAllAndConfig(
                    db,
                    Profile.Columns.nickname.set(to: nil),
                    calledFromConfig: .contacts,
                    using: dependencies
                )
            
            // Delete the one-to-one conversations associated to the contact
            try SessionThread
                .deleteOrLeave(
                    db,
                    threadIds: combinedIds,
                    threadVariant: .contact,
                    groupLeaveType: .forced,
                    calledFromConfig: .contacts,
                    using: dependencies
                )
            
            try LibSession.remove(db, volatileContactIds: combinedIds, using: dependencies)
        }
    }
    
    // MARK: - Outgoing Changes
    
    static func upsert(
        contactData: [SyncedContactInfo],
        in config: Config?,
        using dependencies: Dependencies
    ) throws {
        guard case .object(let conf) = config else { throw LibSessionError.invalidConfigObject }
        
        // The current users contact data doesn't need to sync so exclude it, we also don't want to sync
        // blinded message requests so exclude those as well
        let userSessionId: SessionId = getUserSessionId(using: dependencies)
        let targetContacts: [SyncedContactInfo] = contactData
            .filter {
<<<<<<< HEAD
                $0.id != userSessionId.hexString &&
=======
                $0.id != userPublicKey &&
>>>>>>> 304423f3
                (try? SessionId(from: $0.id))?.prefix == .standard
            }
        
        // If we only updated the current user contact then no need to continue
        guard !targetContacts.isEmpty else { return }        
        
        // Update the name
        try targetContacts
            .forEach { info in
                var contact: contacts_contact = contacts_contact()
                guard
                    var sessionId: [CChar] = info.id.cString(using: .utf8),
                    contacts_get_or_construct(conf, &contact, &sessionId)
                else {
                    /// It looks like there are some situations where this object might not get created correctly (and
                    /// will throw due to the implicit unwrapping) as a result we put it in a guard and throw instead
<<<<<<< HEAD
                    SNLog("Unable to upsert contact to LibSession: \(config.lastError)")
                    throw LibSessionError.getOrConstructFailedUnexpectedly
=======
                    throw LibSessionError(
                        conf,
                        fallbackError: .getOrConstructFailedUnexpectedly,
                        logMessage: "Unable to upsert contact to LibSession"
                    )
>>>>>>> 304423f3
                }
                
                // Assign all properties to match the updated contact (if there is one)
                if let updatedContact: Contact = info.contact {
                    contact.approved = updatedContact.isApproved
                    contact.approved_me = updatedContact.didApproveMe
                    contact.blocked = updatedContact.isBlocked
                    
                    // If we were given a `created` timestamp then set it to the min between the current
                    // setting and the value (as long as the current setting isn't `0`)
                    if let created: Int64 = info.created.map({ Int64(floor($0)) }) {
                        contact.created = (contact.created > 0 ? min(contact.created, created) : created)
                    }
                    
                    // Store the updated contact (needs to happen before variables go out of scope)
                    contacts_set(conf, &contact)
                    try LibSessionError.throwIfNeeded(conf)
                }
                
                // Update the profile data (if there is one - users we have sent a message request to may
                // not have profile info in certain situations)
                if let updatedProfile: Profile = info.profile {
                    let oldAvatarUrl: String? = String(libSessionVal: contact.profile_pic.url)
                    let oldAvatarKey: Data? = Data(
                        libSessionVal: contact.profile_pic.key,
                        count: DisplayPictureManager.aes256KeyByteLength
                    )
                    
                    contact.name = updatedProfile.name.toLibSession()
                    contact.nickname = updatedProfile.nickname.toLibSession()
                    contact.profile_pic.url = updatedProfile.profilePictureUrl.toLibSession()
                    contact.profile_pic.key = updatedProfile.profileEncryptionKey.toLibSession()
                    
                    // Attempts retrieval of the profile picture (will schedule a download if
                    // needed via a throttled subscription on another thread to prevent blocking)
                    if
                        oldAvatarUrl != (updatedProfile.profilePictureUrl ?? "") ||
                        oldAvatarKey != (updatedProfile.profileEncryptionKey ?? Data(repeating: 0, count: DisplayPictureManager.aes256KeyByteLength))
                    {
                        DisplayPictureManager.displayPicture(owner: .user(updatedProfile))
                    }
                    
                    // Store the updated contact (needs to happen before variables go out of scope)
                    contacts_set(conf, &contact)
                    try LibSessionError.throwIfNeeded(conf)
                }
                
                // Assign all properties to match the updated disappearing messages configuration (if there is one)
                if
                    let updatedConfig: DisappearingMessagesConfiguration = info.config,
                    let exp_mode: CONVO_EXPIRATION_MODE = updatedConfig.type?.toLibSession()
                {
                    contact.exp_mode = exp_mode
                    contact.exp_seconds = Int32(updatedConfig.durationSeconds)
                }
                
                // Store the updated contact (can't be sure if we made any changes above)
                contact.priority = (info.priority ?? contact.priority)
                contacts_set(conf, &contact)
                try LibSessionError.throwIfNeeded(conf)
            }
    }
}

// MARK: - Outgoing Changes

internal extension LibSession {
    static func updatingContacts<T>(
        _ db: Database,
        _ updated: [T],
        using dependencies: Dependencies
    ) throws -> [T] {
        guard let updatedContacts: [Contact] = updated as? [Contact] else { throw StorageError.generic }
        
        // The current users contact data doesn't need to sync so exclude it, we also don't want to sync
        // blinded message requests so exclude those as well
        let userSessionId: SessionId = getUserSessionId(db, using: dependencies)
        let targetContacts: [Contact] = updatedContacts
            .filter {
<<<<<<< HEAD
                $0.id != userSessionId.hexString &&
=======
                $0.id != userPublicKey &&
>>>>>>> 304423f3
                (try? SessionId(from: $0.id))?.prefix == .standard
            }
        
        // If we only updated the current user contact then no need to continue
        guard !targetContacts.isEmpty else { return updated }
        
        try LibSession.performAndPushChange(
            db,
            for: .contacts,
            sessionId: userSessionId,
            using: dependencies
        ) { config in
            guard case .object(let conf) = config else { throw LibSessionError.invalidConfigObject }
            
            // When inserting new contacts (or contacts with invalid profile data) we want
            // to add any valid profile information we have so identify if any of the updated
            // contacts are new/invalid, and if so, fetch any profile data we have for them
            let newContactIds: [String] = targetContacts
                .compactMap { contactData -> String? in
                    var contact: contacts_contact = contacts_contact()
                    
                    guard
                        var cContactId: [CChar] = contactData.id.cString(using: .utf8),
                        contacts_get(conf, &contact, &cContactId),
                        String(libSessionVal: contact.name, nullIfEmpty: true) != nil
                    else {
                        LibSessionError.clear(conf)
                        return contactData.id
                    }
                    
                    return nil
                }
            let newProfiles: [String: Profile] = try Profile
                .fetchAll(db, ids: newContactIds)
                .reduce(into: [:]) { result, next in result[next.id] = next }
            
            // Upsert the updated contact data
            try LibSession
                .upsert(
                    contactData: targetContacts
                        .map { contact in
                            SyncedContactInfo(
                                id: contact.id,
                                contact: contact,
                                profile: newProfiles[contact.id]
                            )
                        },
                    in: config,
                    using: dependencies
                )
        }
        
        return updated
    }
    
    static func updatingProfiles<T>(
        _ db: Database,
        _ updated: [T],
        using dependencies: Dependencies
    ) throws -> [T] {
        guard let updatedProfiles: [Profile] = updated as? [Profile] else { throw StorageError.generic }
        
        // We should only sync profiles which are associated to contact data to avoid including profiles
        // for random people in community conversations so filter out any profiles which don't have an
        // associated contact
        let existingContactIds: [String] = (try? Contact
            .filter(ids: updatedProfiles.map { $0.id })
            .select(.id)
            .asRequest(of: String.self)
            .fetchAll(db))
            .defaulting(to: [])
        
        // If none of the profiles are associated with existing contacts then ignore the changes (no need
        // to do a config sync)
        guard !existingContactIds.isEmpty else { return updated }
        
        // Get the user public key (updating their profile is handled separately)
        let userSessionId: SessionId = getUserSessionId(db, using: dependencies)
        let targetProfiles: [Profile] = updatedProfiles
            .filter {
<<<<<<< HEAD
                $0.id != userSessionId.hexString &&
=======
                $0.id != userPublicKey &&
>>>>>>> 304423f3
                (try? SessionId(from: $0.id))?.prefix == .standard &&
                existingContactIds.contains($0.id)
            }
        
        // Update the user profile first (if needed)
        if let updatedUserProfile: Profile = updatedProfiles.first(where: { $0.id == userSessionId.hexString }) {
            try LibSession.performAndPushChange(
                db,
                for: .userProfile,
                sessionId: userSessionId,
                using: dependencies
            ) { config in
                try LibSession.update(
                    profile: updatedUserProfile,
                    in: config
                )
            }
        }
        
        try LibSession.performAndPushChange(
            db,
            for: .contacts,
            sessionId: userSessionId,
            using: dependencies
        ) { config in
            try LibSession
                .upsert(
                    contactData: targetProfiles
                        .map { SyncedContactInfo(id: $0.id, profile: $0) },
                    in: config,
                    using: dependencies
                )
        }
        
        return updated
    }
    
    static func updatingDisappearingConfigsOneToOne<T>(
        _ db: Database,
        _ updated: [T],
        using dependencies: Dependencies
    ) throws -> [T] {
        guard let updatedDisappearingConfigs: [DisappearingMessagesConfiguration] = updated as? [DisappearingMessagesConfiguration] else { throw StorageError.generic }
        
        // Filter out any disappearing config changes related to groups
        let targetUpdatedConfigs: [DisappearingMessagesConfiguration] = updatedDisappearingConfigs
            .filter { (try? SessionId.Prefix(from: $0.id)) != .group }
        
        guard !targetUpdatedConfigs.isEmpty else { return updated }
        
        // We should only sync disappearing messages configs which are associated to existing contacts
        let existingContactIds: [String] = (try? Contact
            .filter(ids: targetUpdatedConfigs.map { $0.id })
            .select(.id)
            .asRequest(of: String.self)
            .fetchAll(db))
            .defaulting(to: [])
        
        // If none of the disappearing messages configs are associated with existing contacts then ignore
        // the changes (no need to do a config sync)
        guard !existingContactIds.isEmpty else { return updated }
        
        // Get the user public key (updating note to self is handled separately)
        let userSessionId: SessionId = getUserSessionId(db, using: dependencies)
        let targetDisappearingConfigs: [DisappearingMessagesConfiguration] = targetUpdatedConfigs
            .filter {
<<<<<<< HEAD
                $0.id != userSessionId.hexString &&
=======
                $0.id != userPublicKey &&
>>>>>>> 304423f3
                (try? SessionId(from: $0.id))?.prefix == .standard &&
                existingContactIds.contains($0.id)
            }
        
        // Update the note to self disappearing messages config first (if needed)
        if let updatedUserDisappearingConfig: DisappearingMessagesConfiguration = targetUpdatedConfigs.first(where: { $0.id == userSessionId.hexString }) {
            try LibSession.performAndPushChange(
                db,
                for: .userProfile,
                sessionId: userSessionId,
                using: dependencies
            ) { config in
                try LibSession.updateNoteToSelf(
                    disappearingMessagesConfig: updatedUserDisappearingConfig,
                    in: config
                )
            }
        }
        
        try LibSession.performAndPushChange(
            db,
            for: .contacts,
            sessionId: userSessionId,
            using: dependencies
        ) { config in
            try LibSession
                .upsert(
                    contactData: targetDisappearingConfigs
                        .map { SyncedContactInfo(id: $0.id, disappearingMessagesConfig: $0) },
                    in: config,
                    using: dependencies
                )
        }
        
        return updated
    }
}

// MARK: - External Outgoing Changes

public extension LibSession {
    static func hide(
        _ db: Database,
        contactIds: [String],
        using dependencies: Dependencies
    ) throws {
        try LibSession.performAndPushChange(
            db,
            for: .contacts,
            sessionId: getUserSessionId(db, using: dependencies),
            using: dependencies
        ) { config in
            // Mark the contacts as hidden
            try LibSession.upsert(
                contactData: contactIds
                    .map {
                        SyncedContactInfo(
                            id: $0,
                            priority: LibSession.hiddenPriority
                        )
                    },
                in: config,
                using: dependencies
            )
        }
    }
    
    static func remove(
        _ db: Database,
        contactIds: [String],
        using dependencies: Dependencies
    ) throws {
        guard !contactIds.isEmpty else { return }
        
        try LibSession.performAndPushChange(
            db,
            for: .contacts,
            sessionId: getUserSessionId(db, using: dependencies),
            using: dependencies
        ) { config in
            guard case .object(let conf) = config else { throw SessionUtilError.invalidConfigObject }
            
            contactIds.forEach { sessionId in
                guard var cSessionId: [CChar] = sessionId.cString(using: .utf8) else { return }
                
                // Don't care if the contact doesn't exist
                contacts_erase(conf, &cSessionId)
            }
        }
    }
    
    static func update(
        _ db: Database,
        sessionId: String,
        disappearingMessagesConfig: DisappearingMessagesConfiguration,
        using dependencies: Dependencies
    ) throws {
        let userSessionId: SessionId = getUserSessionId(db, using: dependencies)
        
        switch sessionId {
            case userSessionId.hexString:
                try LibSession.performAndPushChange(
                    db,
                    for: .userProfile,
                    sessionId: userSessionId,
                    using: dependencies
                ) { config in
                    try LibSession.updateNoteToSelf(
                        disappearingMessagesConfig: disappearingMessagesConfig,
                        in: config
                    )
                }
                
            default:
                try LibSession.performAndPushChange(
                    db,
                    for: .contacts,
                    sessionId: userSessionId,
                    using: dependencies
                ) { config in
                    try LibSession
                        .upsert(
                            contactData: [
                                SyncedContactInfo(
                                    id: sessionId,
                                    disappearingMessagesConfig: disappearingMessagesConfig
                                )
                            ],
                            in: config,
                            using: dependencies
                        )
                }
        }
    }
}

// MARK: - SyncedContactInfo

extension LibSession {
    struct SyncedContactInfo {
        let id: String
        let contact: Contact?
        let profile: Profile?
        let config: DisappearingMessagesConfiguration?
        let priority: Int32?
        let created: TimeInterval?
        
        init(
            id: String,
            contact: Contact? = nil,
            profile: Profile? = nil,
            disappearingMessagesConfig: DisappearingMessagesConfiguration? = nil,
            priority: Int32? = nil,
            created: TimeInterval? = nil
        ) {
            self.id = id
            self.contact = contact
            self.profile = profile
            self.config = disappearingMessagesConfig
            self.priority = priority
            self.created = created
        }
    }
}

// MARK: - ContactData

private struct ContactData {
    let contact: Contact
    let profile: Profile
    let config: DisappearingMessagesConfiguration
    let priority: Int32
    let created: TimeInterval
}

// MARK: - ThreadCount

private struct ThreadCount: Codable, FetchableRecord {
    let id: String
    let interactionCount: Int
}

// MARK: - Convenience

private extension LibSession {
    static func extractContacts(
        from conf: UnsafeMutablePointer<config_object>?,
        serverTimestampMs: Int64
    ) throws -> [String: ContactData] {
        var infiniteLoopGuard: Int = 0
        var result: [String: ContactData] = [:]
        var contact: contacts_contact = contacts_contact()
        let contactIterator: UnsafeMutablePointer<contacts_iterator> = contacts_iterator_new(conf)
        
        while !contacts_iterator_done(contactIterator, &contact) {
            try LibSession.checkLoopLimitReached(&infiniteLoopGuard, for: .contacts)
            
            let contactId: String = String(cString: withUnsafeBytes(of: contact.session_id) { [UInt8]($0) }
                .map { CChar($0) }
                .nullTerminated()
            )
            let contactResult: Contact = Contact(
                id: contactId,
                isApproved: contact.approved,
                isBlocked: contact.blocked,
                didApproveMe: contact.approved_me
            )
            let profilePictureUrl: String? = String(libSessionVal: contact.profile_pic.url, nullIfEmpty: true)
            let profileResult: Profile = Profile(
                id: contactId,
                name: String(libSessionVal: contact.name),
                lastNameUpdate: TimeInterval(Double(serverTimestampMs) / 1000),
                nickname: String(libSessionVal: contact.nickname, nullIfEmpty: true),
                profilePictureUrl: profilePictureUrl,
                profileEncryptionKey: (profilePictureUrl == nil ? nil :
                    Data(
                        libSessionVal: contact.profile_pic.key,
                        count: DisplayPictureManager.aes256KeyByteLength
                    )
                ),
                lastProfilePictureUpdate: TimeInterval(Double(serverTimestampMs) / 1000)
            )
            let configResult: DisappearingMessagesConfiguration = DisappearingMessagesConfiguration(
                threadId: contactId,
                isEnabled: contact.exp_seconds > 0,
                durationSeconds: TimeInterval(contact.exp_seconds),
                type: DisappearingMessagesConfiguration.DisappearingMessageType(libSessionType: contact.exp_mode)
            )
            
            result[contactId] = ContactData(
                contact: contactResult,
                profile: profileResult,
                config: configResult,
                priority: contact.priority,
                created: TimeInterval(contact.created)
            )
            contacts_iterator_advance(contactIterator)
        }
        contacts_iterator_free(contactIterator) // Need to free the iterator
        
        return result
    }
}<|MERGE_RESOLUTION|>--- conflicted
+++ resolved
@@ -42,10 +42,11 @@
         
         // The current users contact data is handled separately so exclude it if it's present (as that's
         // actually a bug)
-        let userSessionId: SessionId = getUserSessionId(db, using: dependencies)
+        let userSessionId: SessionId = dependencies[cache: .general].sessionId
         let targetContactData: [String: ContactData] = try extractContacts(
             from: conf,
-            serverTimestampMs: serverTimestampMs
+            serverTimestampMs: serverTimestampMs,
+            using: dependencies
         ).filter { $0.key != userSessionId.hexString }
         
         // Since we don't sync 100% of the data stored against the contact and profile objects we
@@ -56,7 +57,7 @@
                 // Note: We only update the contact and profile records if the data has actually changed
                 // in order to avoid triggering UI updates for every thread on the home screen (the DB
                 // observation system can't differ between update calls which do and don't change anything)
-                let contact: Contact = Contact.fetchOrCreate(db, id: sessionId)
+                let contact: Contact = Contact.fetchOrCreate(db, id: sessionId, using: dependencies)
                 let profile: Profile = Profile.fetchOrCreate(db, id: sessionId)
                 let profileNameShouldBeUpdated: Bool = (
                     !data.profile.name.isEmpty &&
@@ -157,7 +158,8 @@
                         variant: .contact,
                         creationDateTimestamp: data.created,
                         shouldBeVisible: updatedShouldBeVisible,
-                        pinnedPriority: data.priority
+                        pinnedPriority: data.priority,
+                        using: dependencies
                     ).upsert(db)
                 }
                 else {
@@ -283,14 +285,10 @@
         
         // The current users contact data doesn't need to sync so exclude it, we also don't want to sync
         // blinded message requests so exclude those as well
-        let userSessionId: SessionId = getUserSessionId(using: dependencies)
+        let userSessionId: SessionId = dependencies[cache: .general].sessionId
         let targetContacts: [SyncedContactInfo] = contactData
             .filter {
-<<<<<<< HEAD
                 $0.id != userSessionId.hexString &&
-=======
-                $0.id != userPublicKey &&
->>>>>>> 304423f3
                 (try? SessionId(from: $0.id))?.prefix == .standard
             }
         
@@ -307,16 +305,11 @@
                 else {
                     /// It looks like there are some situations where this object might not get created correctly (and
                     /// will throw due to the implicit unwrapping) as a result we put it in a guard and throw instead
-<<<<<<< HEAD
-                    SNLog("Unable to upsert contact to LibSession: \(config.lastError)")
-                    throw LibSessionError.getOrConstructFailedUnexpectedly
-=======
                     throw LibSessionError(
                         conf,
                         fallbackError: .getOrConstructFailedUnexpectedly,
                         logMessage: "Unable to upsert contact to LibSession"
                     )
->>>>>>> 304423f3
                 }
                 
                 // Assign all properties to match the updated contact (if there is one)
@@ -356,7 +349,7 @@
                         oldAvatarUrl != (updatedProfile.profilePictureUrl ?? "") ||
                         oldAvatarKey != (updatedProfile.profileEncryptionKey ?? Data(repeating: 0, count: DisplayPictureManager.aes256KeyByteLength))
                     {
-                        DisplayPictureManager.displayPicture(owner: .user(updatedProfile))
+                        DisplayPictureManager.displayPicture(owner: .user(updatedProfile), using: dependencies)
                     }
                     
                     // Store the updated contact (needs to happen before variables go out of scope)
@@ -393,14 +386,10 @@
         
         // The current users contact data doesn't need to sync so exclude it, we also don't want to sync
         // blinded message requests so exclude those as well
-        let userSessionId: SessionId = getUserSessionId(db, using: dependencies)
+        let userSessionId: SessionId = dependencies[cache: .general].sessionId
         let targetContacts: [Contact] = updatedContacts
             .filter {
-<<<<<<< HEAD
                 $0.id != userSessionId.hexString &&
-=======
-                $0.id != userPublicKey &&
->>>>>>> 304423f3
                 (try? SessionId(from: $0.id))?.prefix == .standard
             }
         
@@ -478,14 +467,10 @@
         guard !existingContactIds.isEmpty else { return updated }
         
         // Get the user public key (updating their profile is handled separately)
-        let userSessionId: SessionId = getUserSessionId(db, using: dependencies)
+        let userSessionId: SessionId = dependencies[cache: .general].sessionId
         let targetProfiles: [Profile] = updatedProfiles
             .filter {
-<<<<<<< HEAD
                 $0.id != userSessionId.hexString &&
-=======
-                $0.id != userPublicKey &&
->>>>>>> 304423f3
                 (try? SessionId(from: $0.id))?.prefix == .standard &&
                 existingContactIds.contains($0.id)
             }
@@ -523,7 +508,7 @@
         return updated
     }
     
-    static func updatingDisappearingConfigsOneToOne<T>(
+    @discardableResult static func updatingDisappearingConfigsOneToOne<T>(
         _ db: Database,
         _ updated: [T],
         using dependencies: Dependencies
@@ -549,14 +534,10 @@
         guard !existingContactIds.isEmpty else { return updated }
         
         // Get the user public key (updating note to self is handled separately)
-        let userSessionId: SessionId = getUserSessionId(db, using: dependencies)
+        let userSessionId: SessionId = dependencies[cache: .general].sessionId
         let targetDisappearingConfigs: [DisappearingMessagesConfiguration] = targetUpdatedConfigs
             .filter {
-<<<<<<< HEAD
                 $0.id != userSessionId.hexString &&
-=======
-                $0.id != userPublicKey &&
->>>>>>> 304423f3
                 (try? SessionId(from: $0.id))?.prefix == .standard &&
                 existingContactIds.contains($0.id)
             }
@@ -606,7 +587,7 @@
         try LibSession.performAndPushChange(
             db,
             for: .contacts,
-            sessionId: getUserSessionId(db, using: dependencies),
+            sessionId: dependencies[cache: .general].sessionId,
             using: dependencies
         ) { config in
             // Mark the contacts as hidden
@@ -634,10 +615,10 @@
         try LibSession.performAndPushChange(
             db,
             for: .contacts,
-            sessionId: getUserSessionId(db, using: dependencies),
+            sessionId: dependencies[cache: .general].sessionId,
             using: dependencies
         ) { config in
-            guard case .object(let conf) = config else { throw SessionUtilError.invalidConfigObject }
+            guard case .object(let conf) = config else { throw LibSessionError.invalidConfigObject }
             
             contactIds.forEach { sessionId in
                 guard var cSessionId: [CChar] = sessionId.cString(using: .utf8) else { return }
@@ -654,7 +635,7 @@
         disappearingMessagesConfig: DisappearingMessagesConfiguration,
         using dependencies: Dependencies
     ) throws {
-        let userSessionId: SessionId = getUserSessionId(db, using: dependencies)
+        let userSessionId: SessionId = dependencies[cache: .general].sessionId
         
         switch sessionId {
             case userSessionId.hexString:
@@ -744,7 +725,8 @@
 private extension LibSession {
     static func extractContacts(
         from conf: UnsafeMutablePointer<config_object>?,
-        serverTimestampMs: Int64
+        serverTimestampMs: Int64,
+        using dependencies: Dependencies
     ) throws -> [String: ContactData] {
         var infiniteLoopGuard: Int = 0
         var result: [String: ContactData] = [:]
@@ -762,7 +744,8 @@
                 id: contactId,
                 isApproved: contact.approved,
                 isBlocked: contact.blocked,
-                didApproveMe: contact.approved_me
+                didApproveMe: contact.approved_me,
+                using: dependencies
             )
             let profilePictureUrl: String? = String(libSessionVal: contact.profile_pic.url, nullIfEmpty: true)
             let profileResult: Profile = Profile(
