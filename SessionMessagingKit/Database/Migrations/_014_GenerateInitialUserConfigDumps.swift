// Copyright © 2023 Rangeproof Pty Ltd. All rights reserved.

import Foundation
import GRDB
import SessionUtil
import SessionUtilitiesKit

/// This migration goes through the current state of the database and generates config dumps for the user config types
enum _014_GenerateInitialUserConfigDumps: Migration {
    static let target: TargetMigrations.Identifier = .messagingKit
    static let identifier: String = "GenerateInitialUserConfigDumps" // stringlint:disable
    static let needsConfigSync: Bool = true
    static let minExpectedRunDuration: TimeInterval = 4.0
    static var requirements: [MigrationRequirement] = [.sessionIdCached]
    static let fetchedTables: [(TableRecord & FetchableRecord).Type] = [
        Identity.self, SessionThread.self, Contact.self, Profile.self, ClosedGroup.self,
        OpenGroup.self, DisappearingMessagesConfiguration.self, GroupMember.self, ConfigDump.self
    ]
    static let createdOrAlteredTables: [(TableRecord & FetchableRecord).Type] = []
    static let droppedTables: [(TableRecord & FetchableRecord).Type] = []
    
    static func migrate(_ db: Database, using dependencies: Dependencies) throws {
        // If we have no ed25519 key then there is no need to create cached dump data
        guard Identity.fetchUserEd25519KeyPair(db) != nil else {
            Storage.update(progress: 1, for: self, in: target, using: dependencies)
            return
        }
        
<<<<<<< HEAD
        // Create the initial config state        
        let userSessionId: SessionId = dependencies[cache: .general].sessionId
        let timestampMs: Int64 = Int64(dependencies.dateNow.timeIntervalSince1970 * TimeInterval(1000))
        dependencies.set(cache: .libSession, to: LibSession.Cache(userSessionId: userSessionId, using: dependencies))
=======
        // Create the initial config state
        let userPublicKey: String = getUserHexEncodedPublicKey(db, using: dependencies)
        let timestampMs: Int64 = Int64(Date().timeIntervalSince1970 * 1000)
        
        LibSession.loadState(db, userPublicKey: userPublicKey, ed25519SecretKey: secretKey, using: dependencies)
>>>>>>> bd34d1a9
        
        // Retrieve all threads (we are going to base the config dump data on the active
        // threads rather than anything else in the database)
        let allThreads: [String: SessionThread] = try SessionThread
            .fetchAll(db)
            .reduce(into: [:]) { result, next in result[next.id] = next }
        
        // MARK: - UserProfile Config Dump
        
<<<<<<< HEAD
        try dependencies[cache: .libSession]
            .config(for: .userProfile, sessionId: userSessionId)
            .mutate { config in
                try LibSession.update(
                    profile: Profile.fetchOrCreateCurrentUser(db, using: dependencies),
                    in: config
=======
        try dependencies.caches[.libSession]
            .config(for: .userProfile, publicKey: userPublicKey)
            .mutate { conf in
                try LibSession.update(
                    profile: Profile.fetchOrCreateCurrentUser(db, using: dependencies),
                    in: conf
>>>>>>> bd34d1a9
                )
                
                try LibSession.updateNoteToSelf(
                    priority: {
                        guard allThreads[userSessionId.hexString]?.shouldBeVisible == true else { return LibSession.hiddenPriority }
                        
                        return Int32(allThreads[userSessionId.hexString]?.pinnedPriority ?? 0)
                    }(),
                    in: config
                )
                
                if config.needsDump(using: dependencies) {
                    try LibSession
                        .createDump(
                            config: config,
                            for: .userProfile,
                            sessionId: userSessionId,
                            timestampMs: timestampMs,
                            using: dependencies
                        )?
                        .upsert(db)
                }
            }
        
        // MARK: - Contact Config Dump
        
<<<<<<< HEAD
        try dependencies[cache: .libSession]
            .config(for: .contacts, sessionId: userSessionId)
            .mutate { config in
=======
        try dependencies.caches[.libSession]
            .config(for: .contacts, publicKey: userPublicKey)
            .mutate { conf in
>>>>>>> bd34d1a9
                // Exclude Note to Self, community, group and outgoing blinded message requests
                let validContactIds: [String] = allThreads
                    .values
                    .filter { thread in
                        thread.variant == .contact &&
<<<<<<< HEAD
                        thread.id != userSessionId.hexString &&
=======
                        thread.id != userPublicKey &&
>>>>>>> bd34d1a9
                        (try? SessionId(from: thread.id))?.prefix == .standard
                    }
                    .map { $0.id }
                let contactsData: [ContactInfo] = try Contact
                    .filter(
                        Contact.Columns.isBlocked == true ||
                        validContactIds.contains(Contact.Columns.id)
                    )
                    .including(optional: Contact.profile)
                    .asRequest(of: ContactInfo.self)
                    .fetchAll(db)
                let threadIdsNeedingContacts: [String] = validContactIds
                    .filter { contactId in !contactsData.contains(where: { $0.contact.id == contactId }) }
                
                try LibSession.upsert(
                    contactData: contactsData
                        .appending(
                            contentsOf: threadIdsNeedingContacts
                                .map { contactId in
                                    ContactInfo(
                                        contact: Contact.fetchOrCreate(db, id: contactId, using: dependencies),
                                        profile: nil
                                    )
                                }
                        )
                        .map { data in
                            LibSession.SyncedContactInfo(
                                id: data.contact.id,
                                contact: data.contact,
                                profile: data.profile,
                                priority: {
                                    guard allThreads[data.contact.id]?.shouldBeVisible == true else {
                                        return LibSession.hiddenPriority
                                    }
                                    
                                    return Int32(allThreads[data.contact.id]?.pinnedPriority ?? 0)
                                }(),
                                created: allThreads[data.contact.id]?.creationDateTimestamp
                            )
                        },
                    in: config,
                    using: dependencies
                )
                
                if config.needsDump(using: dependencies) {
                    try LibSession
                        .createDump(
                            config: config,
                            for: .contacts,
                            sessionId: userSessionId,
                            timestampMs: timestampMs,
                            using: dependencies
                        )?
                        .upsert(db)
                }
            }
        
        // MARK: - ConvoInfoVolatile Config Dump
        
<<<<<<< HEAD
        try dependencies[cache: .libSession]
            .config(for: .convoInfoVolatile, sessionId: userSessionId)
            .mutate { config in
=======
        try dependencies.caches[.libSession]
            .config(for: .convoInfoVolatile, publicKey: userPublicKey)
            .mutate { conf in
>>>>>>> bd34d1a9
                let volatileThreadInfo: [LibSession.VolatileThreadInfo] = LibSession.VolatileThreadInfo
                    .fetchAll(db, ids: Array(allThreads.keys))
                
                try LibSession.upsert(
                    convoInfoVolatileChanges: volatileThreadInfo,
                    in: config,
                    using: dependencies
                )
                
                if config.needsDump(using: dependencies) {
                    try LibSession
                        .createDump(
                            config: config,
                            for: .convoInfoVolatile,
                            sessionId: userSessionId,
                            timestampMs: timestampMs,
                            using: dependencies
                        )?
                        .upsert(db)
                }
            }
        
        // MARK: - UserGroups Config Dump
        
<<<<<<< HEAD
        try dependencies[cache: .libSession]
            .config(for: .userGroups, sessionId: userSessionId)
            .mutate { config in
=======
        try dependencies.caches[.libSession]
            .config(for: .userGroups, publicKey: userPublicKey)
            .mutate { conf in
>>>>>>> bd34d1a9
                let legacyGroupData: [LibSession.LegacyGroupInfo] = try LibSession.LegacyGroupInfo.fetchAll(db)
                let communityData: [LibSession.OpenGroupUrlInfo] = try LibSession.OpenGroupUrlInfo
                    .fetchAll(db, ids: Array(allThreads.keys))
                
                try LibSession.upsert(
                    legacyGroups: legacyGroupData,
                    in: config,
                    using: dependencies
                )
                try LibSession.upsert(
                    communities: communityData
                        .map { urlInfo in
                            LibSession.CommunityInfo(
                                urlInfo: urlInfo,
                                priority: Int32(allThreads[urlInfo.threadId]?.pinnedPriority ?? 0)
                            )
                        },
                    in: config,
                    using: dependencies
                )
                
                if config.needsDump(using: dependencies) {
                    try LibSession
                        .createDump(
                            config: config,
                            for: .userGroups,
                            sessionId: userSessionId,
                            timestampMs: timestampMs,
                            using: dependencies
                        )?
                        .upsert(db)
                }
        }
                
        // MARK: - Threads
        
        try LibSession.updatingThreads(db, Array(allThreads.values), using: dependencies)
        
        // MARK: - Syncing
        
        // Enqueue a config sync job to ensure the generated configs get synced
        db.afterNextTransactionNestedOnce(dedupeId: LibSession.syncDedupeId(userSessionId.hexString)) { db in
            ConfigurationSyncJob.enqueue(db, swarmPublicKey: userSessionId.hexString, using: dependencies)
        }
        
        Storage.update(progress: 1, for: self, in: target, using: dependencies)
    }
    
    struct ContactInfo: FetchableRecord, Decodable, ColumnExpressible {
        typealias Columns = CodingKeys
        enum CodingKeys: String, CodingKey, ColumnExpression, CaseIterable {
            case contact
            case profile
        }
        
        let contact: Contact
        let profile: Profile?
    }
}<|MERGE_RESOLUTION|>--- conflicted
+++ resolved
@@ -26,18 +26,13 @@
             return
         }
         
-<<<<<<< HEAD
         // Create the initial config state        
         let userSessionId: SessionId = dependencies[cache: .general].sessionId
         let timestampMs: Int64 = Int64(dependencies.dateNow.timeIntervalSince1970 * TimeInterval(1000))
-        dependencies.set(cache: .libSession, to: LibSession.Cache(userSessionId: userSessionId, using: dependencies))
-=======
-        // Create the initial config state
-        let userPublicKey: String = getUserHexEncodedPublicKey(db, using: dependencies)
-        let timestampMs: Int64 = Int64(Date().timeIntervalSince1970 * 1000)
-        
-        LibSession.loadState(db, userPublicKey: userPublicKey, ed25519SecretKey: secretKey, using: dependencies)
->>>>>>> bd34d1a9
+        let cache: LibSession.Cache = LibSession.Cache(userSessionId: userSessionId, using: dependencies)
+        
+        // Setup the initial state
+        cache.loadState(db)
         
         // Retrieve all threads (we are going to base the config dump data on the active
         // threads rather than anything else in the database)
@@ -47,21 +42,12 @@
         
         // MARK: - UserProfile Config Dump
         
-<<<<<<< HEAD
-        try dependencies[cache: .libSession]
+        try cache
             .config(for: .userProfile, sessionId: userSessionId)
             .mutate { config in
                 try LibSession.update(
                     profile: Profile.fetchOrCreateCurrentUser(db, using: dependencies),
                     in: config
-=======
-        try dependencies.caches[.libSession]
-            .config(for: .userProfile, publicKey: userPublicKey)
-            .mutate { conf in
-                try LibSession.update(
-                    profile: Profile.fetchOrCreateCurrentUser(db, using: dependencies),
-                    in: conf
->>>>>>> bd34d1a9
                 )
                 
                 try LibSession.updateNoteToSelf(
@@ -73,40 +59,27 @@
                     in: config
                 )
                 
-                if config.needsDump(using: dependencies) {
-                    try LibSession
-                        .createDump(
-                            config: config,
-                            for: .userProfile,
-                            sessionId: userSessionId,
-                            timestampMs: timestampMs,
-                            using: dependencies
-                        )?
-                        .upsert(db)
+                if cache.configNeedsDump(config) {
+                    try cache.createDump(
+                        config: config,
+                        for: .userProfile,
+                        sessionId: userSessionId,
+                        timestampMs: timestampMs
+                    )?.upsert(db)
                 }
             }
         
         // MARK: - Contact Config Dump
         
-<<<<<<< HEAD
-        try dependencies[cache: .libSession]
+        try cache
             .config(for: .contacts, sessionId: userSessionId)
             .mutate { config in
-=======
-        try dependencies.caches[.libSession]
-            .config(for: .contacts, publicKey: userPublicKey)
-            .mutate { conf in
->>>>>>> bd34d1a9
                 // Exclude Note to Self, community, group and outgoing blinded message requests
                 let validContactIds: [String] = allThreads
                     .values
                     .filter { thread in
                         thread.variant == .contact &&
-<<<<<<< HEAD
                         thread.id != userSessionId.hexString &&
-=======
-                        thread.id != userPublicKey &&
->>>>>>> bd34d1a9
                         (try? SessionId(from: thread.id))?.prefix == .standard
                     }
                     .map { $0.id }
@@ -151,71 +124,51 @@
                     using: dependencies
                 )
                 
-                if config.needsDump(using: dependencies) {
-                    try LibSession
-                        .createDump(
-                            config: config,
-                            for: .contacts,
-                            sessionId: userSessionId,
-                            timestampMs: timestampMs,
-                            using: dependencies
-                        )?
-                        .upsert(db)
+                if cache.configNeedsDump(config) {
+                    try cache.createDump(
+                        config: config,
+                        for: .contacts,
+                        sessionId: userSessionId,
+                        timestampMs: timestampMs
+                    )?.upsert(db)
                 }
             }
         
         // MARK: - ConvoInfoVolatile Config Dump
         
-<<<<<<< HEAD
-        try dependencies[cache: .libSession]
+        try cache
             .config(for: .convoInfoVolatile, sessionId: userSessionId)
             .mutate { config in
-=======
-        try dependencies.caches[.libSession]
-            .config(for: .convoInfoVolatile, publicKey: userPublicKey)
-            .mutate { conf in
->>>>>>> bd34d1a9
                 let volatileThreadInfo: [LibSession.VolatileThreadInfo] = LibSession.VolatileThreadInfo
                     .fetchAll(db, ids: Array(allThreads.keys))
                 
                 try LibSession.upsert(
                     convoInfoVolatileChanges: volatileThreadInfo,
-                    in: config,
-                    using: dependencies
-                )
-                
-                if config.needsDump(using: dependencies) {
-                    try LibSession
-                        .createDump(
-                            config: config,
-                            for: .convoInfoVolatile,
-                            sessionId: userSessionId,
-                            timestampMs: timestampMs,
-                            using: dependencies
-                        )?
-                        .upsert(db)
+                    in: config
+                )
+                
+                if cache.configNeedsDump(config) {
+                    try cache.createDump(
+                        config: config,
+                        for: .convoInfoVolatile,
+                        sessionId: userSessionId,
+                        timestampMs: timestampMs
+                    )?.upsert(db)
                 }
             }
         
         // MARK: - UserGroups Config Dump
         
-<<<<<<< HEAD
-        try dependencies[cache: .libSession]
+        try cache
             .config(for: .userGroups, sessionId: userSessionId)
             .mutate { config in
-=======
-        try dependencies.caches[.libSession]
-            .config(for: .userGroups, publicKey: userPublicKey)
-            .mutate { conf in
->>>>>>> bd34d1a9
                 let legacyGroupData: [LibSession.LegacyGroupInfo] = try LibSession.LegacyGroupInfo.fetchAll(db)
                 let communityData: [LibSession.OpenGroupUrlInfo] = try LibSession.OpenGroupUrlInfo
                     .fetchAll(db, ids: Array(allThreads.keys))
                 
                 try LibSession.upsert(
                     legacyGroups: legacyGroupData,
-                    in: config,
-                    using: dependencies
+                    in: config
                 )
                 try LibSession.upsert(
                     communities: communityData
@@ -225,31 +178,32 @@
                                 priority: Int32(allThreads[urlInfo.threadId]?.pinnedPriority ?? 0)
                             )
                         },
-                    in: config,
-                    using: dependencies
-                )
-                
-                if config.needsDump(using: dependencies) {
-                    try LibSession
-                        .createDump(
-                            config: config,
-                            for: .userGroups,
-                            sessionId: userSessionId,
-                            timestampMs: timestampMs,
-                            using: dependencies
-                        )?
-                        .upsert(db)
-                }
-        }
+                    in: config
+                )
+                
+                if cache.configNeedsDump(config) {
+                    try cache.createDump(
+                        config: config,
+                        for: .userGroups,
+                        sessionId: userSessionId,
+                        timestampMs: timestampMs
+                    )?.upsert(db)
+                }
+        }
+        
+        // MARK: - Store cache in dependencies
+        
+        dependencies.set(cache: .libSession, to: cache)
                 
         // MARK: - Threads
         
+        // This needs to happen after we have stored the cache in dependencies
         try LibSession.updatingThreads(db, Array(allThreads.values), using: dependencies)
         
         // MARK: - Syncing
         
         // Enqueue a config sync job to ensure the generated configs get synced
-        db.afterNextTransactionNestedOnce(dedupeId: LibSession.syncDedupeId(userSessionId.hexString)) { db in
+        db.afterNextTransactionNestedOnce(dedupeId: LibSession.syncDedupeId(userSessionId.hexString), using: dependencies) { db in
             ConfigurationSyncJob.enqueue(db, swarmPublicKey: userSessionId.hexString, using: dependencies)
         }
         
