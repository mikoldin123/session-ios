// Copyright © 2023 Rangeproof Pty Ltd. All rights reserved.

import Foundation
import GRDB
import SessionUtil
import SessionUtilitiesKit

/// This migration goes through the current state of the database and generates config dumps for the user config types
enum _014_GenerateInitialUserConfigDumps: Migration {
    static let target: TargetMigrations.Identifier = .messagingKit
    static let identifier: String = "GenerateInitialUserConfigDumps" // stringlint:disable
    static let needsConfigSync: Bool = true
    static let minExpectedRunDuration: TimeInterval = 4.0
    static let fetchedTables: [(TableRecord & FetchableRecord).Type] = [
        Identity.self, SessionThread.self, Contact.self, Profile.self, ClosedGroup.self,
        OpenGroup.self, DisappearingMessagesConfiguration.self, GroupMember.self, ConfigDump.self
    ]
    static let createdOrAlteredTables: [(TableRecord & FetchableRecord).Type] = []
    static let droppedTables: [(TableRecord & FetchableRecord).Type] = []
    
    static func migrate(_ db: Database, using dependencies: Dependencies) throws {
        // If we have no ed25519 key then there is no need to create cached dump data
        guard Identity.fetchUserEd25519KeyPair(db) != nil else {
            Storage.update(progress: 1, for: self, in: target, using: dependencies)
            return
        }
        
        // Create the initial config state
<<<<<<< HEAD
        let userSessionId: SessionId = getUserSessionId(db, using: dependencies)
        let timestampMs: Int64 = Int64(Date().timeIntervalSince1970 * 1000)
        
        LibSession.loadState(db, using: dependencies)
=======
        let userPublicKey: String = getUserHexEncodedPublicKey(db, using: dependencies)
        let timestampMs: Int64 = Int64(Date().timeIntervalSince1970 * 1000)
        
        LibSession.loadState(db, userPublicKey: userPublicKey, ed25519SecretKey: secretKey, using: dependencies)
>>>>>>> 304423f3
        
        // Retrieve all threads (we are going to base the config dump data on the active
        // threads rather than anything else in the database)
        let allThreads: [String: SessionThread] = try SessionThread
            .fetchAll(db)
            .reduce(into: [:]) { result, next in result[next.id] = next }
        
        // MARK: - UserProfile Config Dump
        
<<<<<<< HEAD
        try dependencies[cache: .sessionUtil]
            .config(for: .userProfile, sessionId: userSessionId)
            .mutate { config in
                try LibSession.update(
                    profile: Profile.fetchOrCreateCurrentUser(db),
                    in: config
=======
        try dependencies.caches[.libSession]
            .config(for: .userProfile, publicKey: userPublicKey)
            .mutate { conf in
                try LibSession.update(
                    profile: Profile.fetchOrCreateCurrentUser(db, using: dependencies),
                    in: conf
>>>>>>> 304423f3
                )
                
                try LibSession.updateNoteToSelf(
                    priority: {
                        guard allThreads[userSessionId.hexString]?.shouldBeVisible == true else { return LibSession.hiddenPriority }
                        
                        return Int32(allThreads[userSessionId.hexString]?.pinnedPriority ?? 0)
                    }(),
                    in: config
                )
                
                if config.needsDump(using: dependencies) {
                    try LibSession
                        .createDump(
                            config: config,
                            for: .userProfile,
                            sessionId: userSessionId,
                            timestampMs: timestampMs,
                            using: dependencies
                        )?
                        .upsert(db)
                }
            }
        
        // MARK: - Contact Config Dump
        
<<<<<<< HEAD
        try dependencies[cache: .sessionUtil]
            .config(for: .contacts, sessionId: userSessionId)
            .mutate { config in
=======
        try dependencies.caches[.libSession]
            .config(for: .contacts, publicKey: userPublicKey)
            .mutate { conf in
>>>>>>> 304423f3
                // Exclude Note to Self, community, group and outgoing blinded message requests
                let validContactIds: [String] = allThreads
                    .values
                    .filter { thread in
                        thread.variant == .contact &&
<<<<<<< HEAD
                        thread.id != userSessionId.hexString &&
=======
                        thread.id != userPublicKey &&
>>>>>>> 304423f3
                        (try? SessionId(from: thread.id))?.prefix == .standard
                    }
                    .map { $0.id }
                let contactsData: [ContactInfo] = try Contact
                    .filter(
                        Contact.Columns.isBlocked == true ||
                        validContactIds.contains(Contact.Columns.id)
                    )
                    .including(optional: Contact.profile)
                    .asRequest(of: ContactInfo.self)
                    .fetchAll(db)
                let threadIdsNeedingContacts: [String] = validContactIds
                    .filter { contactId in !contactsData.contains(where: { $0.contact.id == contactId }) }
                
                try LibSession.upsert(
                    contactData: contactsData
                        .appending(
                            contentsOf: threadIdsNeedingContacts
                                .map { contactId in
                                    ContactInfo(
                                        contact: Contact.fetchOrCreate(db, id: contactId),
                                        profile: nil
                                    )
                                }
                        )
                        .map { data in
                            LibSession.SyncedContactInfo(
                                id: data.contact.id,
                                contact: data.contact,
                                profile: data.profile,
                                priority: {
                                    guard allThreads[data.contact.id]?.shouldBeVisible == true else {
                                        return LibSession.hiddenPriority
                                    }
                                    
                                    return Int32(allThreads[data.contact.id]?.pinnedPriority ?? 0)
                                }(),
                                created: allThreads[data.contact.id]?.creationDateTimestamp
                            )
                        },
                    in: config,
                    using: dependencies
                )
                
                if config.needsDump(using: dependencies) {
                    try LibSession
                        .createDump(
                            config: config,
                            for: .contacts,
                            sessionId: userSessionId,
                            timestampMs: timestampMs,
                            using: dependencies
                        )?
                        .upsert(db)
                }
            }
        
        // MARK: - ConvoInfoVolatile Config Dump
        
<<<<<<< HEAD
        try dependencies[cache: .sessionUtil]
            .config(for: .convoInfoVolatile, sessionId: userSessionId)
            .mutate { config in
=======
        try dependencies.caches[.libSession]
            .config(for: .convoInfoVolatile, publicKey: userPublicKey)
            .mutate { conf in
>>>>>>> 304423f3
                let volatileThreadInfo: [LibSession.VolatileThreadInfo] = LibSession.VolatileThreadInfo
                    .fetchAll(db, ids: Array(allThreads.keys))
                
                try LibSession.upsert(
                    convoInfoVolatileChanges: volatileThreadInfo,
                    in: config,
                    using: dependencies
                )
                
                if config.needsDump(using: dependencies) {
                    try LibSession
                        .createDump(
                            config: config,
                            for: .convoInfoVolatile,
                            sessionId: userSessionId,
                            timestampMs: timestampMs,
                            using: dependencies
                        )?
                        .upsert(db)
                }
            }
        
        // MARK: - UserGroups Config Dump
        
<<<<<<< HEAD
        try dependencies[cache: .sessionUtil]
            .config(for: .userGroups, sessionId: userSessionId)
            .mutate { config in
=======
        try dependencies.caches[.libSession]
            .config(for: .userGroups, publicKey: userPublicKey)
            .mutate { conf in
>>>>>>> 304423f3
                let legacyGroupData: [LibSession.LegacyGroupInfo] = try LibSession.LegacyGroupInfo.fetchAll(db)
                let communityData: [LibSession.OpenGroupUrlInfo] = try LibSession.OpenGroupUrlInfo
                    .fetchAll(db, ids: Array(allThreads.keys))
                
                try LibSession.upsert(
                    legacyGroups: legacyGroupData,
                    in: config,
                    using: dependencies
                )
                try LibSession.upsert(
                    communities: communityData
                        .map { urlInfo in
                            LibSession.CommunityInfo(
                                urlInfo: urlInfo,
                                priority: Int32(allThreads[urlInfo.threadId]?.pinnedPriority ?? 0)
                            )
                        },
                    in: config,
                    using: dependencies
                )
                
                if config.needsDump(using: dependencies) {
                    try LibSession
                        .createDump(
                            config: config,
                            for: .userGroups,
                            sessionId: userSessionId,
                            timestampMs: timestampMs,
                            using: dependencies
                        )?
                        .upsert(db)
                }
        }
                
        // MARK: - Threads
        
        try LibSession.updatingThreads(db, Array(allThreads.values), using: dependencies)
        
        // MARK: - Syncing
        
        // Enqueue a config sync job to ensure the generated configs get synced
        db.afterNextTransactionNestedOnce(dedupeId: LibSession.syncDedupeId(userSessionId.hexString)) { db in
            ConfigurationSyncJob.enqueue(db, sessionIdHexString: userSessionId.hexString)
        }
        
        Storage.update(progress: 1, for: self, in: target, using: dependencies)
    }
    
    struct ContactInfo: FetchableRecord, Decodable, ColumnExpressible {
        typealias Columns = CodingKeys
        enum CodingKeys: String, CodingKey, ColumnExpression, CaseIterable {
            case contact
            case profile
        }
        
        let contact: Contact
        let profile: Profile?
    }
}<|MERGE_RESOLUTION|>--- conflicted
+++ resolved
@@ -11,6 +11,7 @@
     static let identifier: String = "GenerateInitialUserConfigDumps" // stringlint:disable
     static let needsConfigSync: Bool = true
     static let minExpectedRunDuration: TimeInterval = 4.0
+    static var requirements: [MigrationRequirement] = [.sessionIdCached]
     static let fetchedTables: [(TableRecord & FetchableRecord).Type] = [
         Identity.self, SessionThread.self, Contact.self, Profile.self, ClosedGroup.self,
         OpenGroup.self, DisappearingMessagesConfiguration.self, GroupMember.self, ConfigDump.self
@@ -25,18 +26,10 @@
             return
         }
         
-        // Create the initial config state
-<<<<<<< HEAD
-        let userSessionId: SessionId = getUserSessionId(db, using: dependencies)
-        let timestampMs: Int64 = Int64(Date().timeIntervalSince1970 * 1000)
-        
-        LibSession.loadState(db, using: dependencies)
-=======
-        let userPublicKey: String = getUserHexEncodedPublicKey(db, using: dependencies)
-        let timestampMs: Int64 = Int64(Date().timeIntervalSince1970 * 1000)
-        
-        LibSession.loadState(db, userPublicKey: userPublicKey, ed25519SecretKey: secretKey, using: dependencies)
->>>>>>> 304423f3
+        // Create the initial config state        
+        let userSessionId: SessionId = dependencies[cache: .general].sessionId
+        let timestampMs: Int64 = Int64(dependencies.dateNow.timeIntervalSince1970 * TimeInterval(1000))
+        dependencies.set(cache: .libSession, to: LibSession.Cache(userSessionId: userSessionId, using: dependencies))
         
         // Retrieve all threads (we are going to base the config dump data on the active
         // threads rather than anything else in the database)
@@ -46,21 +39,12 @@
         
         // MARK: - UserProfile Config Dump
         
-<<<<<<< HEAD
-        try dependencies[cache: .sessionUtil]
+        try dependencies[cache: .libSession]
             .config(for: .userProfile, sessionId: userSessionId)
             .mutate { config in
-                try LibSession.update(
-                    profile: Profile.fetchOrCreateCurrentUser(db),
-                    in: config
-=======
-        try dependencies.caches[.libSession]
-            .config(for: .userProfile, publicKey: userPublicKey)
-            .mutate { conf in
                 try LibSession.update(
                     profile: Profile.fetchOrCreateCurrentUser(db, using: dependencies),
-                    in: conf
->>>>>>> 304423f3
+                    in: config
                 )
                 
                 try LibSession.updateNoteToSelf(
@@ -87,25 +71,15 @@
         
         // MARK: - Contact Config Dump
         
-<<<<<<< HEAD
-        try dependencies[cache: .sessionUtil]
+        try dependencies[cache: .libSession]
             .config(for: .contacts, sessionId: userSessionId)
             .mutate { config in
-=======
-        try dependencies.caches[.libSession]
-            .config(for: .contacts, publicKey: userPublicKey)
-            .mutate { conf in
->>>>>>> 304423f3
                 // Exclude Note to Self, community, group and outgoing blinded message requests
                 let validContactIds: [String] = allThreads
                     .values
                     .filter { thread in
                         thread.variant == .contact &&
-<<<<<<< HEAD
                         thread.id != userSessionId.hexString &&
-=======
-                        thread.id != userPublicKey &&
->>>>>>> 304423f3
                         (try? SessionId(from: thread.id))?.prefix == .standard
                     }
                     .map { $0.id }
@@ -126,7 +100,7 @@
                             contentsOf: threadIdsNeedingContacts
                                 .map { contactId in
                                     ContactInfo(
-                                        contact: Contact.fetchOrCreate(db, id: contactId),
+                                        contact: Contact.fetchOrCreate(db, id: contactId, using: dependencies),
                                         profile: nil
                                     )
                                 }
@@ -165,15 +139,9 @@
         
         // MARK: - ConvoInfoVolatile Config Dump
         
-<<<<<<< HEAD
-        try dependencies[cache: .sessionUtil]
+        try dependencies[cache: .libSession]
             .config(for: .convoInfoVolatile, sessionId: userSessionId)
             .mutate { config in
-=======
-        try dependencies.caches[.libSession]
-            .config(for: .convoInfoVolatile, publicKey: userPublicKey)
-            .mutate { conf in
->>>>>>> 304423f3
                 let volatileThreadInfo: [LibSession.VolatileThreadInfo] = LibSession.VolatileThreadInfo
                     .fetchAll(db, ids: Array(allThreads.keys))
                 
@@ -198,15 +166,9 @@
         
         // MARK: - UserGroups Config Dump
         
-<<<<<<< HEAD
-        try dependencies[cache: .sessionUtil]
+        try dependencies[cache: .libSession]
             .config(for: .userGroups, sessionId: userSessionId)
             .mutate { config in
-=======
-        try dependencies.caches[.libSession]
-            .config(for: .userGroups, publicKey: userPublicKey)
-            .mutate { conf in
->>>>>>> 304423f3
                 let legacyGroupData: [LibSession.LegacyGroupInfo] = try LibSession.LegacyGroupInfo.fetchAll(db)
                 let communityData: [LibSession.OpenGroupUrlInfo] = try LibSession.OpenGroupUrlInfo
                     .fetchAll(db, ids: Array(allThreads.keys))
@@ -249,7 +211,7 @@
         
         // Enqueue a config sync job to ensure the generated configs get synced
         db.afterNextTransactionNestedOnce(dedupeId: LibSession.syncDedupeId(userSessionId.hexString)) { db in
-            ConfigurationSyncJob.enqueue(db, sessionIdHexString: userSessionId.hexString)
+            ConfigurationSyncJob.enqueue(db, swarmPublicKey: userSessionId.hexString, using: dependencies)
         }
         
         Storage.update(progress: 1, for: self, in: target, using: dependencies)
