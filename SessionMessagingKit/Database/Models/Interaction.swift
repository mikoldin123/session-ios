--- conflicted
+++ resolved
@@ -150,10 +150,7 @@
                 case .standardIncoming, .standardOutgoing,
                     .infoCall,
                     .infoDisappearingMessagesUpdate,
-<<<<<<< HEAD
-=======
                     .infoClosedGroupCreated, .infoClosedGroupUpdated, .infoClosedGroupCurrentUserLeft, .infoClosedGroupCurrentUserLeaving,
->>>>>>> 5b7c9d86
                     .infoScreenshotNotification, .infoMediaSavedNotification:
                     return true
                 
@@ -378,31 +375,19 @@
         self.wasRead = (self.wasRead || !self.variant.canBeUnread)
         
         // Automatically add disapeparing messages configuration
-<<<<<<< HEAD
-        if self.variant.shouldFollowDisappearingMessagesConfiguration {
-=======
         if self.variant.shouldFollowDisappearingMessagesConfiguration,
            self.expiresInSeconds == nil,
            self.expiresStartedAtMs == nil
         {
->>>>>>> 5b7c9d86
             guard
                 let disappearingMessagesConfiguration = try? DisappearingMessagesConfiguration.fetchOne(db, id: self.threadId),
                 disappearingMessagesConfiguration.isEnabled
             else {
-<<<<<<< HEAD
-                self.expiresInSeconds = self.expiresInSeconds ?? 0
-                return
-            }
-            
-            self.expiresInSeconds = self.expiresInSeconds ?? disappearingMessagesConfiguration.durationSeconds
-=======
                 self.expiresInSeconds = 0
                 return
             }
             
             self.expiresInSeconds = disappearingMessagesConfiguration.durationSeconds
->>>>>>> 5b7c9d86
             self.expiresStartedAtMs = disappearingMessagesConfiguration.type == .disappearAfterSend ? Double(self.timestampMs) : nil
         }
     }
@@ -475,17 +460,11 @@
         
         // Start the disappearing messages timer if needed
         if self.expiresStartedAtMs != nil {
-<<<<<<< HEAD
             Dependencies()[singleton: .jobRunner].upsert(
                 db,
                 job: DisappearingMessagesJob.updateNextRunIfNeeded(db),
                 canStartJob: true,
                 using: Dependencies()
-=======
-            JobRunner.upsert(
-                db,
-                job: DisappearingMessagesJob.updateNextRunIfNeeded(db)
->>>>>>> 5b7c9d86
             )
         }
     }
@@ -765,46 +744,31 @@
                 lastReadTimestampMs: lastReadTimestampMs,
                 using: dependencies
             )
-<<<<<<< HEAD
-        }
-        
-        // Add the 'DisappearingMessagesJob' if needed - this will update any expiring
-        // messages `expiresStartedAtMs` values in local database, and create seperate
-        // jobs updating message expiration
-        dependencies[singleton: .jobRunner].upsert(
-            db,
-            job: DisappearingMessagesJob.updateNextRunIfNeeded(
-                db,
-                interactionIds: interactionInfo.map { $0.id },
-                startedAtMs: TimeInterval(SnodeAPI.currentOffsetTimestampMs()),
-                threadId: threadId,
-                using: dependencies
-            ),
-            canStartJob: true,
-            using: dependencies
-        )
-=======
-            
+
             // Add the 'DisappearingMessagesJob' if needed - this will update any expiring
             // messages `expiresStartedAtMs` values
-            JobRunner.upsert(
+            dependencies[singleton: .jobRunner].upsert(
                 db,
                 job: DisappearingMessagesJob.updateNextRunIfNeeded(
                     db,
                     interactionIds: interactionInfo.map { $0.id },
                     startedAtMs: TimeInterval(SnodeAPI.currentOffsetTimestampMs()),
-                    threadId: threadId
-                )
-            )
-        } else {
+                    threadId: threadId,
+                    using: dependencies
+                ),
+                canStartJob: true,
+                using: dependencies
+            )
+        }
+        else {
             // Update old disappearing after read messages to start
             DisappearingMessagesJob.updateNextRunIfNeeded(
                 db,
                 lastReadTimestampMs: lastReadTimestampMs,
-                threadId: threadId
-            )
-        }
->>>>>>> 5b7c9d86
+                threadId: threadId,
+                using: dependencies
+            )
+        }
         
         // Clear out any notifications for the interactions we mark as read
         Environment.shared?.notificationsManager.wrappedValue?.cancelNotifications(
