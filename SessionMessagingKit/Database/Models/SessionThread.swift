--- conflicted
+++ resolved
@@ -329,11 +329,7 @@
         threadVariant: Variant
     ) -> String? {
         guard
-<<<<<<< HEAD
             threadVariant == .community,
-            let blindingInfo: (edkeyPair: Box.KeyPair?, publicKey: String?) = Storage.shared.read({ db in
-=======
-            threadVariant == .openGroup,
             let blindingInfo: (edkeyPair: Box.KeyPair?, publicKey: String?, capabilities: Set<Capability.Variant>) = Storage.shared.read({ db in
                 struct OpenGroupInfo: Decodable, FetchableRecord {
                     let publicKey: String?
@@ -345,7 +341,6 @@
                     .asRequest(of: OpenGroupInfo.self)
                     .fetchOne(db)
                 
->>>>>>> ae6f609b
                 return (
                     Identity.fetchUserEd25519KeyPair(db),
                     openGroupInfo?.publicKey,
