// Copyright © 2022 Rangeproof Pty Ltd. All rights reserved.
//
// stringlint:disable

import Foundation
import Combine
import UniformTypeIdentifiers
import GRDB
import SessionUtilitiesKit
import SessionSnodeKit

public struct LinkPreview: Codable, Equatable, Hashable, FetchableRecord, PersistableRecord, TableRecord, ColumnExpressible {
    public static var databaseTableName: String { "linkPreview" }
    internal static let interactionForeignKey = ForeignKey(
        [Columns.url],
        to: [Interaction.Columns.linkPreviewUrl]
    )
    internal static let interactions = hasMany(Interaction.self, using: Interaction.linkPreviewForeignKey)
    public static let attachment = hasOne(Attachment.self, using: Attachment.linkPreviewForeignKey)
    
    /// We want to cache url previews to the nearest 100,000 seconds (~28 hours - simpler than 86,400) to ensure the user isn't shown a preview that is too stale
    internal static let timstampResolution: Double = 100000
    
    public typealias Columns = CodingKeys
    public enum CodingKeys: String, CodingKey, ColumnExpression {
        case url
        case timestamp
        case variant
        case title
        case attachmentId
    }
    
    public enum Variant: Int, Codable, Hashable, DatabaseValueConvertible {
        case standard
        case openGroupInvitation
    }
    
    /// The url for the link preview
    public let url: String
    
    /// The number of seconds since epoch rounded down to the nearest 100,000 seconds (~day) - This
    /// allows us to optimise against duplicate urls without having "stale" data last too long
    public let timestamp: TimeInterval
    
    /// The type of link preview
    public let variant: Variant
    
    /// The title for the link
    public let title: String?
    
    /// The id for the attachment for the link preview image
    public let attachmentId: String?
    
    // MARK: - Relationships
    
    public var attachment: QueryInterfaceRequest<Attachment> {
        request(for: LinkPreview.attachment)
    }
    
    // MARK: - Initialization
    
    public init(
        url: String,
        timestamp: TimeInterval? = nil,
        variant: Variant = .standard,
        title: String?,
        attachmentId: String? = nil,
        using dependencies: Dependencies
    ) {
        self.url = url
        self.timestamp = (timestamp ?? LinkPreview.timestampFor(
            sentTimestampMs: dependencies[cache: .snodeAPI].currentOffsetTimestampMs()  // Default to now
        ))
        self.variant = variant
        self.title = title
        self.attachmentId = attachmentId
    }
}

// MARK: - Protobuf

public extension LinkPreview {
    init?(_ db: Database, proto: SNProtoDataMessage, sentTimestampMs: TimeInterval) throws {
        guard let previewProto = proto.preview.first else { throw LinkPreviewError.noPreview }
        guard URL(string: previewProto.url) != nil else { throw LinkPreviewError.invalidInput }
        guard LinkPreview.isValidLinkUrl(previewProto.url) else { throw LinkPreviewError.invalidInput }
        
        // Try to get an existing link preview first
        let timestamp: TimeInterval = LinkPreview.timestampFor(sentTimestampMs: sentTimestampMs)
        let maybeLinkPreview: LinkPreview? = try? LinkPreview
            .filter(LinkPreview.Columns.url == previewProto.url)
            .filter(LinkPreview.Columns.timestamp == timestamp)
            .fetchOne(db)
        
        if let linkPreview: LinkPreview = maybeLinkPreview {
            self = linkPreview
            return
        }
        
        self.url = previewProto.url
        self.timestamp = timestamp
        self.variant = .standard
        self.title = LinkPreview.normalizeTitle(title: previewProto.title)
        
        if let imageProto = previewProto.image {
            let attachment: Attachment = Attachment(proto: imageProto)
            try attachment.insert(db)
            
            self.attachmentId = attachment.id
        }
        else {
            self.attachmentId = nil
        }
        
        // Make sure the quote is valid before completing
        guard self.title != nil || self.attachmentId != nil else { throw LinkPreviewError.invalidInput }
    }
}

// MARK: - Convenience

public extension LinkPreview {
    struct URLMatchResult {
        let urlString: String
        let matchRange: NSRange
    }
    
    static func timestampFor(sentTimestampMs: Double) -> TimeInterval {
        // We want to round the timestamp down to the nearest 100,000 seconds (~28 hours - simpler
        // than 86,400) to optimise LinkPreview storage without having too stale data
        return (floor(sentTimestampMs / 1000 / LinkPreview.timstampResolution) * LinkPreview.timstampResolution)
    }
    
    static func generateAttachmentIfPossible(imageData: Data?, type: UTType, using dependencies: Dependencies) throws -> Attachment? {
        guard let imageData: Data = imageData, !imageData.isEmpty else { return nil }
        guard let fileExtension: String = type.sessionFileExtension(sourceFilename: nil) else { return nil }
        guard let mimeType: String = type.preferredMIMEType else { return nil }
        
        let filePath = dependencies[singleton: .fileManager].temporaryFilePath(fileExtension: fileExtension)
        try imageData.write(to: NSURL.fileURL(withPath: filePath), options: .atomicWrite)
<<<<<<< HEAD
        let dataSource: DataSourcePath = DataSourcePath(filePath: filePath, shouldDeleteOnDeinit: true, using: dependencies)
=======
        let dataSource: DataSourcePath = DataSourcePath(
            filePath: filePath,
            sourceFilename: nil,
            shouldDeleteOnDeinit: true
        )
>>>>>>> a9c3a4da
        
        return Attachment(contentType: mimeType, dataSource: dataSource, using: dependencies)
    }
    
    static func isValidLinkUrl(_ urlString: String) -> Bool {
        return URL(string: urlString) != nil
    }
    
    static func allPreviewUrls(forMessageBodyText body: String) -> [String] {
        return allPreviewUrlMatches(forMessageBodyText: body).map { $0.urlString }
    }
    
    // MARK: - Private Methods
    
    private static func allPreviewUrlMatches(forMessageBodyText body: String) -> [URLMatchResult] {
        let detector: NSDataDetector
        do {
            detector = try NSDataDetector(types: NSTextCheckingResult.CheckingType.link.rawValue)
        }
        catch {
            return []
        }

        var urlMatches: [URLMatchResult] = []
        let matches = detector.matches(in: body, options: [], range: NSRange(location: 0, length: body.count))
        for match in matches {
            guard let matchURL = match.url else { continue }
            
            // If the URL entered didn't have a scheme it will default to 'http', we want to catch this and
            // set the scheme to 'https' instead as we don't load previews for 'http' so this will result
            // in more previews actually getting loaded without forcing the user to enter 'https://' before
            // every URL they enter
            let urlString: String = (matchURL.absoluteString == "http://\(body)" ?
                "https://\(body)" :
                matchURL.absoluteString
            )
            
            if isValidLinkUrl(urlString) {
                let matchResult = URLMatchResult(urlString: urlString, matchRange: match.range)
                urlMatches.append(matchResult)
            }
        }
        
        return urlMatches
    }
    
    fileprivate static func normalizeTitle(title: String?) -> String? {
        guard var result: String = title, !result.isEmpty else { return nil }
        
        // Truncate title after 2 lines of text.
        let maxLineCount = 2
        var components = result.components(separatedBy: .newlines)
        
        if components.count > maxLineCount {
            components = Array(components[0..<maxLineCount])
            result =  components.joined(separator: "\n")
        }
        
        let maxCharacterCount = 2048
        if result.count > maxCharacterCount {
            let endIndex = result.index(result.startIndex, offsetBy: maxCharacterCount)
            result = String(result[..<endIndex])
        }
        
        return result.filteredForDisplay
    }
    
    // MARK: - Text Parsing

    private static var previewUrlCache: Atomic<NSCache<NSString, NSString>> = Atomic(NSCache())

    static func previewUrl(
        for body: String?,
        selectedRange: NSRange? = nil,
        using dependencies: Dependencies
    ) -> String? {
        guard dependencies[singleton: .storage, key: .areLinkPreviewsEnabled] else { return nil }
        guard let body: String = body else { return nil }

        if let cachedUrl = previewUrlCache.wrappedValue.object(forKey: body as NSString) as String? {
            guard cachedUrl.count > 0 else {
                return nil
            }
            
            return cachedUrl
        }
        
        let previewUrlMatches: [URLMatchResult] = allPreviewUrlMatches(forMessageBodyText: body)
        
        guard let urlMatch: URLMatchResult = previewUrlMatches.first else {
            // Use empty string to indicate "no preview URL" in the cache.
            previewUrlCache.mutate { $0.setObject("", forKey: body as NSString) }
            return nil
        }

        if let selectedRange: NSRange = selectedRange {
            let cursorAtEndOfMatch: Bool = (
                (urlMatch.matchRange.location + urlMatch.matchRange.length) == selectedRange.location
            )
            
            if selectedRange.location != body.count, (urlMatch.matchRange.intersection(selectedRange) != nil || cursorAtEndOfMatch) {
                // we don't want to cache the result here, as we want to fetch the link preview
                // if the user moves the cursor.
                return nil
            }
        }

        previewUrlCache.mutate { $0.setObject(urlMatch.urlString as NSString, forKey: body as NSString) }
        
        return urlMatch.urlString
    }
}

// MARK: - Drafts

public extension LinkPreview {
    private struct Contents {
        public var title: String?
        public var imageUrl: String?

        public init(title: String?, imageUrl: String? = nil) {
            self.title = title
            self.imageUrl = imageUrl
        }
    }
    
    private static let serialQueue = DispatchQueue(label: "org.signal.linkPreview")
    
    // This cache should only be accessed on serialQueue.
    //
    // We should only maintain a "cache" of the last known draft.
    private static var linkPreviewDraftCache: LinkPreviewDraft?
    
    // Twitter doesn't return OpenGraph tags to Signal
    // `curl -A Signal "https://twitter.com/signalapp/status/1280166087577997312?s=20"`
    // If this ever changes, we can switch back to our default User-Agent
    private static let userAgentString = "WhatsApp"
    
    private static func cachedLinkPreview(forPreviewUrl previewUrl: String) -> LinkPreviewDraft? {
        return serialQueue.sync {
            guard let linkPreviewDraft = linkPreviewDraftCache,
                linkPreviewDraft.urlString == previewUrl else {
                return nil
            }
            return linkPreviewDraft
        }
    }
    
    private static func setCachedLinkPreview(
        _ linkPreviewDraft: LinkPreviewDraft,
        forPreviewUrl previewUrl: String,
        using dependencies: Dependencies
    ) {
        assert(previewUrl == linkPreviewDraft.urlString)

        // Exit early if link previews are not enabled in order to avoid
        // tainting the cache.
        guard dependencies[singleton: .storage, key: .areLinkPreviewsEnabled] else { return }

        serialQueue.sync {
            linkPreviewDraftCache = linkPreviewDraft
        }
    }
    
    static func tryToBuildPreviewInfo(
        previewUrl: String?,
        using dependencies: Dependencies
    ) -> AnyPublisher<LinkPreviewDraft, Error> {
        guard dependencies[singleton: .storage, key: .areLinkPreviewsEnabled] else {
            return Fail(error: LinkPreviewError.featureDisabled)
                .eraseToAnyPublisher()
        }
        
        // Force the url to lowercase to ensure we casing doesn't result in redownloading the
        // details
        guard let previewUrl: String = previewUrl?.lowercased() else {
            return Fail(error: LinkPreviewError.invalidInput)
                .eraseToAnyPublisher()
        }
        
        if let cachedInfo = cachedLinkPreview(forPreviewUrl: previewUrl) {
            return Just(cachedInfo)
                .setFailureType(to: Error.self)
                .eraseToAnyPublisher()
        }
        
        return downloadLink(url: previewUrl)
            .flatMap { [dependencies] data, response in
                parseLinkDataAndBuildDraft(
                    linkData: data,
                    response: response,
                    linkUrlString: previewUrl,
                    using: dependencies
                )
            }
            .tryMap { [dependencies] linkPreviewDraft -> LinkPreviewDraft in
                guard linkPreviewDraft.isValid() else { throw LinkPreviewError.noPreview }
                
                setCachedLinkPreview(linkPreviewDraft, forPreviewUrl: previewUrl, using: dependencies)

                return linkPreviewDraft
            }
            .eraseToAnyPublisher()
    }

    private static func downloadLink(
        url urlString: String,
        remainingRetries: UInt = 3
    ) -> AnyPublisher<(Data, URLResponse), Error> {
        Log.verbose("[LinkPreview] Download url: \(urlString)")

        // let sessionConfiguration = ContentProxy.sessionConfiguration() // Loki: Signal's proxy appears to have been banned by YouTube
        let sessionConfiguration = URLSessionConfiguration.ephemeral

        // Don't use any caching to protect privacy of these requests.
        sessionConfiguration.requestCachePolicy = .reloadIgnoringLocalCacheData
        sessionConfiguration.urlCache = nil
        
        guard
            var request: URLRequest = URL(string: urlString).map({ URLRequest(url: $0) }),
            ContentProxy.configureProxiedRequest(request: &request)
        else {
            return Fail(error: LinkPreviewError.assertionFailure)
                .eraseToAnyPublisher()
        }
        
        request.setValue(self.userAgentString, forHTTPHeaderField: "User-Agent") // Set a fake value

        let session: URLSession = URLSession(configuration: sessionConfiguration)
        
        return session
            .dataTaskPublisher(for: request)
            .mapError { _ -> Error in NetworkError.unknown }   // URLError codes are negative values
            .tryMap { data, response -> (Data, URLResponse) in
                guard let urlResponse: HTTPURLResponse = response as? HTTPURLResponse else {
                    throw LinkPreviewError.assertionFailure
                }
                if let contentType: String = urlResponse.allHeaderFields["Content-Type"] as? String {
                    guard contentType.lowercased().hasPrefix("text/") else {
                        throw LinkPreviewError.invalidContent
                    }
                }
                guard data.count > 0 else { throw LinkPreviewError.invalidContent }
                
                return (data, response)
            }
            .catch { error -> AnyPublisher<(Data, URLResponse), Error> in
                guard isRetryable(error: error), remainingRetries > 0 else {
                    return Fail(error: LinkPreviewError.couldNotDownload)
                        .eraseToAnyPublisher()
                }
                
                return LinkPreview
                    .downloadLink(
                        url: urlString,
                        remainingRetries: (remainingRetries - 1)
                    )
            }
            .eraseToAnyPublisher()
    }
    
    private static func parseLinkDataAndBuildDraft(
        linkData: Data,
        response: URLResponse,
        linkUrlString: String,
        using dependencies: Dependencies
    ) -> AnyPublisher<LinkPreviewDraft, Error> {
        do {
            let contents = try parse(linkData: linkData, response: response)

            let title = contents.title
            guard let imageUrl = contents.imageUrl else {
                return Just(LinkPreviewDraft(urlString: linkUrlString, title: title))
                    .setFailureType(to: Error.self)
                    .eraseToAnyPublisher()
            }

            guard URL(string: imageUrl) != nil else {
                return Just(LinkPreviewDraft(urlString: linkUrlString, title: title))
                    .setFailureType(to: Error.self)
                    .eraseToAnyPublisher()
            }
            guard let imageFileExtension = fileExtension(forImageUrl: imageUrl) else {
                return Just(LinkPreviewDraft(urlString: linkUrlString, title: title))
                    .setFailureType(to: Error.self)
                    .eraseToAnyPublisher()
            }
            guard let imageMimeType: String = UTType(sessionFileExtension: imageFileExtension)?.preferredMIMEType else {
                return Just(LinkPreviewDraft(urlString: linkUrlString, title: title))
                    .setFailureType(to: Error.self)
                    .eraseToAnyPublisher()
            }

            return LinkPreview
                .downloadImage(url: imageUrl, imageMimeType: imageMimeType, using: dependencies)
                .map { imageData -> LinkPreviewDraft in
                    // We always recompress images to Jpeg
                    LinkPreviewDraft(urlString: linkUrlString, title: title, jpegImageData: imageData)
                }
                .catch { _ -> AnyPublisher<LinkPreviewDraft, Error> in
                    return Just(LinkPreviewDraft(urlString: linkUrlString, title: title))
                        .setFailureType(to: Error.self)
                        .eraseToAnyPublisher()
                }
                .eraseToAnyPublisher()
        } catch {
            return Fail(error: error)
                .eraseToAnyPublisher()
        }
    }
    
    private static func parse(linkData: Data, response: URLResponse) throws -> Contents {
        guard let linkText = String(bytes: linkData, encoding: response.stringEncoding ?? .utf8) else {
            print("Could not parse link text.")
            throw LinkPreviewError.invalidInput
        }
        
        let content = HTMLMetadata.construct(parsing: linkText)

        var title: String?
        let rawTitle = content.ogTitle ?? content.titleTag
        if
            let decodedTitle: String = decodeHTMLEntities(inString: rawTitle ?? ""),
            let normalizedTitle: String = LinkPreview.normalizeTitle(title: decodedTitle),
            normalizedTitle.count > 0
        {
            title = normalizedTitle
        }

        Log.verbose("[LinkPreview] Title: \(String(describing: title))")

        guard let rawImageUrlString = content.ogImageUrlString ?? content.faviconUrlString else {
            return Contents(title: title)
        }
        guard let imageUrlString = decodeHTMLEntities(inString: rawImageUrlString)?.stripped else {
            return Contents(title: title)
        }

        return Contents(title: title, imageUrl: imageUrlString)
    }
    
    private static func downloadImage(
        url urlString: String,
        imageMimeType: String,
        using dependencies: Dependencies
    ) -> AnyPublisher<Data, Error> {
        guard
            let url = URL(string: urlString),
            let assetDescription: ProxiedContentAssetDescription = ProxiedContentAssetDescription(
                url: url as NSURL
            )
        else {
            return Fail(error: LinkPreviewError.invalidInput)
                .eraseToAnyPublisher()
        }
        
        return dependencies[singleton: .proxiedContentDownloader]
            .requestAsset(
                assetDescription: assetDescription,
                priority: .high,
                shouldIgnoreSignalProxy: true
            )
            .tryMap { asset, _ -> Data in
                let type: UTType? = UTType(sessionMimeType: imageMimeType)
                let imageSize = Data.imageSize(for: asset.filePath, type: type, using: dependencies)
                
                guard imageSize.width > 0, imageSize.height > 0 else {
                    throw LinkPreviewError.invalidContent
                }
                
                guard let data: Data = try? Data(contentsOf: URL(fileURLWithPath: asset.filePath)) else {
                    throw LinkPreviewError.assertionFailure
                }

                guard let srcImage = UIImage(data: data) else { throw LinkPreviewError.invalidContent }
                
                // Loki: If it's a GIF then ensure its validity and don't download it as a JPG
                if type == .gif && data.isValidImage(type: .gif) {
                    return data
                }

                let maxImageSize: CGFloat = 1024
                let shouldResize = imageSize.width > maxImageSize || imageSize.height > maxImageSize
                
                guard shouldResize else {
                    guard let dstData = srcImage.jpegData(compressionQuality: 0.8) else {
                        throw LinkPreviewError.invalidContent
                    }
                    
                    return dstData
                }

                guard
                    let dstImage = srcImage.resized(maxDimensionPoints: maxImageSize),
                    let dstData = dstImage.jpegData(compressionQuality: 0.8)
                else { throw LinkPreviewError.invalidContent }
                
                return dstData
            }
            .mapError { _ -> Error in LinkPreviewError.couldNotDownload }
            .eraseToAnyPublisher()
    }
    
    private static func isRetryable(error: Error) -> Bool {
        if (error as NSError).domain == kCFErrorDomainCFNetwork as String {
            // Network failures are retried.
            return true
        }
        
        return false
    }
    
    private static func fileExtension(forImageUrl urlString: String) -> String? {
        guard let imageUrl = URL(string: urlString) else { return nil }
        
        let imageFilename = imageUrl.lastPathComponent
        let imageFileExtension = (imageFilename as NSString).pathExtension.lowercased()
        
        guard imageFileExtension.count > 0 else {
            // TODO: For those links don't have a file extension, we should figure out a way to know the image mime type
            return UTType.fileExtensionDefaultImage
        }
        
        return imageFileExtension
    }
    
    private static func decodeHTMLEntities(inString value: String) -> String? {
        guard let data = value.data(using: .utf8) else { return nil }

        let options: [NSAttributedString.DocumentReadingOptionKey: Any] = [
            .documentType: NSAttributedString.DocumentType.html,
            .characterEncoding: String.Encoding.utf8.rawValue
        ]

        guard let attributedString = try? NSAttributedString(data: data, options: options, documentAttributes: nil) else {
            return nil
        }

        return attributedString.string
    }
}<|MERGE_RESOLUTION|>--- conflicted
+++ resolved
@@ -138,15 +138,12 @@
         
         let filePath = dependencies[singleton: .fileManager].temporaryFilePath(fileExtension: fileExtension)
         try imageData.write(to: NSURL.fileURL(withPath: filePath), options: .atomicWrite)
-<<<<<<< HEAD
-        let dataSource: DataSourcePath = DataSourcePath(filePath: filePath, shouldDeleteOnDeinit: true, using: dependencies)
-=======
         let dataSource: DataSourcePath = DataSourcePath(
             filePath: filePath,
             sourceFilename: nil,
-            shouldDeleteOnDeinit: true
+            shouldDeleteOnDeinit: true,
+            using: dependencies
         )
->>>>>>> a9c3a4da
         
         return Attachment(contentType: mimeType, dataSource: dataSource, using: dependencies)
     }
