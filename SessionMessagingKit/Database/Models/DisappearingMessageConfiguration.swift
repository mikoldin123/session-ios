// Copyright © 2022 Rangeproof Pty Ltd. All rights reserved.

import Foundation
import GRDB
import SessionUtilitiesKit
import SessionSnodeKit

public struct DisappearingMessagesConfiguration: Codable, Identifiable, Equatable, FetchableRecord, PersistableRecord, TableRecord, ColumnExpressible {
    public static var databaseTableName: String { "disappearingMessagesConfiguration" }
    internal static let threadForeignKey = ForeignKey([Columns.threadId], to: [SessionThread.Columns.id])
    private static let thread = belongsTo(SessionThread.self, using: threadForeignKey)
    
    public typealias Columns = CodingKeys
    public enum CodingKeys: String, CodingKey, ColumnExpression {
        case threadId
        case isEnabled
        case durationSeconds
    }
    
    public var id: String { threadId }  // Identifiable

    public let threadId: String
    public let isEnabled: Bool
    public let durationSeconds: TimeInterval
    
    // MARK: - Relationships
    
    public var thread: QueryInterfaceRequest<SessionThread> {
        request(for: DisappearingMessagesConfiguration.thread)
    }
}

// MARK: - Mutation

public extension DisappearingMessagesConfiguration {
    static let defaultDuration: TimeInterval = (24 * 60 * 60)
    
    static func defaultWith(_ threadId: String) -> DisappearingMessagesConfiguration {
        return DisappearingMessagesConfiguration(
            threadId: threadId,
            isEnabled: false,
            durationSeconds: defaultDuration
        )
    }
    
    func with(
        isEnabled: Bool? = nil,
        durationSeconds: TimeInterval? = nil
    ) -> DisappearingMessagesConfiguration {
        return DisappearingMessagesConfiguration(
            threadId: threadId,
            isEnabled: (isEnabled ?? self.isEnabled),
            durationSeconds: (durationSeconds ?? self.durationSeconds)
        )
    }
}

// MARK: - Convenience

public extension DisappearingMessagesConfiguration {
    struct MessageInfo: Codable {
        public let senderName: String?
        public let isEnabled: Bool
        public let durationSeconds: TimeInterval
        
        var previewText: String {
            guard let senderName: String = senderName else {
                // Changed by this device or via synced transcript
                guard isEnabled, durationSeconds > 0 else { return "YOU_DISABLED_DISAPPEARING_MESSAGES_CONFIGURATION".localized() }
                
                return String(
                    format: "YOU_UPDATED_DISAPPEARING_MESSAGES_CONFIGURATION".localized(),
                    floor(durationSeconds).formatted(format: .long)
                )
            }
            
            guard isEnabled, durationSeconds > 0 else {
                return String(format: "OTHER_DISABLED_DISAPPEARING_MESSAGES_CONFIGURATION".localized(), senderName)
            }
            
            return String(
                format: "OTHER_UPDATED_DISAPPEARING_MESSAGES_CONFIGURATION".localized(),
                senderName,
                floor(durationSeconds).formatted(format: .long)
            )
        }
    }
    
    var durationString: String {
        floor(durationSeconds).formatted(format: .long)
    }
    
    func messageInfoString(with senderName: String?) -> String? {
        let messageInfo: MessageInfo = DisappearingMessagesConfiguration.MessageInfo(
            senderName: senderName,
            isEnabled: isEnabled,
            durationSeconds: durationSeconds
        )
        
        guard let messageInfoData: Data = try? JSONEncoder().encode(messageInfo) else { return nil }
        
        return String(data: messageInfoData, encoding: .utf8)
    }
}

// MARK: - UI Constraints

extension DisappearingMessagesConfiguration {
    public static var validDurationsSeconds: [TimeInterval] {
        return [
            5,
            10,
            30,
            (1 * 60),
            (5 * 60),
            (30 * 60),
            (1 * 60 * 60),
            (6 * 60 * 60),
            (12 * 60 * 60),
            (24 * 60 * 60),
            (7 * 24 * 60 * 60)
        ]
    }
    
    public static var maxDurationSeconds: TimeInterval = {
        return (validDurationsSeconds.max() ?? 0)
    }()
<<<<<<< HEAD
=======
}

// MARK: - Objective-C Support

// TODO: Remove this when possible

@objc(SMKDisappearingMessagesConfiguration)
public class SMKDisappearingMessagesConfiguration: NSObject {
    @objc public static var maxDurationSeconds: UInt = UInt(DisappearingMessagesConfiguration.maxDurationSeconds)
    
    @objc public static var validDurationsSeconds: [UInt] = DisappearingMessagesConfiguration
        .validDurationsSeconds
        .map { UInt($0) }
    
    @objc(isEnabledFor:)
    public static func isEnabled(for threadId: String) -> Bool {
        return Storage.shared
            .read { db in
                try DisappearingMessagesConfiguration
                    .select(.isEnabled)
                    .filter(id: threadId)
                    .asRequest(of: Bool.self)
                    .fetchOne(db)
            }
            .defaulting(to: false)
    }
    
    @objc(durationIndexFor:)
    public static func durationIndex(for threadId: String) -> Int {
        let durationSeconds: TimeInterval = Storage.shared
            .read { db in
                try DisappearingMessagesConfiguration
                    .select(.durationSeconds)
                    .filter(id: threadId)
                    .asRequest(of: TimeInterval.self)
                    .fetchOne(db)
            }
            .defaulting(to: DisappearingMessagesConfiguration.defaultDuration)
        
        return DisappearingMessagesConfiguration.validDurationsSeconds
            .firstIndex(of: durationSeconds)
            .defaulting(to: 0)
    }
    
    @objc(durationStringFor:)
    public static func durationString(for index: Int) -> String {
        let durationSeconds: TimeInterval = (
            index >= 0 && index < DisappearingMessagesConfiguration.validDurationsSeconds.count ?
                DisappearingMessagesConfiguration.validDurationsSeconds[index] :
                DisappearingMessagesConfiguration.validDurationsSeconds[0]
        )
        
        return floor(durationSeconds).formatted(format: .long)
    }
    
    @objc(update:isEnabled:durationIndex:)
    public static func update(_ threadId: String, isEnabled: Bool, durationIndex: Int) {
        let durationSeconds: TimeInterval = (
            durationIndex >= 0 && durationIndex < DisappearingMessagesConfiguration.validDurationsSeconds.count ?
                DisappearingMessagesConfiguration.validDurationsSeconds[durationIndex] :
                DisappearingMessagesConfiguration.validDurationsSeconds[0]
        )
        
        Storage.shared.write { db in
            guard let thread: SessionThread = try SessionThread.fetchOne(db, id: threadId) else {
                return
            }
            
            let config: DisappearingMessagesConfiguration = try DisappearingMessagesConfiguration
                .fetchOne(db, id: threadId)
                .defaulting(to: DisappearingMessagesConfiguration.defaultWith(threadId))
                .with(
                    isEnabled: isEnabled,
                    durationSeconds: durationSeconds
                )
                .saved(db)
            
            let interaction: Interaction = try Interaction(
                threadId: threadId,
                authorId: getUserHexEncodedPublicKey(db),
                variant: .infoDisappearingMessagesUpdate,
                body: config.messageInfoString(with: nil),
                timestampMs: SnodeAPI.currentOffsetTimestampMs()
            )
            .inserted(db)
            
            try MessageSender.send(
                db,
                message: ExpirationTimerUpdate(
                    syncTarget: nil,
                    duration: UInt32(floor(isEnabled ? durationSeconds : 0))
                ),
                interactionId: interaction.id,
                in: thread
            )
        }
    }
>>>>>>> a5cc813d
}<|MERGE_RESOLUTION|>--- conflicted
+++ resolved
@@ -125,104 +125,4 @@
     public static var maxDurationSeconds: TimeInterval = {
         return (validDurationsSeconds.max() ?? 0)
     }()
-<<<<<<< HEAD
-=======
-}
-
-// MARK: - Objective-C Support
-
-// TODO: Remove this when possible
-
-@objc(SMKDisappearingMessagesConfiguration)
-public class SMKDisappearingMessagesConfiguration: NSObject {
-    @objc public static var maxDurationSeconds: UInt = UInt(DisappearingMessagesConfiguration.maxDurationSeconds)
-    
-    @objc public static var validDurationsSeconds: [UInt] = DisappearingMessagesConfiguration
-        .validDurationsSeconds
-        .map { UInt($0) }
-    
-    @objc(isEnabledFor:)
-    public static func isEnabled(for threadId: String) -> Bool {
-        return Storage.shared
-            .read { db in
-                try DisappearingMessagesConfiguration
-                    .select(.isEnabled)
-                    .filter(id: threadId)
-                    .asRequest(of: Bool.self)
-                    .fetchOne(db)
-            }
-            .defaulting(to: false)
-    }
-    
-    @objc(durationIndexFor:)
-    public static func durationIndex(for threadId: String) -> Int {
-        let durationSeconds: TimeInterval = Storage.shared
-            .read { db in
-                try DisappearingMessagesConfiguration
-                    .select(.durationSeconds)
-                    .filter(id: threadId)
-                    .asRequest(of: TimeInterval.self)
-                    .fetchOne(db)
-            }
-            .defaulting(to: DisappearingMessagesConfiguration.defaultDuration)
-        
-        return DisappearingMessagesConfiguration.validDurationsSeconds
-            .firstIndex(of: durationSeconds)
-            .defaulting(to: 0)
-    }
-    
-    @objc(durationStringFor:)
-    public static func durationString(for index: Int) -> String {
-        let durationSeconds: TimeInterval = (
-            index >= 0 && index < DisappearingMessagesConfiguration.validDurationsSeconds.count ?
-                DisappearingMessagesConfiguration.validDurationsSeconds[index] :
-                DisappearingMessagesConfiguration.validDurationsSeconds[0]
-        )
-        
-        return floor(durationSeconds).formatted(format: .long)
-    }
-    
-    @objc(update:isEnabled:durationIndex:)
-    public static func update(_ threadId: String, isEnabled: Bool, durationIndex: Int) {
-        let durationSeconds: TimeInterval = (
-            durationIndex >= 0 && durationIndex < DisappearingMessagesConfiguration.validDurationsSeconds.count ?
-                DisappearingMessagesConfiguration.validDurationsSeconds[durationIndex] :
-                DisappearingMessagesConfiguration.validDurationsSeconds[0]
-        )
-        
-        Storage.shared.write { db in
-            guard let thread: SessionThread = try SessionThread.fetchOne(db, id: threadId) else {
-                return
-            }
-            
-            let config: DisappearingMessagesConfiguration = try DisappearingMessagesConfiguration
-                .fetchOne(db, id: threadId)
-                .defaulting(to: DisappearingMessagesConfiguration.defaultWith(threadId))
-                .with(
-                    isEnabled: isEnabled,
-                    durationSeconds: durationSeconds
-                )
-                .saved(db)
-            
-            let interaction: Interaction = try Interaction(
-                threadId: threadId,
-                authorId: getUserHexEncodedPublicKey(db),
-                variant: .infoDisappearingMessagesUpdate,
-                body: config.messageInfoString(with: nil),
-                timestampMs: SnodeAPI.currentOffsetTimestampMs()
-            )
-            .inserted(db)
-            
-            try MessageSender.send(
-                db,
-                message: ExpirationTimerUpdate(
-                    syncTarget: nil,
-                    duration: UInt32(floor(isEnabled ? durationSeconds : 0))
-                ),
-                interactionId: interaction.id,
-                in: thread
-            )
-        }
-    }
->>>>>>> a5cc813d
 }