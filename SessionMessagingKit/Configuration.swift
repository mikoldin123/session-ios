--- conflicted
+++ resolved
@@ -18,15 +18,9 @@
                 ],
                 [
                     _005_FixDeletedMessageReadState.self,
-<<<<<<< HEAD
-                    _006_FixHiddenModAdminSupport.self
-                ],
-                [
-                    _007_EmojiReacts.self
-=======
                     _006_FixHiddenModAdminSupport.self,
-                    _007_HomeQueryOptimisationIndexes.self
->>>>>>> 7097853d
+                    _007_HomeQueryOptimisationIndexes.self,
+                    _008_EmojiReacts.self
                 ]
             ]
         )
