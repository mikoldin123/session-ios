import Foundation
import SessionUtilitiesKit

public enum SNMessagingKit { // Just to make the external API nice
    public static func migrations() -> TargetMigrations {
        return TargetMigrations(
            identifier: .messagingKit,
            migrations: [
                [
                    _001_InitialSetupMigration.self,
                    _002_SetupStandardJobs.self
                ],
                [
                    _003_YDBToGRDBMigration.self
                ],
                [
                    _004_RemoveLegacyYDB.self
                ],
                [
                    _005_FixDeletedMessageReadState.self,
                    _006_FixHiddenModAdminSupport.self,
                    _007_HomeQueryOptimisationIndexes.self
                ],
                [
                    _008_EmojiReacts.self,
                    _009_OpenGroupPermission.self,
                    _010_AddThreadIdToFTS.self
                ],  // Add job priorities
                [
                    _011_AddPendingReadReceipts.self,
                    _012_AddFTSIfNeeded.self,
<<<<<<< HEAD
                    _013_DisappearingMessagesConfiguration.self
                ]
=======
                    _013_SessionUtilChanges.self,
                    // Wait until the feature is turned on before doing the migration that generates
                    // the config dump data
                    // FIXME: Remove this once `useSharedUtilForUserConfig` is permanent
                    (Features.useSharedUtilForUserConfig ?
                        _014_GenerateInitialUserConfigDumps.self :
                        (nil as Migration.Type?)
                    )
                ].compactMap { $0 }
>>>>>>> 6685dc05
            ]
        )
    }
    
    public static func configure() {
        // Configure the job executors
        JobRunner.add(executor: DisappearingMessagesJob.self, for: .disappearingMessages)
        JobRunner.add(executor: FailedMessageSendsJob.self, for: .failedMessageSends)
        JobRunner.add(executor: FailedAttachmentDownloadsJob.self, for: .failedAttachmentDownloads)
        JobRunner.add(executor: UpdateProfilePictureJob.self, for: .updateProfilePicture)
        JobRunner.add(executor: RetrieveDefaultOpenGroupRoomsJob.self, for: .retrieveDefaultOpenGroupRooms)
        JobRunner.add(executor: GarbageCollectionJob.self, for: .garbageCollection)
        JobRunner.add(executor: MessageSendJob.self, for: .messageSend)
        JobRunner.add(executor: MessageReceiveJob.self, for: .messageReceive)
        JobRunner.add(executor: NotifyPushServerJob.self, for: .notifyPushServer)
        JobRunner.add(executor: SendReadReceiptsJob.self, for: .sendReadReceipts)
        JobRunner.add(executor: AttachmentUploadJob.self, for: .attachmentUpload)
        JobRunner.add(executor: GroupLeavingJob.self, for: .groupLeaving)
        JobRunner.add(executor: AttachmentDownloadJob.self, for: .attachmentDownload)
        JobRunner.add(executor: ConfigurationSyncJob.self, for: .configurationSync)
    }
}<|MERGE_RESOLUTION|>--- conflicted
+++ resolved
@@ -29,10 +29,6 @@
                 [
                     _011_AddPendingReadReceipts.self,
                     _012_AddFTSIfNeeded.self,
-<<<<<<< HEAD
-                    _013_DisappearingMessagesConfiguration.self
-                ]
-=======
                     _013_SessionUtilChanges.self,
                     // Wait until the feature is turned on before doing the migration that generates
                     // the config dump data
@@ -40,9 +36,9 @@
                     (Features.useSharedUtilForUserConfig ?
                         _014_GenerateInitialUserConfigDumps.self :
                         (nil as Migration.Type?)
-                    )
+                    ),
+                    _015_DisappearingMessagesConfiguration.self
                 ].compactMap { $0 }
->>>>>>> 6685dc05
             ]
         )
     }
