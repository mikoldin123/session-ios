// Copyright © 2022 Rangeproof Pty Ltd. All rights reserved.

import Foundation
import GRDB
import SessionUIKit
import SessionUtilitiesKit

extension MessageReceiver {
    // TODO: Remove this when disappearing messages V2 is up and running
    internal static func handleExpirationTimerUpdate(
        _ db: Database,
        threadId: String,
        threadVariant: SessionThread.Variant,
        message: ExpirationTimerUpdate,
        using dependencies: Dependencies
    ) throws {
        guard !dependencies[feature: .updatedDisappearingMessages] else { return }
        guard
            // Only process these for contact and legacy groups (new groups handle it separately)
            (threadVariant == .contact || threadVariant == .legacyGroup),
            let sender: String = message.sender
        else { throw MessageReceiverError.invalidMessage }
        
        let userSessionId: SessionId = getUserSessionId(db, using: dependencies)
        
        // Generate an updated configuration
        //
        // Note: Messages which had been sent during the previous configuration will still
        // use it's settings (so if you enable, send a message and then disable disappearing
        // message then the message you had sent will still disappear)
        let maybeDefaultType: DisappearingMessagesConfiguration.DisappearingMessageType? = {
            switch (threadVariant, threadId == userSessionId.hexString) {
                case (.contact, false): return .disappearAfterRead
                case (.legacyGroup, _), (.group, _), (_, true): return .disappearAfterSend
                case (.community, _): return nil // Shouldn't happen
            }
        }()

        guard let defaultType: DisappearingMessagesConfiguration.DisappearingMessageType = maybeDefaultType else { return }
        
        let defaultDuration: DisappearingMessagesConfiguration.DefaultDuration = {
            switch defaultType {
                case .unknown: return .unknown
                case .disappearAfterRead: return .disappearAfterRead
                case .disappearAfterSend: return .disappearAfterSend
            }
        }()
        
        let localConfig: DisappearingMessagesConfiguration = try DisappearingMessagesConfiguration
            .filter(id: threadId)
            .fetchOne(db)
            .defaulting(to: DisappearingMessagesConfiguration.defaultWith(threadId))
        
        let updatedConfig: DisappearingMessagesConfiguration = localConfig.with(
            // If there is no duration then we should disable the expiration timer
            isEnabled: ((message.duration ?? 0) > 0),
            durationSeconds: (
                message.duration.map { TimeInterval($0) } ??
                defaultDuration.seconds
            ),
            type: defaultType
        )
        
        let timestampMs: Int64 = Int64(message.sentTimestamp ?? 0) // Default to `0` if not set
        
        // Only actually make the change if LibSession says we can (we always want to insert the info
        // message though)
        let canPerformChange: Bool = LibSession.canPerformChange(
            db,
            threadId: threadId,
            targetConfig: {
                switch threadVariant {
                    case .contact: return (threadId == userSessionId.hexString ? .userProfile : .contacts)
                    default: return .userGroups
                }
            }(),
            changeTimestampMs: timestampMs
        )
        
        // Only update libSession if we can perform the change
        if canPerformChange {
            // Contacts & legacy closed groups need to update the LibSession
            switch threadVariant {
                case .contact:
                    try LibSession
                        .update(
                            db,
                            sessionId: threadId,
                            disappearingMessagesConfig: updatedConfig,
                            using: dependencies
                        )
                
                case .legacyGroup:
                    try LibSession
                        .update(
                            db,
                            legacyGroupSessionId: threadId,
                            disappearingConfig: updatedConfig,
                            using: dependencies
                        )
                    
                default: break
            }
        }
        
        // Only save the updated config if we can perform the change
        if canPerformChange {
            // Finally save the changes to the DisappearingMessagesConfiguration (If it's a duplicate
            // then the interaction unique constraint will prevent the code from getting here)
            try updatedConfig.upsert(db)
        }
        
        // Add an info message for the user
        _ = try Interaction(
            serverHash: nil, // Intentionally null so sync messages are seen as duplicates
            threadId: threadId,
            threadVariant: threadVariant,
            authorId: sender,
            variant: .infoDisappearingMessagesUpdate,
            body: updatedConfig.messageInfoString(
                threadVariant: threadVariant,
                senderName: (sender != userSessionId.hexString ? Profile.displayName(db, id: sender) : nil),
                using: dependencies
            ),
            timestampMs: timestampMs,
            wasRead: LibSession.timestampAlreadyRead(
                threadId: threadId,
                threadVariant: threadVariant,
                timestampMs: (timestampMs * 1000),
                userSessionId: userSessionId,
                openGroup: nil,
                using: dependencies
            )
        ).inserted(db)
    }
    
    public static func updateContactDisappearingMessagesVersionIfNeeded(
        _ db: Database,
        messageVariant: Message.Variant?,
        contactId: String?,
        version: FeatureVersion?,
        using dependencies: Dependencies
    ) {
        guard
            let messageVariant: Message.Variant = messageVariant,
            let contactId: String = contactId,
            let version: FeatureVersion = version
        else {
            return
        }
        
        guard [ .visibleMessage, .expirationTimerUpdate ].contains(messageVariant) else { return }
        
        _ = try? Contact
            .filter(id: contactId)
            .updateAllAndConfig(
                db,
                Contact.Columns.lastKnownClientVersion.set(to: version),
                calledFromConfig: nil,
                using: dependencies
            )
        
        guard dependencies[feature: .updatedDisappearingMessages] else { return }
        
        if contactId == getUserSessionId(db, using: dependencies).hexString {
            switch version {
                case .legacyDisappearingMessages: TopBannerController.show(warning: .outdatedUserConfig)
                case .newDisappearingMessages: TopBannerController.hide()
            }
        }
    }
    
    internal static func handleExpirationTimerUpdate(
        _ db: Database,
        threadId: String,
        threadVariant: SessionThread.Variant,
        message: Message,
        serverExpirationTimestamp: TimeInterval?,
        proto: SNProtoContent,
        using dependencies: Dependencies
    ) throws {
        guard proto.hasExpirationType || proto.hasExpirationTimer else { return }
        guard
            threadVariant != .community,
            let sender: String = message.sender,
            let timestampMs: UInt64 = message.sentTimestamp,
<<<<<<< HEAD
            dependencies[feature: .updatedDisappearingMessages]
=======
            Features.useNewDisappearingMessagesConfig
>>>>>>> 304423f3
        else { return }
        
        let localConfig: DisappearingMessagesConfiguration = try DisappearingMessagesConfiguration
            .fetchOne(db, id: threadId)
            .defaulting(to: DisappearingMessagesConfiguration.defaultWith(threadId))
        
        let durationSeconds: TimeInterval = (proto.hasExpirationTimer ? TimeInterval(proto.expirationTimer) : 0)
        let disappearingType: DisappearingMessagesConfiguration.DisappearingMessageType? = (proto.hasExpirationType ?
            .init(protoType: proto.expirationType) :
            .unknown
        )
        let updatedConfig: DisappearingMessagesConfiguration = localConfig.with(
            isEnabled: (durationSeconds != 0),
            durationSeconds: durationSeconds,
            type: disappearingType
        )
        
        // Contacts & legacy closed groups need to update the SessionUtil
        switch threadVariant {
            case .legacyGroup:
                // Only change the config when it is changed from the admin
                if
                    localConfig != updatedConfig &&
                    GroupMember
                        .filter(GroupMember.Columns.groupId == threadId)
                        .filter(GroupMember.Columns.profileId == sender)
                        .filter(GroupMember.Columns.role == GroupMember.Role.admin)
                        .isNotEmpty(db)
                {
                    _ = try updatedConfig.upsert(db)
                    
                    try LibSession
                        .update(
                            db,
                            legacyGroupSessionId: threadId,
                            disappearingConfig: updatedConfig,
                            using: dependencies
                        )
                }
                fallthrough // Fallthrough to insert the control message
                
            case .contact:
                // Handle Note to Self:
                // We sync disappearing messages config through shared config message only.
                // If the updated config from this message is different from local config,
                // this control message should already be removed.
                if threadId == getUserSessionId(db, using: dependencies).hexString && updatedConfig != localConfig {
                    return
                }
                
                _ = try updatedConfig.insertControlMessage(
                    db,
                    threadVariant: threadVariant,
                    authorId: sender,
                    timestampMs: Int64(timestampMs),
                    serverHash: message.serverHash,
                    serverExpirationTimestamp: serverExpirationTimestamp,
                    using: dependencies
                )
            
            // For updated groups we want to only rely on the `GROUP_INFO` config message to
            // control the disappearing messages setting
            case .group, .community: break
        }
    }
}<|MERGE_RESOLUTION|>--- conflicted
+++ resolved
@@ -21,7 +21,7 @@
             let sender: String = message.sender
         else { throw MessageReceiverError.invalidMessage }
         
-        let userSessionId: SessionId = getUserSessionId(db, using: dependencies)
+        let userSessionId: SessionId = dependencies[cache: .general].sessionId
         
         // Generate an updated configuration
         //
@@ -74,7 +74,8 @@
                     default: return .userGroups
                 }
             }(),
-            changeTimestampMs: timestampMs
+            changeTimestampMs: timestampMs,
+            using: dependencies
         )
         
         // Only update libSession if we can perform the change
@@ -119,7 +120,10 @@
             variant: .infoDisappearingMessagesUpdate,
             body: updatedConfig.messageInfoString(
                 threadVariant: threadVariant,
-                senderName: (sender != userSessionId.hexString ? Profile.displayName(db, id: sender) : nil),
+                senderName: (sender != userSessionId.hexString ?
+                    Profile.displayName(db, id: sender, using: dependencies) :
+                    nil
+                ),
                 using: dependencies
             ),
             timestampMs: timestampMs,
@@ -130,7 +134,8 @@
                 userSessionId: userSessionId,
                 openGroup: nil,
                 using: dependencies
-            )
+            ),
+            using: dependencies
         ).inserted(db)
     }
     
@@ -162,7 +167,7 @@
         
         guard dependencies[feature: .updatedDisappearingMessages] else { return }
         
-        if contactId == getUserSessionId(db, using: dependencies).hexString {
+        if contactId == dependencies[cache: .general].sessionId.hexString {
             switch version {
                 case .legacyDisappearingMessages: TopBannerController.show(warning: .outdatedUserConfig)
                 case .newDisappearingMessages: TopBannerController.hide()
@@ -184,11 +189,7 @@
             threadVariant != .community,
             let sender: String = message.sender,
             let timestampMs: UInt64 = message.sentTimestamp,
-<<<<<<< HEAD
             dependencies[feature: .updatedDisappearingMessages]
-=======
-            Features.useNewDisappearingMessagesConfig
->>>>>>> 304423f3
         else { return }
         
         let localConfig: DisappearingMessagesConfiguration = try DisappearingMessagesConfiguration
@@ -235,7 +236,7 @@
                 // We sync disappearing messages config through shared config message only.
                 // If the updated config from this message is different from local config,
                 // this control message should already be removed.
-                if threadId == getUserSessionId(db, using: dependencies).hexString && updatedConfig != localConfig {
+                if threadId == dependencies[cache: .general].sessionId.hexString && updatedConfig != localConfig {
                     return
                 }
                 
