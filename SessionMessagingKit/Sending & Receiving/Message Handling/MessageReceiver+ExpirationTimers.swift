--- conflicted
+++ resolved
@@ -133,7 +133,6 @@
         ).inserted(db)
     }
     
-<<<<<<< HEAD
     public static func updateContactDisappearingMessagesVersionIfNeeded(
         _ db: Database,
         messageVariant: Message.Variant?,
@@ -160,32 +159,22 @@
         
         guard dependencies[feature: .updatedDisappearingMessages] else { return }
         
-        if contactId == getUserSessionId(db).hexString {
+        if contactId == getUserSessionId(db, using: dependencies).hexString {
             switch version {
-                case .legacyDisappearingMessages:
-                    TopBannerController.show(warning: .outdatedUserConfig)
-                case .newDisappearingMessages:
-                    TopBannerController.hide()
-            }
-        }
-        
+                case .legacyDisappearingMessages: TopBannerController.show(warning: .outdatedUserConfig)
+                case .newDisappearingMessages: TopBannerController.hide()
+            }
+        }
     }
     
-=======
->>>>>>> e1bb6de7
     internal static func handleExpirationTimerUpdate(
         _ db: Database,
         threadId: String,
         threadVariant: SessionThread.Variant,
-<<<<<<< HEAD
         message: Message,
+        serverExpirationTimestamp: TimeInterval?,
         proto: SNProtoContent,
         using dependencies: Dependencies
-=======
-        message: ExpirationTimerUpdate,
-        serverExpirationTimestamp: TimeInterval?,
-        proto: SNProtoContent
->>>>>>> e1bb6de7
     ) throws {
         guard proto.hasExpirationType || proto.hasExpirationTimer else { return }
         guard
@@ -216,12 +205,11 @@
                 // We sync disappearing messages config through shared config message only.
                 // If the updated config from this message is different from local config,
                 // this control message should already be removed.
-<<<<<<< HEAD
                 guard
                     threadId != getUserSessionId(db, using: dependencies).hexString &&
                     updatedConfig != localConfig
                 else { return }
-                
+
                 try SessionUtil
                     .update(
                         db,
@@ -230,14 +218,13 @@
                         using: dependencies
                     )
                 
-                _ = try DisappearingMessagesConfiguration.insertControlMessage(
+                _ = try updatedConfig.insertControlMessage(
                     db,
-                    threadId: threadId,
                     threadVariant: threadVariant,
                     authorId: sender,
                     timestampMs: Int64(timestampMs),
                     serverHash: message.serverHash,
-                    updatedConfiguration: updatedConfig,
+                    serverExpirationTimestamp: serverExpirationTimestamp,
                     using: dependencies
                 )
             
@@ -261,25 +248,14 @@
                         using: dependencies
                     )
                 
-                _ = try DisappearingMessagesConfiguration.insertControlMessage(
-=======
-                if threadId == getUserHexEncodedPublicKey(db) && updatedConfig != localConfig {
-                    return
-                }
                 _ = try updatedConfig.insertControlMessage(
->>>>>>> e1bb6de7
                     db,
                     threadVariant: threadVariant,
                     authorId: sender,
                     timestampMs: Int64(timestampMs),
-<<<<<<< HEAD
                     serverHash: message.serverHash,
-                    updatedConfiguration: updatedConfig,
+                    serverExpirationTimestamp: serverExpirationTimestamp,
                     using: dependencies
-=======
-                    serverHash: message.serverHash, 
-                    serverExpirationTimestamp: serverExpirationTimestamp
->>>>>>> e1bb6de7
                 )
             
             // For updated groups we want to only rely on the `GROUP_INFO` config message to
@@ -287,39 +263,4 @@
             case .group, .community: break
         }
     }
-    
-    public static func updateContactDisappearingMessagesVersionIfNeeded(
-        _ db: Database,
-        messageVariant: Message.Variant?,
-        contactId: String?,
-        version: FeatureVersion?
-    ) {
-        guard
-            let messageVariant: Message.Variant = messageVariant,
-            let contactId: String = contactId,
-            let version: FeatureVersion = version
-        else {
-            return
-        }
-        
-        guard [ .visibleMessage, .expirationTimerUpdate ].contains(messageVariant) else { return }
-        
-        _ = try? Contact
-            .filter(id: contactId)
-            .updateAllAndConfig(
-                db,
-                Contact.Columns.lastKnownClientVersion.set(to: version)
-            )
-        
-        guard Features.useNewDisappearingMessagesConfig else { return }
-        
-        if contactId == getUserHexEncodedPublicKey(db) {
-            switch version {
-                case .legacyDisappearingMessages:
-                    TopBannerController.show(warning: .outdatedUserConfig)
-                case .newDisappearingMessages:
-                    TopBannerController.hide()
-            }
-        }
-    }
 }