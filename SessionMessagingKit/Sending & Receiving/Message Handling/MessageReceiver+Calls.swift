// Copyright © 2022 Rangeproof Pty Ltd. All rights reserved.

import Foundation
import AVFAudio
import GRDB
import WebRTC
import SessionUtilitiesKit
import SessionSnodeKit

// MARK: - Log.Category

public extension Log.Category {
    static let calls: Log.Category = .create("Calls", defaultLevel: .info)
}

// MARK: - MessageReceiver

extension MessageReceiver {
    public static func handleCallMessage(
        _ db: Database,
        threadId: String,
        threadVariant: SessionThread.Variant,
        message: CallMessage,
        using dependencies: Dependencies
    ) throws {
        // Only support calls from contact threads
        guard threadVariant == .contact else { return }
        
        switch message.kind {
            case .preOffer: try MessageReceiver.handleNewCallMessage(db, message: message, using: dependencies)
            case .offer: MessageReceiver.handleOfferCallMessage(db, message: message, using: dependencies)
            case .answer: MessageReceiver.handleAnswerCallMessage(db, message: message, using: dependencies)
            case .provisionalAnswer: break // TODO: [CALLS] Implement
                
            case let .iceCandidates(sdpMLineIndexes, sdpMids):
                dependencies[singleton: .callManager].handleICECandidates(
                    message: message,
                    sdpMLineIndexes: sdpMLineIndexes,
                    sdpMids: sdpMids
                )
                
            case .endCall: MessageReceiver.handleEndCallMessage(db, message: message, using: dependencies)
        }
    }
    
    // MARK: - Specific Handling
    
<<<<<<< HEAD
    private static func handleNewCallMessage(_ db: Database, message: CallMessage, using dependencies: Dependencies) throws {
        SNLog("[Calls] Received pre-offer message with uuid: \(message.uuid).")
=======
    private static func handleNewCallMessage(
        _ db: Database,
        message: CallMessage,
        using dependencies: Dependencies
    ) throws {
        Log.info(.calls, "Received pre-offer message.")
>>>>>>> cba67296
        
        // Determine whether the app is active based on the prefs rather than the UIApplication state to avoid
        // requiring main-thread execution
        let isMainAppActive: Bool = dependencies[defaults: .appGroup, key: .isMainAppActive]
        
        // It is enough just ignoring the pre offers, other call messages
        // for this call would be dropped because of no Session call instance
        guard
            dependencies[singleton: .appContext].isMainApp,
            let sender: String = message.sender,
            (try? Contact
                .filter(id: sender)
                .select(.isApproved)
                .asRequest(of: Bool.self)
                .fetchOne(db))
                .defaulting(to: false)
        else { return }
        guard let timestampMs = message.sentTimestampMs, TimestampUtils.isWithinOneMinute(timestampMs: timestampMs) else {
            // Add missed call message for call offer messages from more than one minute
            SNLog("[Calls] Got an expired call offer message with uuid: \(message.uuid). Sent at \(message.sentTimestamp), now is \(Date().timeIntervalSince1970 * 1000)")
            if let interaction: Interaction = try MessageReceiver.insertCallInfoMessage(db, for: message, state: .missed, using: dependencies) {
                let thread: SessionThread = try SessionThread.upsert(
                    db,
                    id: sender,
                    variant: .contact,
                    values: .existingOrDefault,
                    using: dependencies
                )
                
                if !interaction.wasRead {
                    dependencies[singleton: .notificationsManager].notifyUser(
                        db,
                        forIncomingCall: interaction,
                        in: thread,
                        applicationState: (isMainAppActive ? .active : .background)
                    )
                }
            }
            return
        }
        
        guard db[.areCallsEnabled] && Permissions.microphone == .granted else {
            let state: CallMessage.MessageInfo.State = (db[.areCallsEnabled] ? .permissionDeniedMicrophone : .permissionDenied)
            
            SNLog("[MessageReceiver+Calls] Microphone permission is \(AVAudioSession.sharedInstance().recordPermission)")
            
            if let interaction: Interaction = try MessageReceiver.insertCallInfoMessage(db, for: message, state: state, using: dependencies) {
                let thread: SessionThread = try SessionThread.upsert(
                    db,
                    id: sender,
                    variant: .contact,
                    values: .existingOrDefault,
                    using: dependencies
                )
                
                if !interaction.wasRead {
                    dependencies[singleton: .notificationsManager].notifyUser(
                        db,
                        forIncomingCall: interaction,
                        in: thread,
                        applicationState: (isMainAppActive ? .active : .background)
                    )
                }
                
                // Trigger the missed call UI if needed
                NotificationCenter.default.post(
                    name: .missedCall,
                    object: nil,
                    userInfo: [ Notification.Key.senderId.rawValue: sender ]
                )
            }
            return
        }
        
        // Ignore pre offer message after the same call instance has been generated
        if let currentCall: CurrentCallProtocol = dependencies[singleton: .callManager].currentCall, currentCall.uuid == message.uuid {
            Log.info(.calls, "Ignoring pre-offer message for call[\(currentCall.uuid)] instance because it is already active.")
            return
        }
        
        guard dependencies[singleton: .callManager].currentCall == nil else {
            try MessageReceiver.handleIncomingCallOfferInBusyState(db, message: message, using: dependencies)
            return
        }
        
        let interaction: Interaction? = try MessageReceiver.insertCallInfoMessage(db, for: message, using: dependencies)
        
        // Handle UI
        dependencies[singleton: .callManager].showCallUIForCall(
            caller: sender,
            uuid: message.uuid,
            mode: .answer,
            interactionId: interaction?.id
        )
    }
    
    private static func handleOfferCallMessage(_ db: Database, message: CallMessage, using dependencies: Dependencies) {
        Log.info(.calls, "Received offer message.")
        
        // Ensure we have a call manager before continuing
        guard
            let currentCall: CurrentCallProtocol = dependencies[singleton: .callManager].currentCall,
            currentCall.uuid == message.uuid,
            let sdp: String = message.sdps.first
        else { return }
        
        let sdpDescription: RTCSessionDescription = RTCSessionDescription(type: .offer, sdp: sdp)
        currentCall.didReceiveRemoteSDP(sdp: sdpDescription)
    }
    
    private static func handleAnswerCallMessage(
        _ db: Database,
        message: CallMessage,
        using dependencies: Dependencies
    ) {
        Log.info(.calls, "Received answer message.")
        
        guard
            dependencies[singleton: .callManager].currentWebRTCSessionMatches(callId: message.uuid),
            var currentCall: CurrentCallProtocol = dependencies[singleton: .callManager].currentCall,
            currentCall.uuid == message.uuid,
            let sender: String = message.sender
        else { return }
        
        guard sender != dependencies[cache: .general].sessionId.hexString else {
            guard !currentCall.hasStartedConnecting else { return }
            
            dependencies[singleton: .callManager].dismissAllCallUI()
            dependencies[singleton: .callManager].reportCurrentCallEnded(reason: .answeredElsewhere)
            return
        }
        guard let sdp: String = message.sdps.first else { return }
        
        let sdpDescription: RTCSessionDescription = RTCSessionDescription(type: .answer, sdp: sdp)
        currentCall.hasStartedConnecting = true
        currentCall.didReceiveRemoteSDP(sdp: sdpDescription)
        dependencies[singleton: .callManager].handleAnswerMessage(message)
    }
    
    private static func handleEndCallMessage(
        _ db: Database,
        message: CallMessage,
        using dependencies: Dependencies
    ) {
        Log.info(.calls, "Received end call message.")
        
        guard
            dependencies[singleton: .callManager].currentWebRTCSessionMatches(callId: message.uuid),
            let currentCall: CurrentCallProtocol = dependencies[singleton: .callManager].currentCall,
            currentCall.uuid == message.uuid,
            let sender: String = message.sender
        else { return }
        
        dependencies[singleton: .callManager].dismissAllCallUI()
        dependencies[singleton: .callManager].reportCurrentCallEnded(
            reason: (sender == dependencies[cache: .general].sessionId.hexString ?
                .declinedElsewhere :
                .remoteEnded
            )
        )
    }
    
    // MARK: - Convenience
    
    public static func handleIncomingCallOfferInBusyState(
        _ db: Database,
        message: CallMessage,
        using dependencies: Dependencies
    ) throws {
        let messageInfo: CallMessage.MessageInfo = CallMessage.MessageInfo(state: .missed)
        
        guard
            let caller: String = message.sender,
            let messageInfoData: Data = try? JSONEncoder(using: dependencies).encode(messageInfo),
            !SessionThread.isMessageRequest(
                db,
                threadId: caller,
                userSessionId: dependencies[cache: .general].sessionId
            ),
            let thread: SessionThread = try SessionThread.fetchOne(db, id: caller)
        else { return }
        
        Log.info(.calls, "Sending end call message because there is an ongoing call.")
        
        let messageSentTimestampMs: Int64 = (
            message.sentTimestampMs.map { Int64($0) } ??
            dependencies[cache: .snodeAPI].currentOffsetTimestampMs()
        )
        _ = try Interaction(
            serverHash: message.serverHash,
            messageUuid: message.uuid,
            threadId: thread.id,
            threadVariant: thread.variant,
            authorId: caller,
            variant: .infoCall,
            body: String(data: messageInfoData, encoding: .utf8),
            timestampMs: messageSentTimestampMs,
            wasRead: dependencies.mutate(cache: .libSession) { cache in
                cache.timestampAlreadyRead(
                    threadId: thread.id,
                    threadVariant: thread.variant,
                    timestampMs: (messageSentTimestampMs * 1000),
                    userSessionId: dependencies[cache: .general].sessionId,
                    openGroup: nil
                )
            },
            expiresInSeconds: message.expiresInSeconds,
            expiresStartedAtMs: message.expiresStartedAtMs,
            using: dependencies
        )
        .inserted(db)

        try MessageSender
            .preparedSend(
                db,
                message: CallMessage(
                    uuid: message.uuid,
                    kind: .endCall,
                    sdps: [],
                    sentTimestampMs: nil // Explicitly nil as it's a separate message from above
                )
                .with(try? thread.disappearingMessagesConfiguration
                    .fetchOne(db)?
                    .forcedWithDisappearAfterReadIfNeeded()
                ),
                to: try Message.Destination.from(db, threadId: thread.id, threadVariant: thread.variant),
                namespace: try Message.Destination
                    .from(db, threadId: thread.id, threadVariant: thread.variant)
                    .defaultNamespace,
                interactionId: nil,      // Explicitly nil as it's a separate message from above
                fileIds: [],
                using: dependencies
            )
            .send(using: dependencies)
            .subscribe(on: DispatchQueue.global(qos: .userInitiated))
            .sinkUntilComplete()
    }
    
    @discardableResult public static func insertCallInfoMessage(
        _ db: Database,
        for message: CallMessage,
        state: CallMessage.MessageInfo.State? = nil,
        using dependencies: Dependencies
    ) throws -> Interaction? {
        guard (
            try? Interaction
                .filter(Interaction.Columns.variant == Interaction.Variant.infoCall)
                .filter(Interaction.Columns.messageUuid == message.uuid)
                .isEmpty(db)
        ).defaulting(to: false)
        else { throw MessageReceiverError.duplicatedCall }
        
        guard
            let sender: String = message.sender,
            !SessionThread.isMessageRequest(
                db,
                threadId: sender,
                userSessionId: dependencies[cache: .general].sessionId
            ),
            let thread: SessionThread = try SessionThread.fetchOne(db, id: sender)
        else { return nil }
        
        let userSessionId: SessionId = dependencies[cache: .general].sessionId
        let messageInfo: CallMessage.MessageInfo = CallMessage.MessageInfo(
            state: state.defaulting(
                to: (sender == userSessionId.hexString ?
                    .outgoing :
                    .incoming
                )
            )
        )
        let timestampMs: Int64 = (
            message.sentTimestampMs.map { Int64($0) } ??
            dependencies[cache: .snodeAPI].currentOffsetTimestampMs()
        )
        
        guard let messageInfoData: Data = try? JSONEncoder(using: dependencies).encode(messageInfo) else {
            return nil
        }
        
        return try Interaction(
            serverHash: message.serverHash,
            messageUuid: message.uuid,
            threadId: thread.id,
            threadVariant: thread.variant,
            authorId: sender,
            variant: .infoCall,
            body: String(data: messageInfoData, encoding: .utf8),
            timestampMs: timestampMs,
            wasRead: dependencies.mutate(cache: .libSession) { cache in
                cache.timestampAlreadyRead(
                    threadId: thread.id,
                    threadVariant: thread.variant,
                    timestampMs: (timestampMs * 1000),
                    userSessionId: userSessionId,
                    openGroup: nil
                )
            },
            expiresInSeconds: message.expiresInSeconds,
            expiresStartedAtMs: message.expiresStartedAtMs,
            using: dependencies
        )
        .inserted(db)
    }
}<|MERGE_RESOLUTION|>--- conflicted
+++ resolved
@@ -45,17 +45,12 @@
     
     // MARK: - Specific Handling
     
-<<<<<<< HEAD
-    private static func handleNewCallMessage(_ db: Database, message: CallMessage, using dependencies: Dependencies) throws {
-        SNLog("[Calls] Received pre-offer message with uuid: \(message.uuid).")
-=======
     private static func handleNewCallMessage(
         _ db: Database,
         message: CallMessage,
         using dependencies: Dependencies
     ) throws {
-        Log.info(.calls, "Received pre-offer message.")
->>>>>>> cba67296
+        Log.info(.calls, "Received pre-offer message with uuid: \(message.uuid).")
         
         // Determine whether the app is active based on the prefs rather than the UIApplication state to avoid
         // requiring main-thread execution
@@ -75,7 +70,7 @@
         else { return }
         guard let timestampMs = message.sentTimestampMs, TimestampUtils.isWithinOneMinute(timestampMs: timestampMs) else {
             // Add missed call message for call offer messages from more than one minute
-            SNLog("[Calls] Got an expired call offer message with uuid: \(message.uuid). Sent at \(message.sentTimestamp), now is \(Date().timeIntervalSince1970 * 1000)")
+            Log.info(.calls, "Got an expired call offer message with uuid: \(message.uuid). Sent at \(message.sentTimestampMs ?? 0), now is \(Date().timeIntervalSince1970 * 1000)")
             if let interaction: Interaction = try MessageReceiver.insertCallInfoMessage(db, for: message, state: .missed, using: dependencies) {
                 let thread: SessionThread = try SessionThread.upsert(
                     db,
