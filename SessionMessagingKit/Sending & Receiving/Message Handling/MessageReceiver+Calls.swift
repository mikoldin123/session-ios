--- conflicted
+++ resolved
@@ -24,7 +24,7 @@
             case .provisionalAnswer: break // TODO: Implement
                 
             case let .iceCandidates(sdpMLineIndexes, sdpMids):
-                SessionEnvironment.shared?.callManager.wrappedValue?.handleICECandidates(
+                dependencies[singleton: .callManager].handleICECandidates(
                     message: message,
                     sdpMLineIndexes: sdpMLineIndexes,
                     sdpMids: sdpMids
@@ -157,15 +157,8 @@
         SNLog("[Calls] Received answer message.")
         
         guard
-<<<<<<< HEAD
-            let currentWebRTCSession: WebRTCSession = WebRTCSession.current,
-            currentWebRTCSession.uuid == message.uuid,
+            dependencies[singleton: .callManager].currentWebRTCSessionMatches(callId: message.uuid),
             var currentCall: CurrentCallProtocol = dependencies[singleton: .callManager].currentCall,
-=======
-            let callManager: CallManagerProtocol = SessionEnvironment.shared?.callManager.wrappedValue,
-            callManager.currentWebRTCSessionMatches(callId: message.uuid),
-            var currentCall: CurrentCallProtocol = callManager.currentCall,
->>>>>>> f486a4e6
             currentCall.uuid == message.uuid,
             let sender: String = message.sender
         else { return }
@@ -193,14 +186,8 @@
         SNLog("[Calls] Received end call message.")
         
         guard
-<<<<<<< HEAD
-            WebRTCSession.current?.uuid == message.uuid,
-            let currentCall: CurrentCallProtocol = dependencies[singleton: .callManager].currentCall,
-=======
-            let callManager: CallManagerProtocol = SessionEnvironment.shared?.callManager.wrappedValue,
-            callManager.currentWebRTCSessionMatches(callId: message.uuid),
-            let currentCall: CurrentCallProtocol = callManager.currentCall,
->>>>>>> f486a4e6
+            dependencies[singleton: .callManager].currentWebRTCSessionMatches(callId: message.uuid),
+            var currentCall: CurrentCallProtocol = dependencies[singleton: .callManager].currentCall,
             currentCall.uuid == message.uuid,
             let sender: String = message.sender
         else { return }
