--- conflicted
+++ resolved
@@ -5,55 +5,33 @@
 import SessionUtilitiesKit
 
 extension MessageSender {
-<<<<<<< HEAD
-
-    internal static func encryptWithSessionProtocol(_ plaintext: Data, for recipientHexEncodedX25519PublicKey: String) throws -> Data {
-        guard let userED25519KeyPair = Identity.fetchUserEd25519KeyPair() else {
+    internal static func encryptWithSessionProtocol(_ plaintext: Data, for recipientHexEncodedX25519PublicKey: String, using dependencies: Dependencies = Dependencies()) throws -> Data {
+        guard let userEd25519KeyPair: Box.KeyPair = dependencies.storage.read({ db in Identity.fetchUserEd25519KeyPair(db) }) else {
             throw MessageSenderError.noUserED25519KeyPair
-        }
-        
-        let recipientX25519PublicKey = Data(hex: recipientHexEncodedX25519PublicKey.removing05PrefixIfNeeded())
-        let sodium = Sodium()
-        
-        let verificationData = plaintext + Data(userED25519KeyPair.publicKey) + recipientX25519PublicKey
-        
-        guard let signature = sodium.sign.signature(message: Bytes(verificationData), secretKey: userED25519KeyPair.secretKey) else {
-            throw MessageSenderError.signingFailed
-        }
-        
-        let plaintextWithMetadata = plaintext + Data(userED25519KeyPair.publicKey) + Data(signature)
-        
-        guard let ciphertext = sodium.box.seal(message: Bytes(plaintextWithMetadata), recipientPublicKey: Bytes(recipientX25519PublicKey)) else {
-            throw MessageSenderError.encryptionFailed
-=======
-    internal static func encryptWithSessionProtocol(_ plaintext: Data, for recipientHexEncodedX25519PublicKey: String, using dependencies: Dependencies = Dependencies()) throws -> Data {
-        guard let userED25519KeyPair = dependencies.storage.getUserED25519KeyPair() else {
-            throw Error.noUserED25519KeyPair
         }
         
         let recipientX25519PublicKey = Data(hex: recipientHexEncodedX25519PublicKey.removingIdPrefixIfNeeded())
         
-        let verificationData = plaintext + Data(userED25519KeyPair.publicKey) + recipientX25519PublicKey
-        guard let signature = dependencies.sign.signature(message: Bytes(verificationData), secretKey: userED25519KeyPair.secretKey) else {
-            throw Error.signingFailed
+        let verificationData = plaintext + Data(userEd25519KeyPair.publicKey) + recipientX25519PublicKey
+        guard let signature = dependencies.sign.signature(message: Bytes(verificationData), secretKey: userEd25519KeyPair.secretKey) else {
+            throw MessageSenderError.signingFailed
         }
         
-        let plaintextWithMetadata = plaintext + Data(userED25519KeyPair.publicKey) + Data(signature)
+        let plaintextWithMetadata = plaintext + Data(userEd25519KeyPair.publicKey) + Data(signature)
         guard let ciphertext = dependencies.box.seal(message: Bytes(plaintextWithMetadata), recipientPublicKey: Bytes(recipientX25519PublicKey)) else {
-            throw Error.encryptionFailed
->>>>>>> cf1f1b0e
+            throw MessageSenderError.encryptionFailed
         }
         
         return Data(ciphertext)
     }
     
     internal static func encryptWithSessionBlindingProtocol(_ plaintext: Data, for recipientBlindedId: String, openGroupPublicKey: String, using dependencies: Dependencies = Dependencies()) throws -> Data {
-        guard SessionId.Prefix(from: recipientBlindedId) == .blinded else { throw Error.signingFailed }
-        guard let userEd25519KeyPair = dependencies.storage.getUserED25519KeyPair() else {
-            throw Error.noUserED25519KeyPair
+        guard SessionId.Prefix(from: recipientBlindedId) == .blinded else { throw MessageSenderError.signingFailed }
+        guard let userEd25519KeyPair: Box.KeyPair = dependencies.storage.read({ db in Identity.fetchUserEd25519KeyPair(db) }) else {
+            throw MessageSenderError.noUserED25519KeyPair
         }
         guard let blindedKeyPair = dependencies.sodium.blindedKeyPair(serverPublicKey: openGroupPublicKey, edKeyPair: userEd25519KeyPair, genericHash: dependencies.genericHash) else {
-            throw Error.signingFailed
+            throw MessageSenderError.signingFailed
         }
         
         let recipientBlindedPublicKey = Data(hex: recipientBlindedId.removingIdPrefixIfNeeded())
@@ -66,7 +44,7 @@
             toBlindedPublicKey: recipientBlindedPublicKey.bytes,
             genericHash: dependencies.genericHash
         ) else {
-            throw Error.signingFailed
+            throw MessageSenderError.signingFailed
         }
         
         /// Inner data: msg || A   (i.e. the sender's ed25519 master pubkey, *not* kA blinded pubkey)
@@ -76,7 +54,7 @@
         let nonce: Bytes = dependencies.nonceGenerator24.nonce()
         
         guard let ciphertext = dependencies.aeadXChaCha20Poly1305Ietf.encrypt(message: innerBytes, secretKey: enc_key, nonce: nonce) else {
-            throw Error.encryptionFailed
+            throw MessageSenderError.encryptionFailed
         }
         
         /// data = b'\x00' + ciphertext + nonce
