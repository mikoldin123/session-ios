import Foundation
import Sodium
import SignalCoreKit
import SessionSnodeKit
import WebRTC

extension MessageReceiver {

    public static func handle(_ message: Message, associatedWithProto proto: SNProtoContent, openGroupID: String?, isBackgroundPoll: Bool, using transaction: Any, dependencies: Dependencies = Dependencies()) throws {
        switch message {
        case let message as ReadReceipt: handleReadReceipt(message, using: transaction)
        case let message as TypingIndicator: handleTypingIndicator(message, using: transaction)
        case let message as ClosedGroupControlMessage: handleClosedGroupControlMessage(message, using: transaction)
        case let message as DataExtractionNotification: handleDataExtractionNotification(message, using: transaction)
        case let message as ExpirationTimerUpdate: handleExpirationTimerUpdate(message, using: transaction)
        case let message as ConfigurationMessage: handleConfigurationMessage(message, using: transaction)
        case let message as UnsendRequest: handleUnsendRequest(message, using: transaction)
<<<<<<< HEAD
        case let message as MessageRequestResponse: handleMessageRequestResponse(message, using: transaction, dependencies: dependencies)
        case let message as VisibleMessage: try handleVisibleMessage(message, associatedWithProto: proto, openGroupID: openGroupID, isBackgroundPoll: isBackgroundPoll, using: transaction, dependencies: dependencies)
=======
        case let message as CallMessage: handleCallMessage(message, using: transaction)
        case let message as MessageRequestResponse: handleMessageRequestResponse(message, using: transaction)
        case let message as VisibleMessage: try handleVisibleMessage(message, associatedWithProto: proto, openGroupID: openGroupID, isBackgroundPoll: isBackgroundPoll, using: transaction)
>>>>>>> d0764ada
        default: fatalError()
        }
        
        var isMainAppAndActive = false
        if let sharedUserDefaults = UserDefaults(suiteName: "group.com.loki-project.loki-messenger") {
            isMainAppAndActive = sharedUserDefaults.bool(forKey: "isMainAppActive")
        }
        guard isMainAppAndActive else { return }
        // Touch the thread to update the home screen preview
        guard let threadID = dependencies.storage.getOrCreateThread(for: message.sender!, groupPublicKey: message.groupPublicKey, openGroupID: openGroupID, using: transaction) else { return }
        ThreadUpdateBatcher.shared.touch(threadID)
    }

    
    
    // MARK: - Read Receipts
    
    private static func handleReadReceipt(_ message: ReadReceipt, using transaction: Any) {
        SSKEnvironment.shared.readReceiptManager.processReadReceipts(fromRecipientId: message.sender!, sentTimestamps: message.timestamps!.map { NSNumber(value: $0) }, readTimestamp: message.receivedTimestamp!)
    }

    
    
    // MARK: - Typing Indicators
    
    private static func handleTypingIndicator(_ message: TypingIndicator, using transaction: Any) {
        switch message.kind! {
        case .started: showTypingIndicatorIfNeeded(for: message.sender!)
        case .stopped: hideTypingIndicatorIfNeeded(for: message.sender!)
        }
    }

    public static func showTypingIndicatorIfNeeded(for senderPublicKey: String) {
        var threadOrNil: TSContactThread?
        Storage.read { transaction in
            threadOrNil = TSContactThread.fetch(for: senderPublicKey, using: transaction)
        }
        guard let thread = threadOrNil else { return }
        func showTypingIndicatorsIfNeeded() {
            SSKEnvironment.shared.typingIndicators.didReceiveTypingStartedMessage(inThread: thread, recipientId: senderPublicKey, deviceId: 1)
        }
        if Thread.current.isMainThread {
            showTypingIndicatorsIfNeeded()
        } else {
            DispatchQueue.main.async {
                showTypingIndicatorsIfNeeded()
            }
        }
    }

    public static func hideTypingIndicatorIfNeeded(for senderPublicKey: String) {
        var threadOrNil: TSContactThread?
        Storage.read { transaction in
            threadOrNil = TSContactThread.fetch(for: senderPublicKey, using: transaction)
        }
        guard let thread = threadOrNil else { return }
        func hideTypingIndicatorsIfNeeded() {
            SSKEnvironment.shared.typingIndicators.didReceiveTypingStoppedMessage(inThread: thread, recipientId: senderPublicKey, deviceId: 1)
        }
        if Thread.current.isMainThread {
            hideTypingIndicatorsIfNeeded()
        } else {
            DispatchQueue.main.async {
                hideTypingIndicatorsIfNeeded()
            }
        }
    }

    public static func cancelTypingIndicatorsIfNeeded(for senderPublicKey: String) {
        var threadOrNil: TSContactThread?
        Storage.read { transaction in
            threadOrNil = TSContactThread.fetch(for: senderPublicKey, using: transaction)
        }
        guard let thread = threadOrNil else { return }
        func cancelTypingIndicatorsIfNeeded() {
            SSKEnvironment.shared.typingIndicators.didReceiveIncomingMessage(inThread: thread, recipientId: senderPublicKey, deviceId: 1)
        }
        if Thread.current.isMainThread {
            cancelTypingIndicatorsIfNeeded()
        } else {
            DispatchQueue.main.async {
                cancelTypingIndicatorsIfNeeded()
            }
        }
    }
    
    
    
    // MARK: - Data Extraction Notification
    
    private static func handleDataExtractionNotification(_ message: DataExtractionNotification, using transaction: Any) {
        let transaction = transaction as! YapDatabaseReadWriteTransaction
        guard message.groupPublicKey == nil,
            let thread = TSContactThread.fetch(for: message.sender!, using: transaction) else { return }
        let type: TSInfoMessageType
        switch message.kind! {
        case .screenshot: type = .screenshotNotification
        case .mediaSaved: type = .mediaSavedNotification
        }
        let message = DataExtractionNotificationInfoMessage(type: type, sentTimestamp: message.sentTimestamp!, thread: thread, referencedAttachmentTimestamp: nil)
        message.save(with: transaction)
    }
    
    
    
    // MARK: - Expiration Timers

    private static func handleExpirationTimerUpdate(_ message: ExpirationTimerUpdate, using transaction: Any) {
        if message.duration! > 0 {
            setExpirationTimer(to: message.duration!, for: message.sender!, syncTarget: message.syncTarget, groupPublicKey: message.groupPublicKey, messageSentTimestamp: message.sentTimestamp!, using: transaction)
        } else {
            disableExpirationTimer(for: message.sender!, syncTarget: message.syncTarget, groupPublicKey: message.groupPublicKey, messageSentTimestamp: message.sentTimestamp!, using: transaction)
        }
    }

    public static func setExpirationTimer(to duration: UInt32, for senderPublicKey: String, syncTarget: String?, groupPublicKey: String?, messageSentTimestamp: UInt64, using transaction: Any) {
        let transaction = transaction as! YapDatabaseReadWriteTransaction
        var threadOrNil: TSThread?
        if let groupPublicKey = groupPublicKey {
            guard Storage.shared.isClosedGroup(groupPublicKey) else { return }
            let groupID = LKGroupUtilities.getEncodedClosedGroupIDAsData(groupPublicKey)
            threadOrNil = TSGroupThread.fetch(uniqueId: TSGroupThread.threadId(fromGroupId: groupID), transaction: transaction)
        } else {
            threadOrNil = TSContactThread.fetch(for: syncTarget ?? senderPublicKey, using: transaction)
        }
        guard let thread = threadOrNil else { return }
        let configuration = OWSDisappearingMessagesConfiguration(threadId: thread.uniqueId!, enabled: true, durationSeconds: duration)
        configuration.save(with: transaction)
        var senderDisplayName: String? = nil
        if senderPublicKey != getUserHexEncodedPublicKey() {
            senderDisplayName = Storage.shared.getContact(with: senderPublicKey)?.displayName(for: .regular) ?? senderPublicKey
        }
        let message = OWSDisappearingConfigurationUpdateInfoMessage(timestamp: messageSentTimestamp, thread: thread,
            configuration: configuration, createdByRemoteName: senderDisplayName, createdInExistingGroup: false)
        message.save(with: transaction)
        SSKEnvironment.shared.disappearingMessagesJob.startIfNecessary()
    }

    public static func disableExpirationTimer(for senderPublicKey: String, syncTarget: String?, groupPublicKey: String?, messageSentTimestamp: UInt64, using transaction: Any) {
        let transaction = transaction as! YapDatabaseReadWriteTransaction
        var threadOrNil: TSThread?
        if let groupPublicKey = groupPublicKey {
            guard Storage.shared.isClosedGroup(groupPublicKey) else { return }
            let groupID = LKGroupUtilities.getEncodedClosedGroupIDAsData(groupPublicKey)
            threadOrNil = TSGroupThread.fetch(uniqueId: TSGroupThread.threadId(fromGroupId: groupID), transaction: transaction)
        } else {
            threadOrNil = TSContactThread.fetch(for: syncTarget ?? senderPublicKey, using: transaction)
        }
        guard let thread = threadOrNil else { return }
        let configuration = OWSDisappearingMessagesConfiguration(threadId: thread.uniqueId!, enabled: false, durationSeconds: 24 * 60 * 60)
        configuration.save(with: transaction)
        var senderDisplayName: String? = nil
        if senderPublicKey != getUserHexEncodedPublicKey() {
            senderDisplayName = Storage.shared.getContact(with: senderPublicKey)?.displayName(for: .regular) ?? senderPublicKey
        }
        let message = OWSDisappearingConfigurationUpdateInfoMessage(timestamp: messageSentTimestamp, thread: thread,
            configuration: configuration, createdByRemoteName: senderDisplayName, createdInExistingGroup: false)
        message.save(with: transaction)
        SSKEnvironment.shared.disappearingMessagesJob.startIfNecessary()
    }
    
    
    
    // MARK: - Configuration Messages
    
    private static func handleConfigurationMessage(_ message: ConfigurationMessage, using transaction: Any) {
        let userPublicKey = getUserHexEncodedPublicKey()
        guard message.sender == userPublicKey else { return }
        SNLog("Configuration message received.")
        let storage = SNMessagingKitConfiguration.shared.storage
        let transaction = transaction as! YapDatabaseReadWriteTransaction
        let isInitialSync: Bool = (!UserDefaults.standard[.hasSyncedInitialConfiguration])
        let messageSentTimestamp: TimeInterval = TimeInterval((message.sentTimestamp ?? 0) / 1000)   // `sentTimestamp` is in ms
        let lastConfigTimestamp: TimeInterval = (UserDefaults.standard[.lastConfigurationSync]?.timeIntervalSince1970 ?? Date(timeIntervalSince1970: 0).timeIntervalSince1970)
        
        // Profile
        var userProfileKey: OWSAES256Key? = nil
        if let profileKey = message.profileKey { userProfileKey = OWSAES256Key(data: profileKey) }
        updateProfileIfNeeded(publicKey: userPublicKey, name: message.displayName, profilePictureURL: message.profilePictureURL,
            profileKey: userProfileKey, sentTimestamp: message.sentTimestamp!, transaction: transaction)
        
        if isInitialSync || messageSentTimestamp > lastConfigTimestamp {
            if isInitialSync {
                UserDefaults.standard[.hasSyncedInitialConfiguration] = true
                NotificationCenter.default.post(name: .initialConfigurationMessageReceived, object: nil)
            }
            
            UserDefaults.standard[.lastConfigurationSync] = Date(timeIntervalSince1970: messageSentTimestamp)
            
            // Contacts
            for contactInfo in message.contacts {
                let sessionID = contactInfo.publicKey!
                let contact = (Storage.shared.getContact(with: sessionID, using: transaction) ?? Contact(sessionID: sessionID))
                let contactWasBlocked: Bool = contact.isBlocked
                if let profileKey = contactInfo.profileKey { contact.profileEncryptionKey = OWSAES256Key(data: profileKey) }
                contact.profilePictureURL = contactInfo.profilePictureURL
                contact.name = contactInfo.displayName
                
                // Note: We only update these values if the proto actually has values for them (this is to
                // prevent an edge case where an old client could override the values with default values
                // since they aren't included)
                //
                // Note: Since message requests has no reverse, the only case we need to process is a
                // config message setting *isApproved* and *didApproveMe* to true. This may prevent some
                // weird edge cases where a config message swapping *isApproved* and *didApproveMe* to
                // false.
                if contactInfo.hasIsApproved && contactInfo.isApproved { contact.isApproved = true }
                if contactInfo.hasDidApproveMe && contactInfo.didApproveMe { contact.didApproveMe = true }
                
                if contactInfo.hasIsBlocked { contact.isBlocked = contactInfo.isBlocked }
                
                Storage.shared.setContact(contact, using: transaction)
                
                // If the contact is blocked
                if contactInfo.hasIsBlocked && contactInfo.isBlocked {
                    // If this message changed them to the blocked state and there is an existing thread
                    // associated with them that is a message request thread then delete it (assume
                    // that the current user had deleted that message request)
                    if
                        contactInfo.isBlocked != contactWasBlocked,
                        let thread: TSContactThread = TSContactThread.fetch(for: sessionID, using: transaction),
                        thread.isMessageRequest(using: transaction)
                    {
                        thread.removeAllThreadInteractions(with: transaction)
                        thread.remove(with: transaction)
                    }
                }
            }
            
            // Closed groups
            //
            // Note: Only want to add these for initial sync to avoid re-adding closed groups the user
            // intentionally left (any closed groups joined since the first processed sync message should
            // get added via the 'handleNewClosedGroup' method anyway as they will have come through in the
            // past two weeks)
            if isInitialSync {
                let allClosedGroupPublicKeys = storage.getUserClosedGroupPublicKeys()
                for closedGroup in message.closedGroups {
                    guard !allClosedGroupPublicKeys.contains(closedGroup.publicKey) else { continue }
                    handleNewClosedGroup(groupPublicKey: closedGroup.publicKey, name: closedGroup.name, encryptionKeyPair: closedGroup.encryptionKeyPair,
                        members: [String](closedGroup.members), admins: [String](closedGroup.admins), expirationTimer: closedGroup.expirationTimer,
                        messageSentTimestamp: message.sentTimestamp!, using: transaction)
                }
            }
            
            // Open groups
            for openGroupURL in message.openGroups {
                if let (room, server, publicKey) = OpenGroupManager.parseOpenGroup(from: openGroupURL) {
                    OpenGroupManager.shared.add(roomToken: room, server: server, publicKey: publicKey, isConfigMessage: true, using: transaction).retainUntilComplete()
                }
            }
        }
    }
    
    
    
    // MARK: - Unsend Requests
    
    public static func handleUnsendRequest(_ message: UnsendRequest, using transaction: Any) {
        let userPublicKey = getUserHexEncodedPublicKey()
        guard message.sender == message.author || userPublicKey == message.sender else { return }
        let transaction = transaction as! YapDatabaseReadWriteTransaction
        if let author = message.author, let timestamp = message.timestamp {
            let localMessage: TSMessage?
            if userPublicKey == author {
                localMessage = TSOutgoingMessage.find(withTimestamp: timestamp)
            } else {
                localMessage = TSIncomingMessage.find(withAuthorId: author, timestamp: timestamp, transaction: transaction)
            }
            if let messageToDelete = localMessage {
                if let incomingMessage = messageToDelete as? TSIncomingMessage {
                    incomingMessage.markAsReadNow(withTrySendReadReceipt: false, transaction: transaction)
                    if let notificationIdentifier = incomingMessage.notificationIdentifier, !notificationIdentifier.isEmpty {
                        UNUserNotificationCenter.current().removeDeliveredNotifications(withIdentifiers: [notificationIdentifier])
                        UNUserNotificationCenter.current().removePendingNotificationRequests(withIdentifiers: [notificationIdentifier])
                    }
                }
                if author == message.sender {
                    if let serverHash = messageToDelete.serverHash {
                        SnodeAPI.deleteMessage(publicKey: author, serverHashes: [serverHash]).retainUntilComplete()
                    }
                    messageToDelete.updateForDeletion(with: transaction)
                } else {
                    messageToDelete.remove(with: transaction)
                }
            }
        }
    }
    
    
    
    // MARK: - Call Messages
    
    public static func handleCallMessage(_ message: CallMessage, using transaction: Any) {
        let transaction = transaction as! YapDatabaseReadWriteTransaction
        switch message.kind! {
        case .preOffer:
            SNLog("[Calls] Received pre-offer message.")
            // It is enough just ignoring the pre offers, other call messages
            // for this call would be dropped because of no Session call instance
            guard let sender = message.sender, let contact = Storage.shared.getContact(with: sender), contact.isApproved else { return }
            handleNewCallOfferMessageIfNeeded?(message, transaction)
        case .offer:
            SNLog("[Calls] Received offer message.")
            handleOfferCallMessage?(message)
        case .answer:
            SNLog("[Calls] Received answer message.")
            guard let currentWebRTCSession = WebRTCSession.current, currentWebRTCSession.uuid == message.uuid! else { return }
            handleAnswerCallMessage?(message)
        case .provisionalAnswer: break // TODO: Implement
        case let .iceCandidates(sdpMLineIndexes, sdpMids):
            guard let currentWebRTCSession = WebRTCSession.current, currentWebRTCSession.uuid == message.uuid! else { return }
            var candidates: [RTCIceCandidate] = []
            let sdps = message.sdps!
            for i in 0..<sdps.count {
                let sdp = sdps[i]
                let sdpMLineIndex = sdpMLineIndexes[i]
                let sdpMid = sdpMids[i]
                let candidate = RTCIceCandidate(sdp: sdp, sdpMLineIndex: Int32(sdpMLineIndex), sdpMid: sdpMid)
                candidates.append(candidate)
            }
            currentWebRTCSession.handleICECandidates(candidates)
        case .endCall:
            SNLog("[Calls] Received end call message.")
            guard WebRTCSession.current?.uuid == message.uuid! else { return }
            handleEndCallMessage?(message)
        }
    }
    
    
    
    // MARK: - Visible Messages

    @discardableResult
    public static func handleVisibleMessage(_ message: VisibleMessage, associatedWithProto proto: SNProtoContent, openGroupID: String?, isBackgroundPoll: Bool, using transaction: Any, dependencies: Dependencies = Dependencies()) throws -> String {
        let transaction = transaction as! YapDatabaseReadWriteTransaction
        var isMainAppAndActive = false
        if let sharedUserDefaults = UserDefaults(suiteName: "group.com.loki-project.loki-messenger") {
            isMainAppAndActive = sharedUserDefaults.bool(forKey: "isMainAppActive")
        }
        // Parse & persist attachments
        let attachments: [VisibleMessage.Attachment] = proto.dataMessage!.attachments.compactMap { proto in
            guard let attachment = VisibleMessage.Attachment.fromProto(proto) else { return nil }
            return attachment.isValid ? attachment : nil
        }
        let attachmentIDs = dependencies.storage.persist(attachments, using: transaction)
        message.attachmentIDs = attachmentIDs
        var attachmentsToDownload = attachmentIDs
        // Update profile if needed
        if let profile = message.profile {
            let sessionID = message.sender!
            var contactProfileKey: OWSAES256Key? = nil
            if let profileKey = profile.profileKey { contactProfileKey = OWSAES256Key(data: profileKey) }
            updateProfileIfNeeded(publicKey: sessionID, name: profile.displayName, profilePictureURL: profile.profilePictureURL,
                profileKey: contactProfileKey, sentTimestamp: message.sentTimestamp!, transaction: transaction)
        }
        // Get or create thread
        guard let threadID = dependencies.storage.getOrCreateThread(for: message.syncTarget ?? message.sender!, groupPublicKey: message.groupPublicKey, openGroupID: openGroupID, using: transaction) else { throw Error.noThread }
        // Parse quote if needed
        var tsQuotedMessage: TSQuotedMessage? = nil
        if message.quote != nil && proto.dataMessage?.quote != nil, let thread = TSThread.fetch(uniqueId: threadID, transaction: transaction) {
            tsQuotedMessage = TSQuotedMessage(for: proto.dataMessage!, thread: thread, transaction: transaction)
            if let id = tsQuotedMessage?.thumbnailAttachmentStreamId() ?? tsQuotedMessage?.thumbnailAttachmentPointerId() {
                attachmentsToDownload.append(id)
            }
        }
        // Parse link preview if needed
        var owsLinkPreview: OWSLinkPreview?
        if message.linkPreview != nil && proto.dataMessage?.preview.isEmpty == false {
            owsLinkPreview = try? OWSLinkPreview.buildValidatedLinkPreview(dataMessage: proto.dataMessage!, body: message.text, transaction: transaction)
            if let id = owsLinkPreview?.imageAttachmentId {
                attachmentsToDownload.append(id)
            }
        }
        // Persist the message
        guard let tsMessageID = dependencies.storage.persist(message, quotedMessage: tsQuotedMessage, linkPreview: owsLinkPreview, groupPublicKey: message.groupPublicKey, openGroupID: openGroupID, using: transaction) else { throw Error.duplicateMessage }
        message.threadID = threadID
        // Start attachment downloads if needed
        let isContactTrusted = dependencies.storage.getContact(with: message.sender!)?.isTrusted ?? false
        let isGroup = message.groupPublicKey != nil || openGroupID != nil
        attachmentsToDownload.forEach { attachmentID in
            let downloadJob = AttachmentDownloadJob(attachmentID: attachmentID, tsMessageID: tsMessageID, threadID: threadID)
            downloadJob.isDeferred = !isContactTrusted && !isGroup
            if isMainAppAndActive {
                JobQueue.shared.add(downloadJob, using: transaction)
            } else {
                JobQueue.shared.addWithoutExecuting(downloadJob, using: transaction)
            }
        }
        // Cancel any typing indicators if needed
        if isMainAppAndActive {
            cancelTypingIndicatorsIfNeeded(for: message.sender!)
        }
        if let tsMessage = TSMessage.fetch(uniqueId: tsMessageID, transaction: transaction) {
            // Keep track of the open group server message ID ↔ message ID relationship
            if let serverID = message.openGroupServerMessageID {
                tsMessage.openGroupServerMessageID = serverID
                
                // Create a lookup between the openGroupServerMessageId and the tsMessage id for easy lookup
                if let openGroup: OpenGroup = dependencies.storage.getOpenGroup(for: threadID) {
                    dependencies.storage.addOpenGroupServerIdLookup(serverID, tsMessageId: tsMessageID, in: openGroup.room, on: openGroup.server, using: transaction)
                }
            }
            
            // Keep track of server hash
            if let serverHash = message.serverHash { tsMessage.serverHash = serverHash }
             tsMessage.save(with: transaction)
        }
        if let tsOutgoingMessage = TSMessage.fetch(uniqueId: tsMessageID, transaction: transaction) as? TSOutgoingMessage,
            let thread = TSThread.fetch(uniqueId: threadID, transaction: transaction) {
            // Mark previous messages as read if there is a sync message
            OWSReadReceiptManager.shared().markAsReadLocally(beforeSortId: tsOutgoingMessage.sortId, thread: thread, trySendReadReceipt: true)
        }
        
        // Update the contact's approval status of the current user if needed (if we are getting messages from
        // them outside of a group then we can assume they have approved the current user)
        //
        // Note: This is to resolve a rare edge-case where a conversation was started with a user on an old
        // version of the app and their message request approval state was set via a migration rather than
        // by using the approval process
        if !isGroup, let senderSessionId: String = message.sender {
            updateContactApprovalStatusIfNeeded(
                senderSessionId: senderSessionId,
                threadId: message.threadID,
                forceConfigSync: false,
                using: transaction
            )
        }
        
        // Notify the user if needed
        guard
            let tsIncomingMessage = TSMessage.fetch(uniqueId: tsMessageID, transaction: transaction) as? TSIncomingMessage,
            let thread = TSThread.fetch(uniqueId: threadID, transaction: transaction)
        else {
            return tsMessageID
        }
        
        // Use the same identifier for notifications when in backgroud polling to prevent spam
        let notificationIdentifier = isBackgroundPoll ? thread.uniqueId : UUID().uuidString
        tsIncomingMessage.setNotificationIdentifier(notificationIdentifier, transaction: transaction)
        SSKEnvironment.shared.notificationsManager?.notifyUser(for: tsIncomingMessage, in: thread, transaction: transaction)
        return tsMessageID
    }
    
    
    
    // MARK: - Profile Updating
    private static func updateProfileIfNeeded(publicKey: String, name: String?, profilePictureURL: String?, profileKey: OWSAES256Key?, sentTimestamp: UInt64, transaction: YapDatabaseReadWriteTransaction, dependencies: Dependencies = Dependencies()) {
        let isCurrentUser = (publicKey == getUserHexEncodedPublicKey())
        let userDefaults = UserDefaults.standard
        let contact = (dependencies.storage.getContact(with: publicKey) ?? Contact(sessionID: publicKey)) // New API
        // Name
        if let name = name, name != contact.name {
            let shouldUpdate: Bool
            if isCurrentUser {
                shouldUpdate = given(userDefaults[.lastDisplayNameUpdate]) { sentTimestamp > UInt64($0.timeIntervalSince1970 * 1000) } ?? true
            } else {
                shouldUpdate = true
            }
            if shouldUpdate {
                if isCurrentUser {
                    userDefaults[.lastDisplayNameUpdate] = Date(timeIntervalSince1970: TimeInterval(sentTimestamp / 1000))
                }
                contact.name = name
            }
        }
        // Profile picture & profile key
        if let profileKey = profileKey, let profilePictureURL = profilePictureURL,
            profileKey.keyData.count == kAES256_KeyByteLength, profileKey != contact.profileEncryptionKey {
            let shouldUpdate: Bool
            if isCurrentUser {
                shouldUpdate = given(userDefaults[.lastProfilePictureUpdate]) { sentTimestamp > UInt64($0.timeIntervalSince1970 * 1000) } ?? true
            } else {
                shouldUpdate = true
            }
            if shouldUpdate {
                if isCurrentUser {
                    userDefaults[.lastProfilePictureUpdate] = Date(timeIntervalSince1970: TimeInterval(sentTimestamp / 1000))
                }
                contact.profilePictureURL = profilePictureURL
                contact.profileEncryptionKey = profileKey
            }
        }
        // Persist changes
        dependencies.storage.setContact(contact, using: transaction)
        // Download the profile picture if needed
        transaction.addCompletionQueue(DispatchQueue.main) {
            SSKEnvironment.shared.profileManager.downloadAvatar(forUserProfile: contact)
        }
    }

    
    
    // MARK: - Closed Groups
    public static func handleClosedGroupControlMessage(_ message: ClosedGroupControlMessage, using transaction: Any) {
        switch message.kind! {
        case .new: handleNewClosedGroup(message, using: transaction)
        case .encryptionKeyPair: handleClosedGroupEncryptionKeyPair(message, using: transaction)
        case .nameChange: handleClosedGroupNameChanged(message, using: transaction)
        case .membersAdded: handleClosedGroupMembersAdded(message, using: transaction)
        case .membersRemoved: handleClosedGroupMembersRemoved(message, using: transaction)
        case .memberLeft: handleClosedGroupMemberLeft(message, using: transaction)
        case .encryptionKeyPairRequest: handleClosedGroupEncryptionKeyPairRequest(message, using: transaction) // Currently not used
        }
    }
    
    private static func handleNewClosedGroup(_ message: ClosedGroupControlMessage, using transaction: Any) {
        guard case let .new(publicKeyAsData, name, encryptionKeyPair, membersAsData, adminsAsData, expirationTimer) = message.kind else { return }
        let groupPublicKey = publicKeyAsData.toHexString()
        let members = membersAsData.map { $0.toHexString() }
        let admins = adminsAsData.map { $0.toHexString() }
        handleNewClosedGroup(groupPublicKey: groupPublicKey, name: name, encryptionKeyPair: encryptionKeyPair,
            members: members, admins: admins, expirationTimer: expirationTimer, messageSentTimestamp: message.sentTimestamp!, using: transaction)
    }

    private static func handleNewClosedGroup(groupPublicKey: String, name: String, encryptionKeyPair: ECKeyPair, members: [String], admins: [String], expirationTimer: UInt32, messageSentTimestamp: UInt64, using transaction: Any) {
        let transaction = transaction as! YapDatabaseReadWriteTransaction
        
        // With new closed groups we only want to create them if the admin creating the closed group is an
        // approved contact (to prevent spam via closed groups getting around message requests if users are
        // on old or modified clients)
        var hasApprovedAdmin: Bool = false
        
        for adminId in admins {
            if let contact: Contact = Storage.shared.getContact(with: adminId), contact.isApproved {
                hasApprovedAdmin = true
                break
            }
        }
        
        guard hasApprovedAdmin else { return }
        
        // Create the group
        let groupID = LKGroupUtilities.getEncodedClosedGroupIDAsData(groupPublicKey)
        let group = TSGroupModel(title: name, memberIds: members, image: nil, groupId: groupID, groupType: .closedGroup, adminIds: admins, moderatorIds: [])
        let thread: TSGroupThread
        
        if let t = TSGroupThread.fetch(uniqueId: TSGroupThread.threadId(fromGroupId: groupID), transaction: transaction) {
            thread = t
            thread.setGroupModel(group, with: transaction)
            // Clear the zombie list if the group wasn't active
            let storage = SNMessagingKitConfiguration.shared.storage
            if !storage.isClosedGroup(groupPublicKey) {
                storage.setZombieMembers(for: groupPublicKey, to: [], using: transaction)
            }
        }
        else {
            thread = TSGroupThread.getOrCreateThread(with: group, transaction: transaction)
            thread.save(with: transaction)
            // Notify the user
            let infoMessage = TSInfoMessage(timestamp: messageSentTimestamp, in: thread, messageType: .groupCreated)
            infoMessage.save(with: transaction)
        }
        
        let isExpirationTimerEnabled = (expirationTimer > 0)
        let expirationTimerDuration = (isExpirationTimerEnabled ? expirationTimer : 24 * 60 * 60)
        let configuration = OWSDisappearingMessagesConfiguration(
            threadId: thread.uniqueId!,
            enabled: isExpirationTimerEnabled,
            durationSeconds: expirationTimerDuration
        )
        configuration.save(with: transaction)
        
        // Add the group to the user's set of public keys to poll for
        Storage.shared.addClosedGroupPublicKey(groupPublicKey, using: transaction)
        // Store the key pair
        Storage.shared.addClosedGroupEncryptionKeyPair(encryptionKeyPair, for: groupPublicKey, using: transaction)
        // Store the formation timestamp
        Storage.shared.setClosedGroupFormationTimestamp(to: messageSentTimestamp, for: groupPublicKey, using: transaction)
        // Start polling
        ClosedGroupPoller.shared.startPolling(for: groupPublicKey)
        // Notify the PN server
        let _ = PushNotificationAPI.performOperation(.subscribe, for: groupPublicKey, publicKey: getUserHexEncodedPublicKey())
    }

    /// Extracts and adds the new encryption key pair to our list of key pairs if there is one for our public key, AND the message was
    /// sent by the group admin.
    private static func handleClosedGroupEncryptionKeyPair(_ message: ClosedGroupControlMessage, using transaction: Any) {
        // Prepare
        guard case let .encryptionKeyPair(explicitGroupPublicKey, wrappers) = message.kind,
            let groupPublicKey = explicitGroupPublicKey?.toHexString() ?? message.groupPublicKey else { return }
        let transaction = transaction as! YapDatabaseReadWriteTransaction
        let userPublicKey = getUserHexEncodedPublicKey()
        guard let userKeyPair = SNMessagingKitConfiguration.shared.storage.getUserKeyPair() else {
            return SNLog("Couldn't find user X25519 key pair.")
        }
        let groupID = LKGroupUtilities.getEncodedClosedGroupIDAsData(groupPublicKey)
        let threadID = TSGroupThread.threadId(fromGroupId: groupID)
        guard let thread = TSGroupThread.fetch(uniqueId: threadID, transaction: transaction) else {
            return SNLog("Ignoring closed group encryption key pair for nonexistent group.")
        }
        guard thread.groupModel.groupAdminIds.contains(message.sender!) else {
            return SNLog("Ignoring closed group encryption key pair from non-admin.")
        }
        // Find our wrapper and decrypt it if possible
        guard let wrapper = wrappers.first(where: { $0.publicKey == userPublicKey }), let encryptedKeyPair = wrapper.encryptedKeyPair else { return }
        let plaintext: Data
        do {
            plaintext = try MessageReceiver.decryptWithSessionProtocol(ciphertext: encryptedKeyPair, using: userKeyPair).plaintext
        } catch {
            return SNLog("Couldn't decrypt closed group encryption key pair.")
        }
        // Parse it
        let proto: SNProtoKeyPair
        do {
            proto = try SNProtoKeyPair.parseData(plaintext)
        } catch {
            return SNLog("Couldn't parse closed group encryption key pair.")
        }
        let keyPair: ECKeyPair
        do {
            keyPair = try ECKeyPair(publicKeyData: proto.publicKey.removingIdPrefixIfNeeded(), privateKeyData: proto.privateKey)
        } catch {
            return SNLog("Couldn't parse closed group encryption key pair.")
        }
        // Store it if needed
        let closedGroupEncryptionKeyPairs = Storage.shared.getClosedGroupEncryptionKeyPairs(for: groupPublicKey)
        guard !closedGroupEncryptionKeyPairs.contains(keyPair) else {
            return SNLog("Ignoring duplicate closed group encryption key pair.")
        }
        Storage.shared.addClosedGroupEncryptionKeyPair(keyPair, for: groupPublicKey, using: transaction)
        SNLog("Received a new closed group encryption key pair.")
    }
    
    private static func handleClosedGroupNameChanged(_ message: ClosedGroupControlMessage, using transaction: Any) {
        guard case let .nameChange(name) = message.kind else { return }
        let transaction = transaction as! YapDatabaseReadWriteTransaction
        performIfValid(for: message, using: transaction) { groupID, thread, group in
            // Update the group
            let newGroupModel = TSGroupModel(title: name, memberIds: group.groupMemberIds, image: nil, groupId: groupID, groupType: .closedGroup, adminIds: group.groupAdminIds, moderatorIds: group.groupModeratorIds)
            thread.setGroupModel(newGroupModel, with: transaction)
            // Notify the user if needed
            guard name != group.groupName else { return }
            let updateInfo = group.getInfoStringAboutUpdate(to: newGroupModel)
            let infoMessage = TSInfoMessage(timestamp: message.sentTimestamp!, in: thread, messageType: .groupUpdated, customMessage: updateInfo)
            infoMessage.save(with: transaction)
        }
    }
    
    private static func handleClosedGroupMembersAdded(_ message: ClosedGroupControlMessage, using transaction: Any) {
        guard case let .membersAdded(membersAsData) = message.kind else { return }
        let transaction = transaction as! YapDatabaseReadWriteTransaction
        guard let groupPublicKey = message.groupPublicKey else { return }
        performIfValid(for: message, using: transaction) { groupID, thread, group in
            // Update the group
            let addedMembers = membersAsData.map { $0.toHexString() }
            let members = Set(group.groupMemberIds).union(addedMembers)
            let newGroupModel = TSGroupModel(title: group.groupName, memberIds: [String](members), image: nil, groupId: groupID, groupType: .closedGroup, adminIds: group.groupAdminIds, moderatorIds: group.groupModeratorIds)
            thread.setGroupModel(newGroupModel, with: transaction)
            // Send the latest encryption key pair to the added members if the current user is the admin of the group
            //
            // This fixes a race condition where:
            // • A member removes another member.
            // • A member adds someone to the group and sends them the latest group key pair.
            // • The admin is offline during all of this.
            // • When the admin comes back online they see the member removed message and generate + distribute a new key pair,
            //   but they don't know about the added member yet.
            // • Now they see the member added message.
            //
            // Without the code below, the added member(s) would never get the key pair that was generated by the admin when they saw
            // the member removed message.
            let isCurrentUserAdmin = group.groupAdminIds.contains(getUserHexEncodedPublicKey())
            if isCurrentUserAdmin {
                for member in addedMembers {
                    MessageSender.sendLatestEncryptionKeyPair(to: member, for: message.groupPublicKey!, using: transaction)
                }
            }
            // Update zombie members in case the added members are zombies
            let storage = SNMessagingKitConfiguration.shared.storage
            let zombies = storage.getZombieMembers(for: groupPublicKey)
            if !zombies.intersection(addedMembers).isEmpty {
                storage.setZombieMembers(for: groupPublicKey, to: zombies.subtracting(addedMembers), using: transaction)
            }
            // Notify the user if needed
            guard members != Set(group.groupMemberIds) else { return }
            let updateInfo = group.getInfoStringAboutUpdate(to: newGroupModel)
            let infoMessage = TSInfoMessage(timestamp: message.sentTimestamp!, in: thread, messageType: .groupUpdated, customMessage: updateInfo)
            infoMessage.save(with: transaction)
        }
    }
 
    /// Removes the given members from the group IF
    /// • it wasn't the admin that was removed (that should happen through a `MEMBER_LEFT` message).
    /// • the admin sent the message (only the admin can truly remove members).
    /// If we're among the users that were removed, delete all encryption key pairs and the group public key, unsubscribe
    /// from push notifications for this closed group, and remove the given members from the zombie list for this group.
    private static func handleClosedGroupMembersRemoved(_ message: ClosedGroupControlMessage, using transaction: Any) {
        guard case let .membersRemoved(membersAsData) = message.kind else { return }
        let transaction = transaction as! YapDatabaseReadWriteTransaction
        guard let groupPublicKey = message.groupPublicKey else { return }
        performIfValid(for: message, using: transaction) { groupID, thread, group in
            // Check that the admin wasn't removed
            let removedMembers = membersAsData.map { $0.toHexString() }
            let members = Set(group.groupMemberIds).subtracting(removedMembers)
            guard members.contains(group.groupAdminIds.first!) else {
                return SNLog("Ignoring invalid closed group update.")
            }
            // Check that the message was sent by the group admin
            guard group.groupAdminIds.contains(message.sender!) else {
                return SNLog("Ignoring invalid closed group update.")
            }
            // If the current user was removed:
            // • Stop polling for the group
            // • Remove the key pairs associated with the group
            // • Notify the PN server
            let userPublicKey = getUserHexEncodedPublicKey()
            let wasCurrentUserRemoved = !members.contains(userPublicKey)
            if wasCurrentUserRemoved {
                Storage.shared.removeClosedGroupPublicKey(groupPublicKey, using: transaction)
                Storage.shared.removeAllClosedGroupEncryptionKeyPairs(for: groupPublicKey, using: transaction)
                ClosedGroupPoller.shared.stopPolling(for: groupPublicKey)
                let _ = PushNotificationAPI.performOperation(.unsubscribe, for: groupPublicKey, publicKey: userPublicKey)
            }
            let storage = SNMessagingKitConfiguration.shared.storage
            let zombies = storage.getZombieMembers(for: groupPublicKey).subtracting(removedMembers)
            storage.setZombieMembers(for: groupPublicKey, to: zombies, using: transaction)
            // Update the group
            let newGroupModel = TSGroupModel(title: group.groupName, memberIds: [String](members), image: nil, groupId: groupID, groupType: .closedGroup, adminIds: group.groupAdminIds, moderatorIds: group.groupModeratorIds)
            thread.setGroupModel(newGroupModel, with: transaction)
            // Notify the user if needed
            guard members != Set(group.groupMemberIds) else { return }
            let infoMessageType: TSInfoMessageType = wasCurrentUserRemoved ? .groupCurrentUserLeft : .groupUpdated
            let updateInfo = group.getInfoStringAboutUpdate(to: newGroupModel)
            let infoMessage = TSInfoMessage(timestamp: message.sentTimestamp!, in: thread, messageType: infoMessageType, customMessage: updateInfo)
            infoMessage.save(with: transaction)
        }
    }
    
    /// If a regular member left:
    /// • Mark them as a zombie (to be removed by the admin later).
    /// If the admin left:
    /// • Unsubscribe from PNs, delete the group public key, etc. as the group will be disbanded.
    private static func handleClosedGroupMemberLeft(_ message: ClosedGroupControlMessage, using transaction: Any) {
        guard case .memberLeft = message.kind else { return }
        let transaction = transaction as! YapDatabaseReadWriteTransaction
        guard let groupPublicKey = message.groupPublicKey else { return }
        performIfValid(for: message, using: transaction) { groupID, thread, group in
            let didAdminLeave = group.groupAdminIds.contains(message.sender!)
            let members: Set<String> = didAdminLeave ? [] : Set(group.groupMemberIds).subtracting([ message.sender! ]) // If the admin leaves the group is disbanded
            if didAdminLeave {
                // Remove the group from the database and unsubscribe from PNs
                Storage.shared.removeAllClosedGroupEncryptionKeyPairs(for: groupPublicKey, using: transaction)
                Storage.shared.removeClosedGroupPublicKey(groupPublicKey, using: transaction)
                let _ = PushNotificationAPI.performOperation(.unsubscribe, for: groupPublicKey, publicKey: getUserHexEncodedPublicKey())
            } else {
                let storage = SNMessagingKitConfiguration.shared.storage
                let zombies = storage.getZombieMembers(for: groupPublicKey).union([ message.sender! ])
                storage.setZombieMembers(for: groupPublicKey, to: zombies, using: transaction)
            }
            // Update the group
            let newGroupModel = TSGroupModel(title: group.groupName, memberIds: [String](members), image: nil, groupId: groupID, groupType: .closedGroup, adminIds: group.groupAdminIds, moderatorIds: group.groupModeratorIds)
            thread.setGroupModel(newGroupModel, with: transaction)
            // Notify the user if needed
            guard members != Set(group.groupMemberIds) else { return }
            let contact = Storage.shared.getContact(with: message.sender!)
            let updateInfo: String
            if let displayName = contact?.displayName(for: Contact.Context.regular) {
                updateInfo = String(format: NSLocalizedString("GROUP_MEMBER_LEFT", comment: ""), displayName)
            } else {
                updateInfo = NSLocalizedString("GROUP_UPDATED", comment: "")
            }
            let infoMessage = TSInfoMessage(timestamp: message.sentTimestamp!, in: thread, messageType: .groupUpdated, customMessage: updateInfo)
            infoMessage.save(with: transaction)
        }
    }
    
    private static func handleClosedGroupEncryptionKeyPairRequest(_ message: ClosedGroupControlMessage, using transaction: Any) {
        /*
        guard case .encryptionKeyPairRequest = message.kind else { return }
        let transaction = transaction as! YapDatabaseReadWriteTransaction
        guard let groupPublicKey = message.groupPublicKey else { return }
        performIfValid(for: message, using: transaction) { groupID, _, group in
            let publicKey = message.sender!
            // Guard against self-sends
            guard publicKey != getUserHexEncodedPublicKey() else {
                return SNLog("Ignoring invalid closed group update.")
            }
            MessageSender.sendLatestEncryptionKeyPair(to: publicKey, for: groupPublicKey, using: transaction)
        }
         */
    }
    
    private static func performIfValid(for message: ClosedGroupControlMessage, using transaction: Any, _ update: (Data, TSGroupThread, TSGroupModel) -> Void) {
        // Prepare
        let transaction = transaction as! YapDatabaseReadWriteTransaction
        // Get the group
        guard let groupPublicKey = message.groupPublicKey else { return }
        let groupID = LKGroupUtilities.getEncodedClosedGroupIDAsData(groupPublicKey)
        let threadID = TSGroupThread.threadId(fromGroupId: groupID)
        guard let thread = TSGroupThread.fetch(uniqueId: threadID, transaction: transaction) else {
            return SNLog("Ignoring closed group update for nonexistent group.")
        }
        let group = thread.groupModel
        // Check that the message isn't from before the group was created
        if let formationTimestamp = Storage.shared.getClosedGroupFormationTimestamp(for: groupPublicKey) {
            guard message.sentTimestamp! > formationTimestamp else {
                return SNLog("Ignoring closed group update from before thread was created.")
            }
        }
        // Check that the sender is a member of the group
        guard Set(group.groupMemberIds).contains(message.sender!) else {
            return SNLog("Ignoring closed group update from non-member.")
        }
        // Perform the update
        update(groupID, thread, group)
    }
    
    // MARK: - Message Requests
    
    private static func updateContactApprovalStatusIfNeeded(
        senderSessionId: String,
        threadId: String?,
        forceConfigSync: Bool,
        using transaction: Any
    ) {
        guard let transaction: YapDatabaseReadWriteTransaction = transaction as? YapDatabaseReadWriteTransaction else { return }
        
        let userPublicKey: String = getUserHexEncodedPublicKey()
        
        // If the sender of the message was the current user
        if senderSessionId == userPublicKey {
            // Retrieve the contact for the thread the message was sent to (excluding 'NoteToSelf' threads) and if
            // the contact isn't flagged as approved then do so
            guard let threadId: String = threadId else { return }
            guard let thread: TSContactThread = TSContactThread.fetch(uniqueId: threadId, transaction: transaction), !thread.isNoteToSelf() else { return }
            guard let contact: Contact = Storage.shared.getContact(with: thread.contactSessionID(), using: transaction) else { return }
            guard !contact.isApproved else { return }
            
            contact.isApproved = true
            Storage.shared.setContact(contact, using: transaction)
        }
        else {
            // The message was sent to the current user so flag their 'didApproveMe' as true (can't send a message to
            // someone without approving them)
            guard let contact: Contact = Storage.shared.getContact(with: senderSessionId, using: transaction) else { return }
            guard !contact.didApproveMe else { return }
            
            contact.didApproveMe = true
            Storage.shared.setContact(contact, using: transaction)
        }
        
        // Force a config sync to ensure all devices know the contact approval state if desired
        guard forceConfigSync else { return }
        
        MessageSender.syncConfiguration(forceSyncNow: true).retainUntilComplete()
    }
    
    public static func handleMessageRequestResponse(_ message: MessageRequestResponse, using transaction: Any, dependencies: Dependencies) {
        let userPublicKey = getUserHexEncodedPublicKey()
        var hadBlindedContact: Bool = false
        var blindedThreadIds: [String] = []
        
        // Ignore messages which were sent from the current user
        guard message.sender != userPublicKey else { return }
        guard let senderId: String = message.sender else { return }
        guard let transaction: YapDatabaseReadWriteTransaction = transaction as? YapDatabaseReadWriteTransaction else {
            return
        }
        
<<<<<<< HEAD
        // Prep the unblinded thread
        let unblindedThreadId: String = TSContactThread.threadID(fromContactSessionID: senderId)
        let unblindedThread: TSContactThread = TSContactThread.getOrCreateThread(withContactSessionID: senderId, transaction: transaction)
        
        // Need to handle a `MessageRequestResponse` sent to a blinded thread (ie. check if the sender matches
        // the blinded ids of any threads)
        let messageRequestThreads: [String: TSContactThread] = Storage.shared.getAllMessageRequestThreads(using: transaction)
        
        if !messageRequestThreads.isEmpty {
            var interactionsToMove: [TSInteraction] = []
            var threadsToDelete: [TSContactThread] = []
            
            // Loop through all blinded threads and extract any interactions relating to the user accepting
            // the message request
            for blindedThread in messageRequestThreads.values {
                let blindedId: String = blindedThread.contactSessionID()
                
                // If the sessionId matches the blindedId then this thread needs to be converted to an un-blinded thread
                guard let serverPublicKey: String = blindedThread.originalOpenGroupPublicKey else { continue }
                guard dependencies.sodium.sessionId(senderId, matchesBlindedId: blindedId, serverPublicKey: serverPublicKey, genericHash: dependencies.genericHash) else { continue }
                guard let blindedThreadId: String = blindedThread.uniqueId else { continue }
                guard let view: YapDatabaseAutoViewTransaction = transaction.ext(TSMessageDatabaseViewExtensionName) as? YapDatabaseAutoViewTransaction else {
                    continue
                }
                
                // Cache the mapping
                let mapping: BlindedIdMapping = BlindedIdMapping(blindedId: blindedId, sessionId: senderId, serverPublicKey: serverPublicKey)
                dependencies.storage.cacheBlindedIdMapping(mapping, using: transaction)
                
                // Flag that we had a blinded contact and add the `blindedThreadId` to an array so we can remove
                // them at the end of processing
                hadBlindedContact = true
                blindedThreadIds.append(blindedThreadId)
                
                // Loop through all of the interactions and add them to a list to be moved to the new thread
                // Note: Pending `MessageSendJobs` _shouldn't_ be an issue as even if they are sent after the
                // un-blinding of a thread, the logic when handling the sent messages should automatically
                // assign them to the correct thread
                view.enumerateRows(inGroup: blindedThreadId) { _, _, object, _, _, _ in
                    guard let interaction: TSInteraction = object as? TSInteraction else {
                        return
                    }
                    
                    interactionsToMove.append(interaction)
                }
                
                threadsToDelete.append(blindedThread)
            }
            
            // Sort the interactions by their `sortId` (which looks to be a global sort id for all interactions) just in case
            // the behaviour changes in the future and the value can get reset (this way we process the interactions in the
            // correct order regardless of how many threads they came from)
            let sortedInteractionsToMove: [TSInteraction] = interactionsToMove
                .sorted { lhs, rhs -> Bool in lhs.sortId < rhs.sortId }
            
            // Note: Unfortunately we need to move the interactions separately from enumerating them to avoid mutating the
            // `TSMessageDatabaseViewExtensionName` while enumerating it (this does mean paying the cost of looping a second time)
            for interaction in sortedInteractionsToMove {
                interaction.moveToThread(withId: unblindedThreadId)
                interaction.save(with: transaction)
            }
            
            // Delete the old threads
            for thread in threadsToDelete {
                thread.removeAllThreadInteractions(with: transaction)
                thread.remove(with: transaction)
            }
=======
        // Get the existing thead and notify the user
        if let transaction: YapDatabaseReadWriteTransaction = transaction as? YapDatabaseReadWriteTransaction, let thread: TSContactThread = TSContactThread.fetch(for: senderId, using: transaction) {
            let infoMessage = TSInfoMessage(
                timestamp: (message.sentTimestamp ?? NSDate.ows_millisecondTimeStamp()),
                in: thread,
                messageType: .messageRequestAccepted
            )
            infoMessage.save(with: transaction)
>>>>>>> d0764ada
        }
        
        // Update the `didApproveMe` state of the sender
        updateContactApprovalStatusIfNeeded(
            senderSessionId: senderId,
            threadId: nil,
            forceConfigSync: !hadBlindedContact, // Sync here if there were no blinded contacts
            using: transaction
        )
        
        // If there were blinded contacts then we need to assume that the 'sender' is a newly create contact and hence
        // need to update it's `isApproved` state
        if hadBlindedContact {
            updateContactApprovalStatusIfNeeded(
                senderSessionId: userPublicKey,
                threadId: unblindedThreadId,
                forceConfigSync: true,
                using: transaction
            )
        }
        
        // Notify the user of their approval (Note: This will always appear in the un-blinded thread)
        // Note: We want to do this last as it'll mean the un-blinded thread gets updated and the contact approval status
        // will have been updated at this point (which will mean the `TSThread.isMessageRequest` will return correctly
        // after this is saved
        let infoMessage = TSInfoMessage(
            timestamp: (message.sentTimestamp ?? NSDate.ows_millisecondTimeStamp()),
            in: unblindedThread,
            messageType: .messageRequestAccepted
        )
        infoMessage.save(with: transaction)
        
        // Finally we need to send a notification that the thread was replaced so we can handle the case where the
        // user might currently have the replaced thread open (only need to do this if we actually had blindedIds)
        if !blindedThreadIds.isEmpty {
            let userInfo: [NotificationUserInfoKey: Any] = [
                .threadId: unblindedThreadId,
                .removedThreadIds: blindedThreadIds
            ]
            
            NotificationCenter.default.post(name: .contactThreadReplaced, object: nil, userInfo: userInfo)
        }
    }
}<|MERGE_RESOLUTION|>--- conflicted
+++ resolved
@@ -15,14 +15,9 @@
         case let message as ExpirationTimerUpdate: handleExpirationTimerUpdate(message, using: transaction)
         case let message as ConfigurationMessage: handleConfigurationMessage(message, using: transaction)
         case let message as UnsendRequest: handleUnsendRequest(message, using: transaction)
-<<<<<<< HEAD
+        case let message as CallMessage: handleCallMessage(message, using: transaction)
         case let message as MessageRequestResponse: handleMessageRequestResponse(message, using: transaction, dependencies: dependencies)
         case let message as VisibleMessage: try handleVisibleMessage(message, associatedWithProto: proto, openGroupID: openGroupID, isBackgroundPoll: isBackgroundPoll, using: transaction, dependencies: dependencies)
-=======
-        case let message as CallMessage: handleCallMessage(message, using: transaction)
-        case let message as MessageRequestResponse: handleMessageRequestResponse(message, using: transaction)
-        case let message as VisibleMessage: try handleVisibleMessage(message, associatedWithProto: proto, openGroupID: openGroupID, isBackgroundPoll: isBackgroundPoll, using: transaction)
->>>>>>> d0764ada
         default: fatalError()
         }
         
@@ -882,10 +877,8 @@
             return
         }
         
-<<<<<<< HEAD
         // Prep the unblinded thread
         let unblindedThreadId: String = TSContactThread.threadID(fromContactSessionID: senderId)
-        let unblindedThread: TSContactThread = TSContactThread.getOrCreateThread(withContactSessionID: senderId, transaction: transaction)
         
         // Need to handle a `MessageRequestResponse` sent to a blinded thread (ie. check if the sender matches
         // the blinded ids of any threads)
@@ -950,16 +943,6 @@
                 thread.removeAllThreadInteractions(with: transaction)
                 thread.remove(with: transaction)
             }
-=======
-        // Get the existing thead and notify the user
-        if let transaction: YapDatabaseReadWriteTransaction = transaction as? YapDatabaseReadWriteTransaction, let thread: TSContactThread = TSContactThread.fetch(for: senderId, using: transaction) {
-            let infoMessage = TSInfoMessage(
-                timestamp: (message.sentTimestamp ?? NSDate.ows_millisecondTimeStamp()),
-                in: thread,
-                messageType: .messageRequestAccepted
-            )
-            infoMessage.save(with: transaction)
->>>>>>> d0764ada
         }
         
         // Update the `didApproveMe` state of the sender
@@ -982,15 +965,18 @@
         }
         
         // Notify the user of their approval (Note: This will always appear in the un-blinded thread)
-        // Note: We want to do this last as it'll mean the un-blinded thread gets updated and the contact approval status
-        // will have been updated at this point (which will mean the `TSThread.isMessageRequest` will return correctly
-        // after this is saved
-        let infoMessage = TSInfoMessage(
-            timestamp: (message.sentTimestamp ?? NSDate.ows_millisecondTimeStamp()),
-            in: unblindedThread,
-            messageType: .messageRequestAccepted
-        )
-        infoMessage.save(with: transaction)
+        //
+        // Note: We want to do this last as it'll mean the un-blinded thread gets updated and the
+        // contact approval status will have been updated at this point (which will mean the
+        // `TSThread.isMessageRequest` will return correctly after this is saved
+        if let unblindedThread: TSContactThread = TSContactThread.fetch(for: senderId, using: transaction) {
+            let infoMessage = TSInfoMessage(
+                timestamp: (message.sentTimestamp ?? NSDate.ows_millisecondTimeStamp()),
+                in: unblindedThread,
+                messageType: .messageRequestAccepted
+            )
+            infoMessage.save(with: transaction)
+        }
         
         // Finally we need to send a notification that the thread was replaced so we can handle the case where the
         // user might currently have the replaced thread open (only need to do this if we actually had blindedIds)
