--- conflicted
+++ resolved
@@ -107,11 +107,7 @@
         let message: Message? = {
             if let readReceipt = ReadReceipt.fromProto(proto) { return readReceipt }
             if let typingIndicator = TypingIndicator.fromProto(proto) { return typingIndicator }
-<<<<<<< HEAD
-            if let closedGroupUpdate = ClosedGroupUpdate.fromProto(proto) { return closedGroupUpdate }
-=======
             if let closedGroupControlMessage = ClosedGroupControlMessage.fromProto(proto) { return closedGroupControlMessage }
->>>>>>> ff09ee3e
             if let expirationTimerUpdate = ExpirationTimerUpdate.fromProto(proto) { return expirationTimerUpdate }
             if let configurationMessage = ConfigurationMessage.fromProto(proto) { return configurationMessage }
             if let visibleMessage = VisibleMessage.fromProto(proto) { return visibleMessage }
