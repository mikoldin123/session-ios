//
//  Copyright (c) 2019 Open Whisper Systems. All rights reserved.
//

import UIKit
import AVFoundation
import MediaPlayer
import CoreServices
import SessionUIKit
import SessionMessagingKit
import SessionUtilitiesKit

public protocol AttachmentApprovalViewControllerDelegate: AnyObject {
    func attachmentApproval(
        _ attachmentApproval: AttachmentApprovalViewController,
        didApproveAttachments attachments: [SignalAttachment],
        forThreadId threadId: String,
        threadVariant: SessionThread.Variant,
        messageText: String?
    )

    func attachmentApprovalDidCancel(_ attachmentApproval: AttachmentApprovalViewController)

    func attachmentApproval(
        _ attachmentApproval: AttachmentApprovalViewController,
        didChangeMessageText newMessageText: String?
    )

    func attachmentApproval(
        _ attachmentApproval: AttachmentApprovalViewController,
        didRemoveAttachment attachment: SignalAttachment
    )

    func attachmentApprovalDidTapAddMore(_ attachmentApproval: AttachmentApprovalViewController)
}

// MARK: -

@objc
public enum AttachmentApprovalViewControllerMode: UInt {
    case modal
    case sharedNavigation
}

// MARK: -

public class AttachmentApprovalViewController: UIPageViewController, UIPageViewControllerDataSource, UIPageViewControllerDelegate {
    public override var preferredStatusBarStyle: UIStatusBarStyle {
        return ThemeManager.currentTheme.statusBarStyle
    }
    
    public enum Mode: UInt {
        case modal
        case sharedNavigation
    }

    // MARK: - Properties

    private let dependencies: Dependencies
    private let mode: Mode
    private let threadId: String
    private let threadVariant: SessionThread.Variant
    private let isAddMoreVisible: Bool

    public weak var approvalDelegate: AttachmentApprovalViewControllerDelegate?
    
    let attachmentItemCollection: AttachmentItemCollection

    var attachmentItems: [SignalAttachmentItem] {
        return attachmentItemCollection.attachmentItems
    }

    var attachments: [SignalAttachment] {
        return attachmentItems.map { (attachmentItem) in
            autoreleasepool {
                return self.processedAttachment(forAttachmentItem: attachmentItem)
            }
        }
    }
    
    public var pageViewControllers: [AttachmentPrepViewController]? {
        return viewControllers?.compactMap { $0 as? AttachmentPrepViewController }
    }
    
    public var currentPageViewController: AttachmentPrepViewController? {
        return pageViewControllers?.first
    }
    
    var currentItem: SignalAttachmentItem? {
        get { return currentPageViewController?.attachmentItem }
        set { setCurrentItem(newValue, direction: .forward, animated: false) }
    }
    
    private var cachedPages: [UUID: AttachmentPrepViewController] = [:]

    public var shouldHideControls: Bool {
        guard let pageViewController: AttachmentPrepViewController = pageViewControllers?.first else {
            return false
        }
        
        return pageViewController.shouldHideControls
    }
    
    override public var inputAccessoryView: UIView? {
        bottomToolView.layoutIfNeeded()
        return bottomToolView
    }

    override public var canBecomeFirstResponder: Bool {
        return !shouldHideControls
    }
    
    public var messageText: String? {
        get { return bottomToolView.attachmentTextToolbar.messageText }
        set { bottomToolView.attachmentTextToolbar.messageText = newValue }
    }

    // MARK: - Initializers

    @available(*, unavailable, message:"use attachment: constructor instead.")
    required public init?(coder aDecoder: NSCoder) {
        fatalError("init(coder:) has not been implemented")
    }

    required public init?(
        mode: Mode,
        threadId: String,
        threadVariant: SessionThread.Variant,
        attachments: [SignalAttachment],
        using dependencies: Dependencies
    ) {
        guard !attachments.isEmpty else { return nil }
        
        self.dependencies = dependencies
        self.mode = mode
        self.threadId = threadId
        self.threadVariant = threadVariant
        let attachmentItems = attachments.map { SignalAttachmentItem(attachment: $0, using: dependencies)}
        self.isAddMoreVisible = (mode == .sharedNavigation)

        self.attachmentItemCollection = AttachmentItemCollection(attachmentItems: attachmentItems, isAddMoreVisible: isAddMoreVisible)

        super.init(
            transitionStyle: .scroll,
            navigationOrientation: .horizontal,
            options: [
                .interPageSpacing: kSpacingBetweenItems
            ]
        )
        self.dataSource = self
        self.delegate = self

        NotificationCenter.default.addObserver(
            self,
            selector: #selector(didBecomeActive),
            name: .sessionDidBecomeActive,
            object: nil
        )
    }

    deinit {
        NotificationCenter.default.removeObserver(self)
    }

    public class func wrappedInNavController(
        threadId: String,
        threadVariant: SessionThread.Variant,
        attachments: [SignalAttachment],
        approvalDelegate: AttachmentApprovalViewControllerDelegate,
        using dependencies: Dependencies
    ) -> UINavigationController? {
        guard let vc = AttachmentApprovalViewController(
            mode: .modal,
            threadId: threadId,
            threadVariant: threadVariant,
            attachments: attachments,
            using: dependencies
        ) else { return nil }
        vc.approvalDelegate = approvalDelegate
        
        let navController = StyledNavigationController(rootViewController: vc)
        
        return navController
    }

    // MARK: - UI
    
    private let kSpacingBetweenItems: CGFloat = 20
    
    private lazy var bottomToolView: AttachmentApprovalInputAccessoryView = {
        let bottomToolView = AttachmentApprovalInputAccessoryView()
        bottomToolView.delegate = self
        bottomToolView.attachmentTextToolbar.attachmentTextToolbarDelegate = self
        bottomToolView.galleryRailView.delegate = self

        return bottomToolView
    }()

    private var galleryRailView: GalleryRailView { return bottomToolView.galleryRailView }

    private lazy var pagerScrollView: UIScrollView? = {
        // This is kind of a hack. Since we don't have first class access to the superview's `scrollView`
        // we traverse the view hierarchy until we find it.
        let pagerScrollView = view.subviews.first { $0 is UIScrollView } as? UIScrollView
        assert(pagerScrollView != nil)

        return pagerScrollView
    }()

    // MARK: - Lifecycle

    override public func viewDidLoad() {
        super.viewDidLoad()

        self.view.themeBackgroundColor = .newConversation_background
        
        // Avoid an unpleasant "bounce" which doesn't make sense in the context of a single item.
        pagerScrollView?.isScrollEnabled = (attachmentItems.count > 1)

        guard let firstItem = attachmentItems.first else {
            Log.error("[AttachmentApprovalViewController] firstItem was unexpectedly nil")
            return
        }

        self.setCurrentItem(firstItem, direction: .forward, animated: false)

        // layout immediately to avoid animating the layout process during the transition
        UIView.performWithoutAnimation {
            self.currentPageViewController?.view.layoutIfNeeded()
        }
        
        // If the first item is just text, or is a URL and LinkPreviews are disabled
        // then just fill the 'message' box with it
        if firstItem.attachment.isText || (firstItem.attachment.isUrl && LinkPreview.previewUrl(for: firstItem.attachment.text(), using: dependencies) == nil) {
            bottomToolView.attachmentTextToolbar.messageText = firstItem.attachment.text()
        }
    }

    override public func viewWillAppear(_ animated: Bool) {
        super.viewWillAppear(animated)

        updateContents()
    }

    override public func viewDidAppear(_ animated: Bool) {
        super.viewDidAppear(animated)

        updateContents()
    }
    
<<<<<<< HEAD
    // MARK: - Layout
    
    private func setupLayout() {
        touchInterceptorView.pin(to: view)
    }
    
=======
>>>>>>> bd34d1a9
    // MARK: - Notifications

    @objc func didBecomeActive() {
        Log.assertOnMainThread()

        updateContents()
    }
    
    // MARK: - Contents
    
    private func updateContents() {
        updateNavigationBar()
        updateInputAccessory()
    }

    // MARK: - Input Accessory

    public func updateInputAccessory() {
        var currentPageViewController: AttachmentPrepViewController?
        
        if pageViewControllers?.count == 1 {
            currentPageViewController = pageViewControllers?.first
        }
        let currentAttachmentItem: SignalAttachmentItem? = currentPageViewController?.attachmentItem

        let hasPresentedView = (self.presentedViewController != nil)
        let isToolbarFirstResponder = bottomToolView.hasFirstResponder
        
        if !shouldHideControls, !isFirstResponder, !hasPresentedView, !isToolbarFirstResponder {
            becomeFirstResponder()
        }

        bottomToolView.update(
            currentAttachmentItem: currentAttachmentItem,
            shouldHideControls: shouldHideControls
        )
    }

    // MARK: - Navigation Bar

    public func updateNavigationBar() {
        guard !shouldHideControls else {
            self.navigationItem.leftBarButtonItem = nil
            self.navigationItem.rightBarButtonItem = nil
            return
        }

        var navigationBarItems = [UIView]()

        if viewControllers?.count == 1, let firstViewController: AttachmentPrepViewController = viewControllers?.first as? AttachmentPrepViewController {
            navigationBarItems = firstViewController.navigationBarItems()
        }

        updateNavigationBar(navigationBarItems: navigationBarItems)

        if mode != .sharedNavigation {
            // Mimic a UIBarButtonItem of type .cancel, but with a shadow.
            let cancelButton = OWSButton(title: "cancel".localized()) { [weak self] in
                self?.cancelPressed()
            }
            cancelButton.titleLabel?.font = .systemFont(ofSize: 17.0)
            cancelButton.setThemeTitleColor(.textPrimary, for: .normal)
            cancelButton.setThemeTitleColor(.textSecondary, for: .highlighted)
            cancelButton.sizeToFit()
            navigationItem.leftBarButtonItem = UIBarButtonItem(customView: cancelButton)
        }
        else {
            navigationItem.leftBarButtonItem = nil
        }
    }

    // MARK: - View Helpers

    func remove(attachmentItem: SignalAttachmentItem) {
        if attachmentItem.isEqual(to: currentItem) {
            if let nextItem = attachmentItemCollection.itemAfter(item: attachmentItem) {
                setCurrentItem(nextItem, direction: .forward, animated: true)
            }
            else if let prevItem = attachmentItemCollection.itemBefore(item: attachmentItem) {
                setCurrentItem(prevItem, direction: .reverse, animated: true)
            }
            else {
                Log.error("[AttachmentApprovalViewController] removing last item shouldn't be possible because rail should not be visible")
                return
            }
        }

        self.attachmentItemCollection.remove(item: attachmentItem)
        self.approvalDelegate?.attachmentApproval(self, didRemoveAttachment: attachmentItem.attachment)
        self.updateMediaRail()
    }

    // MARK: - UIPageViewControllerDelegate

    public func pageViewController(_ pageViewController: UIPageViewController, willTransitionTo pendingViewControllers: [UIViewController]) {

        assert(pendingViewControllers.count == 1)
        pendingViewControllers.forEach { viewController in
            guard let pendingPage = viewController as? AttachmentPrepViewController else {
                Log.error("[AttachmentApprovalViewController] unexpected viewController: \(viewController)")
                return
            }

            // use compact scale when keyboard is popped.
            let scale: AttachmentPrepViewController.AttachmentViewScale = self.isFirstResponder ? .fullsize : .compact
            pendingPage.setAttachmentViewScale(scale, animated: false)
        }
    }

    public func pageViewController(_ pageViewController: UIPageViewController, didFinishAnimating finished: Bool, previousViewControllers: [UIViewController], transitionCompleted: Bool) {
        assert(previousViewControllers.count == 1)
        previousViewControllers.forEach { viewController in
            guard let previousPage = viewController as? AttachmentPrepViewController else {
                Log.error("[AttachmentApprovalViewController] unexpected viewController: \(viewController)")
                return
            }

            if transitionCompleted {
                previousPage.zoomOut(animated: false)
                updateMediaRail()
            }
        }
    }

    // MARK: - UIPageViewControllerDataSource

    public func pageViewController(_ pageViewController: UIPageViewController, viewControllerBefore viewController: UIViewController) -> UIViewController? {
        guard let currentViewController = viewController as? AttachmentPrepViewController else {
            Log.error("[AttachmentApprovalViewController] unexpected viewController: \(viewController)")
            return nil
        }

        let currentItem = currentViewController.attachmentItem
        guard let previousItem = attachmentItem(before: currentItem) else { return nil }
        guard let previousPage: AttachmentPrepViewController = buildPage(item: previousItem) else {
            return nil
        }

        return previousPage
    }

    public func pageViewController(_ pageViewController: UIPageViewController, viewControllerAfter viewController: UIViewController) -> UIViewController? {
        guard let currentViewController = viewController as? AttachmentPrepViewController else {
            Log.error("[AttachmentApprovalViewController] unexpected viewController: \(viewController)")
            return nil
        }

        let currentItem = currentViewController.attachmentItem
        guard let nextItem = attachmentItem(after: currentItem) else { return nil }
        guard let nextPage: AttachmentPrepViewController = buildPage(item: nextItem) else {
            return nil
        }

        return nextPage
    }

    @objc
    public override func setViewControllers(_ viewControllers: [UIViewController]?, direction: UIPageViewController.NavigationDirection, animated: Bool, completion: ((Bool) -> Void)? = nil) {
        super.setViewControllers(
            viewControllers,
            direction: direction,
            animated: animated
        ) { [weak self] finished in
            completion?(finished)
            self?.updateContents()
        }
    }

    private func buildPage(item: SignalAttachmentItem) -> AttachmentPrepViewController? {
<<<<<<< HEAD
        if let cachedPage = cachedPages[item] {
=======
        if let cachedPage = cachedPages[item.uniqueIdentifier] {
>>>>>>> bd34d1a9
            Log.debug("[AttachmentApprovalViewController] cache hit.")
            return cachedPage
        }

        Log.debug("[AttachmentApprovalViewController] cache miss.")
        let viewController = AttachmentPrepViewController(attachmentItem: item, using: dependencies)
        viewController.prepDelegate = self
        cachedPages[item.uniqueIdentifier] = viewController

        return viewController
    }

    private func setCurrentItem(_ item: SignalAttachmentItem?, direction: UIPageViewController.NavigationDirection, animated isAnimated: Bool) {
        guard let item: SignalAttachmentItem = item, let page = self.buildPage(item: item) else {
            Log.error("[AttachmentApprovalViewController] unexpectedly unable to build new page")
            return
        }

        page.loadViewIfNeeded()

        self.setViewControllers([page], direction: direction, animated: isAnimated, completion: nil)
        updateMediaRail()
    }

    func updateMediaRail() {
        guard let currentItem = self.currentItem else {
            Log.error("[AttachmentApprovalViewController] currentItem was unexpectedly nil")
            return
        }

        let cellViewBuilder: (GalleryRailItem) -> GalleryRailCellView = { [weak self] railItem in
            switch railItem {
                case is AddMoreRailItem:
                    return GalleryRailCellView()
                    
                case is SignalAttachmentItem:
                    let cell = ApprovalRailCellView()
                    cell.approvalRailCellDelegate = self
                    return cell
                    
                default:
                    Log.error("[AttachmentApprovalViewController] unexpted rail item type: \(railItem)")
                    return GalleryRailCellView()
            }
        }
        
        galleryRailView.configureCellViews(
            album: (attachmentItemCollection.attachmentItems as [GalleryRailItem])
                .appending(attachmentItemCollection.isAddMoreVisible ?
                    AddMoreRailItem() :
                    nil
                ),
            focusedItem: currentItem,
            using: dependencies,
            cellViewBuilder: cellViewBuilder
        )

        if isAddMoreVisible {
            galleryRailView.isHidden = false
        }
        else if attachmentItemCollection.attachmentItems.count > 1 {
            galleryRailView.isHidden = false
        }
        else {
            galleryRailView.isHidden = true
        }
    }

    // For any attachments edited with the image editor, returns a
    // new SignalAttachment that reflects those changes.  Otherwise,
    // returns the original attachment.
    //
    // If any errors occurs in the export process, we fail over to
    // sending the original attachment.  This seems better than trying
    // to involve the user in resolving the issue.
    func processedAttachment(forAttachmentItem attachmentItem: SignalAttachmentItem) -> SignalAttachment {
        guard let imageEditorModel = attachmentItem.imageEditorModel else {
            // Image was not edited.
            return attachmentItem.attachment
        }
        guard imageEditorModel.isDirty() else {
            // Image editor has no changes.
            return attachmentItem.attachment
        }
        guard let dstImage = ImageEditorCanvasView.renderForOutput(model: imageEditorModel, transform: imageEditorModel.currentTransform()) else {
            Log.error("[AttachmentApprovalViewController] Could not render for output.")
            return attachmentItem.attachment
        }
        var dataUTI = kUTTypeImage as String
        let maybeDstData: Data? = {
            let isLossy: Bool = (
                attachmentItem.attachment.mimeType.caseInsensitiveCompare(MimeTypeUtil.MimeType.imageJpeg) == .orderedSame
            )
            
            if isLossy {
                dataUTI = kUTTypeJPEG as String
                return dstImage.jpegData(compressionQuality: 0.9)
            }
            else {
                dataUTI = kUTTypePNG as String
                return dstImage.pngData()
            }
        }()
        
        guard let dstData: Data = maybeDstData else {
            Log.error("[AttachmentApprovalViewController] Could not export for output.")
            return attachmentItem.attachment
        }
<<<<<<< HEAD
        guard let dataSource = DataSourceValue(data: dstData, utiType: dataUTI, using: dependencies) else {
=======
        guard let dataSource = DataSourceValue(data: dstData, utiType: dataUTI) else {
>>>>>>> bd34d1a9
            Log.error("[AttachmentApprovalViewController] Could not prepare data source for output.")
            return attachmentItem.attachment
        }

        // Rewrite the filename's extension to reflect the output file format.
        var filename: String? = attachmentItem.attachment.sourceFilename
        if let sourceFilename = attachmentItem.attachment.sourceFilename {
            if let fileExtension: String = MimeTypeUtil.fileExtension(forUtiType: dataUTI) {
                filename = (sourceFilename as NSString).deletingPathExtension.appendingFileExtension(fileExtension)
            }
        }
        dataSource.sourceFilename = filename

        let dstAttachment = SignalAttachment.attachment(dataSource: dataSource, dataUTI: dataUTI, imageQuality: .medium, using: dependencies)
        if let attachmentError = dstAttachment.error {
            Log.error("[AttachmentApprovalViewController] Could not prepare attachment for output: \(attachmentError).")
            return attachmentItem.attachment
        }
        // Preserve caption text.
        dstAttachment.captionText = attachmentItem.captionText
        return dstAttachment
    }

    func attachmentItem(before currentItem: SignalAttachmentItem) -> SignalAttachmentItem? {
        guard let currentIndex = attachmentItems.firstIndex(of: currentItem) else {
            Log.error("[AttachmentApprovalViewController] currentIndex was unexpectedly nil")
            return nil
        }

        let index: Int = attachmentItems.index(before: currentIndex)
        guard let previousItem = attachmentItems[safe: index] else {
            // already at first item
            return nil
        }

        return previousItem
    }

    func attachmentItem(after currentItem: SignalAttachmentItem) -> SignalAttachmentItem? {
        guard let currentIndex = attachmentItems.firstIndex(of: currentItem) else {
            Log.error("[AttachmentApprovalViewController] currentIndex was unexpectedly nil")
            return nil
        }

        let index: Int = attachmentItems.index(after: currentIndex)
        guard let nextItem = attachmentItems[safe: index] else {
            // already at last item
            return nil
        }

        return nextItem
    }

    // MARK: - Event Handlers
<<<<<<< HEAD

    @objc
    func didTapTouchInterceptorView(gesture: UITapGestureRecognizer) {
        isEditingCaptions = false
    }

    private func cancelPressed() {
        self.approvalDelegate?.attachmentApprovalDidCancel(self)
    }

    @objc func didTapCaption(sender: UIButton) {
        isEditingCaptions = true
    }

    @objc func didTapCaptionDone(sender: UIButton) {
        isEditingCaptions = false
    }
=======
    
    private func cancelPressed() {
        self.approvalDelegate?.attachmentApprovalDidCancel(self)
    }
>>>>>>> bd34d1a9
}

// MARK: -

extension AttachmentApprovalViewController: AttachmentTextToolbarDelegate {
    func attachmentTextToolbarDidBeginEditing(_ attachmentTextToolbar: AttachmentTextToolbar) {}

    func attachmentTextToolbarDidEndEditing(_ attachmentTextToolbar: AttachmentTextToolbar) {}

    func attachmentTextToolbarDidTapSend(_ attachmentTextToolbar: AttachmentTextToolbar) {
        // Toolbar flickers in and out if there are errors
        // and remains visible momentarily after share extension is dismissed.
        // It's easiest to just hide it at this point since we're done with it.
        currentPageViewController?.shouldAllowAttachmentViewResizing = false
        attachmentTextToolbar.isUserInteractionEnabled = false
        attachmentTextToolbar.isHidden = true

        approvalDelegate?.attachmentApproval(
            self,
            didApproveAttachments: attachments,
            forThreadId: threadId,
            threadVariant: threadVariant,
            messageText: attachmentTextToolbar.messageText
        )
    }

    func attachmentTextToolbarDidChange(_ attachmentTextToolbar: AttachmentTextToolbar) {
        approvalDelegate?.attachmentApproval(self, didChangeMessageText: attachmentTextToolbar.messageText)
    }
}

// MARK: -

extension AttachmentApprovalViewController: AttachmentPrepViewControllerDelegate {
    func prepViewControllerUpdateNavigationBar() {
        updateNavigationBar()
    }

    func prepViewControllerUpdateControls() {
        updateInputAccessory()
    }
}

// MARK: GalleryRail

extension SignalAttachmentItem: GalleryRailItem {
    func buildRailItemView(using dependencies: Dependencies) -> UIView {
        let imageView = UIImageView()
        imageView.image = getThumbnailImage()
        imageView.themeBackgroundColor = .backgroundSecondary
        imageView.contentMode = .scaleAspectFill
        
        return imageView
    }
    
    func isEqual(to other: GalleryRailItem?) -> Bool {
        guard let otherAttachmentItem: SignalAttachmentItem = other as? SignalAttachmentItem else { return false }
        
        return (self.attachment == otherAttachmentItem.attachment)
    }
}

// MARK: -

extension AttachmentApprovalViewController: GalleryRailViewDelegate {
    public func galleryRailView(_ galleryRailView: GalleryRailView, didTapItem imageRailItem: GalleryRailItem) {
        if imageRailItem is AddMoreRailItem {
            self.approvalDelegate?.attachmentApprovalDidTapAddMore(self)
            return
        }

        guard let targetItem = imageRailItem as? SignalAttachmentItem else {
            Log.error("[AttachmentApprovalViewController] unexpected imageRailItem: \(imageRailItem)")
            return
        }

        guard let currentItem: SignalAttachmentItem = currentItem, let currentIndex = attachmentItems.firstIndex(of: currentItem) else {
            Log.error("[AttachmentApprovalViewController] currentIndex was unexpectedly nil")
            return
        }

        guard let targetIndex = attachmentItems.firstIndex(of: targetItem) else {
            Log.error("[AttachmentApprovalViewController] targetIndex was unexpectedly nil")
            return
        }

        let direction: UIPageViewController.NavigationDirection = (currentIndex < targetIndex ? .forward : .reverse)

        self.setCurrentItem(targetItem, direction: direction, animated: true)
    }
}

// MARK: -

extension AttachmentApprovalViewController: ApprovalRailCellViewDelegate {
    func approvalRailCellView(_ approvalRailCellView: ApprovalRailCellView, didRemoveItem attachmentItem: SignalAttachmentItem) {
        remove(attachmentItem: attachmentItem)
    }

    func canRemoveApprovalRailCellView(_ approvalRailCellView: ApprovalRailCellView) -> Bool {
        return self.attachmentItems.count > 1
    }
}

// MARK: -

extension AttachmentApprovalViewController: AttachmentApprovalInputAccessoryViewDelegate {
    public func attachmentApprovalInputUpdateMediaRail() {
        updateMediaRail()
    }
}<|MERGE_RESOLUTION|>--- conflicted
+++ resolved
@@ -9,6 +9,14 @@
 import SessionUIKit
 import SessionMessagingKit
 import SessionUtilitiesKit
+
+// MARK: - Log.Category
+
+private extension Log.Category {
+    static let cat: Log.Category = .create("AttachmentApprovalViewController", defaultLevel: .info)
+}
+
+// MARK: - AttachmentApprovalViewControllerDelegate
 
 public protocol AttachmentApprovalViewControllerDelegate: AnyObject {
     func attachmentApproval(
@@ -218,7 +226,7 @@
         pagerScrollView?.isScrollEnabled = (attachmentItems.count > 1)
 
         guard let firstItem = attachmentItems.first else {
-            Log.error("[AttachmentApprovalViewController] firstItem was unexpectedly nil")
+            Log.error(.cat, "firstItem was unexpectedly nil")
             return
         }
 
@@ -248,15 +256,6 @@
         updateContents()
     }
     
-<<<<<<< HEAD
-    // MARK: - Layout
-    
-    private func setupLayout() {
-        touchInterceptorView.pin(to: view)
-    }
-    
-=======
->>>>>>> bd34d1a9
     // MARK: - Notifications
 
     @objc func didBecomeActive() {
@@ -339,7 +338,7 @@
                 setCurrentItem(prevItem, direction: .reverse, animated: true)
             }
             else {
-                Log.error("[AttachmentApprovalViewController] removing last item shouldn't be possible because rail should not be visible")
+                Log.error(.cat, "Removing last item shouldn't be possible because rail should not be visible")
                 return
             }
         }
@@ -356,7 +355,7 @@
         assert(pendingViewControllers.count == 1)
         pendingViewControllers.forEach { viewController in
             guard let pendingPage = viewController as? AttachmentPrepViewController else {
-                Log.error("[AttachmentApprovalViewController] unexpected viewController: \(viewController)")
+                Log.error(.cat, "Unexpected viewController: \(viewController)")
                 return
             }
 
@@ -370,7 +369,7 @@
         assert(previousViewControllers.count == 1)
         previousViewControllers.forEach { viewController in
             guard let previousPage = viewController as? AttachmentPrepViewController else {
-                Log.error("[AttachmentApprovalViewController] unexpected viewController: \(viewController)")
+                Log.error(.cat, "Unexpected viewController: \(viewController)")
                 return
             }
 
@@ -385,7 +384,7 @@
 
     public func pageViewController(_ pageViewController: UIPageViewController, viewControllerBefore viewController: UIViewController) -> UIViewController? {
         guard let currentViewController = viewController as? AttachmentPrepViewController else {
-            Log.error("[AttachmentApprovalViewController] unexpected viewController: \(viewController)")
+            Log.error(.cat, "Unexpected viewController: \(viewController)")
             return nil
         }
 
@@ -400,7 +399,7 @@
 
     public func pageViewController(_ pageViewController: UIPageViewController, viewControllerAfter viewController: UIViewController) -> UIViewController? {
         guard let currentViewController = viewController as? AttachmentPrepViewController else {
-            Log.error("[AttachmentApprovalViewController] unexpected viewController: \(viewController)")
+            Log.error(.cat, "Unexpected viewController: \(viewController)")
             return nil
         }
 
@@ -426,16 +425,12 @@
     }
 
     private func buildPage(item: SignalAttachmentItem) -> AttachmentPrepViewController? {
-<<<<<<< HEAD
-        if let cachedPage = cachedPages[item] {
-=======
         if let cachedPage = cachedPages[item.uniqueIdentifier] {
->>>>>>> bd34d1a9
-            Log.debug("[AttachmentApprovalViewController] cache hit.")
+            Log.debug(.cat, "Cache hit.")
             return cachedPage
         }
 
-        Log.debug("[AttachmentApprovalViewController] cache miss.")
+        Log.debug(.cat, "Cache miss.")
         let viewController = AttachmentPrepViewController(attachmentItem: item, using: dependencies)
         viewController.prepDelegate = self
         cachedPages[item.uniqueIdentifier] = viewController
@@ -445,7 +440,7 @@
 
     private func setCurrentItem(_ item: SignalAttachmentItem?, direction: UIPageViewController.NavigationDirection, animated isAnimated: Bool) {
         guard let item: SignalAttachmentItem = item, let page = self.buildPage(item: item) else {
-            Log.error("[AttachmentApprovalViewController] unexpectedly unable to build new page")
+            Log.error(.cat, "Unexpectedly unable to build new page")
             return
         }
 
@@ -457,7 +452,7 @@
 
     func updateMediaRail() {
         guard let currentItem = self.currentItem else {
-            Log.error("[AttachmentApprovalViewController] currentItem was unexpectedly nil")
+            Log.error(.cat, "currentItem was unexpectedly nil")
             return
         }
 
@@ -472,7 +467,7 @@
                     return cell
                     
                 default:
-                    Log.error("[AttachmentApprovalViewController] unexpted rail item type: \(railItem)")
+                    Log.error(.cat, "Unexpted rail item type: \(railItem)")
                     return GalleryRailCellView()
             }
         }
@@ -516,50 +511,46 @@
             return attachmentItem.attachment
         }
         guard let dstImage = ImageEditorCanvasView.renderForOutput(model: imageEditorModel, transform: imageEditorModel.currentTransform()) else {
-            Log.error("[AttachmentApprovalViewController] Could not render for output.")
+            Log.error(.cat, "Could not render for output.")
             return attachmentItem.attachment
         }
-        var dataUTI = kUTTypeImage as String
+        var dataType: UTType = .image
         let maybeDstData: Data? = {
             let isLossy: Bool = (
-                attachmentItem.attachment.mimeType.caseInsensitiveCompare(MimeTypeUtil.MimeType.imageJpeg) == .orderedSame
+                attachmentItem.attachment.mimeType.caseInsensitiveCompare(UTType.mimeTypeJpeg) == .orderedSame
             )
             
             if isLossy {
-                dataUTI = kUTTypeJPEG as String
+                dataType = .jpeg
                 return dstImage.jpegData(compressionQuality: 0.9)
             }
             else {
-                dataUTI = kUTTypePNG as String
+                dataType = .png
                 return dstImage.pngData()
             }
         }()
         
         guard let dstData: Data = maybeDstData else {
-            Log.error("[AttachmentApprovalViewController] Could not export for output.")
+            Log.error(.cat, "Could not export for output.")
             return attachmentItem.attachment
         }
-<<<<<<< HEAD
-        guard let dataSource = DataSourceValue(data: dstData, utiType: dataUTI, using: dependencies) else {
-=======
-        guard let dataSource = DataSourceValue(data: dstData, utiType: dataUTI) else {
->>>>>>> bd34d1a9
-            Log.error("[AttachmentApprovalViewController] Could not prepare data source for output.")
+        guard let dataSource = DataSourceValue(data: dstData, dataType: dataType, using: dependencies) else {
+            Log.error(.cat, "Could not prepare data source for output.")
             return attachmentItem.attachment
         }
 
         // Rewrite the filename's extension to reflect the output file format.
         var filename: String? = attachmentItem.attachment.sourceFilename
         if let sourceFilename = attachmentItem.attachment.sourceFilename {
-            if let fileExtension: String = MimeTypeUtil.fileExtension(forUtiType: dataUTI) {
+            if let fileExtension: String = dataType.sessionFileExtension {
                 filename = (sourceFilename as NSString).deletingPathExtension.appendingFileExtension(fileExtension)
             }
         }
         dataSource.sourceFilename = filename
 
-        let dstAttachment = SignalAttachment.attachment(dataSource: dataSource, dataUTI: dataUTI, imageQuality: .medium, using: dependencies)
+        let dstAttachment = SignalAttachment.attachment(dataSource: dataSource, type: dataType, imageQuality: .medium, using: dependencies)
         if let attachmentError = dstAttachment.error {
-            Log.error("[AttachmentApprovalViewController] Could not prepare attachment for output: \(attachmentError).")
+            Log.error(.cat, "Could not prepare attachment for output: \(attachmentError).")
             return attachmentItem.attachment
         }
         // Preserve caption text.
@@ -569,7 +560,7 @@
 
     func attachmentItem(before currentItem: SignalAttachmentItem) -> SignalAttachmentItem? {
         guard let currentIndex = attachmentItems.firstIndex(of: currentItem) else {
-            Log.error("[AttachmentApprovalViewController] currentIndex was unexpectedly nil")
+            Log.error(.cat, "currentIndex was unexpectedly nil")
             return nil
         }
 
@@ -584,7 +575,7 @@
 
     func attachmentItem(after currentItem: SignalAttachmentItem) -> SignalAttachmentItem? {
         guard let currentIndex = attachmentItems.firstIndex(of: currentItem) else {
-            Log.error("[AttachmentApprovalViewController] currentIndex was unexpectedly nil")
+            Log.error(.cat, "currentIndex was unexpectedly nil")
             return nil
         }
 
@@ -598,30 +589,10 @@
     }
 
     // MARK: - Event Handlers
-<<<<<<< HEAD
-
-    @objc
-    func didTapTouchInterceptorView(gesture: UITapGestureRecognizer) {
-        isEditingCaptions = false
-    }
-
+    
     private func cancelPressed() {
         self.approvalDelegate?.attachmentApprovalDidCancel(self)
     }
-
-    @objc func didTapCaption(sender: UIButton) {
-        isEditingCaptions = true
-    }
-
-    @objc func didTapCaptionDone(sender: UIButton) {
-        isEditingCaptions = false
-    }
-=======
-    
-    private func cancelPressed() {
-        self.approvalDelegate?.attachmentApprovalDidCancel(self)
-    }
->>>>>>> bd34d1a9
 }
 
 // MARK: -
@@ -694,17 +665,17 @@
         }
 
         guard let targetItem = imageRailItem as? SignalAttachmentItem else {
-            Log.error("[AttachmentApprovalViewController] unexpected imageRailItem: \(imageRailItem)")
+            Log.error(.cat, "Unexpected imageRailItem: \(imageRailItem)")
             return
         }
 
         guard let currentItem: SignalAttachmentItem = currentItem, let currentIndex = attachmentItems.firstIndex(of: currentItem) else {
-            Log.error("[AttachmentApprovalViewController] currentIndex was unexpectedly nil")
+            Log.error(.cat, "currentIndex was unexpectedly nil")
             return
         }
 
         guard let targetIndex = attachmentItems.firstIndex(of: targetItem) else {
-            Log.error("[AttachmentApprovalViewController] targetIndex was unexpectedly nil")
+            Log.error(.cat, "targetIndex was unexpectedly nil")
             return
         }
 
