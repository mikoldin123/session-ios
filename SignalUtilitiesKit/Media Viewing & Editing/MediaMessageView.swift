//  Copyright (c) 2019 Open Whisper Systems. All rights reserved.

import UIKit
import Combine
import MediaPlayer
import YYImage
import NVActivityIndicatorView
import SessionUIKit
import SessionMessagingKit
import SessionUtilitiesKit

public class MediaMessageView: UIView {
    public enum Mode: UInt {
        case large
        case small
        case attachmentApproval
    }

    // MARK: Properties

    private var disposables: Set<AnyCancellable> = Set()
    public let mode: Mode
    public let attachment: SignalAttachment
    
    private lazy var validImage: UIImage? = {
        if attachment.isImage {
            guard
                attachment.isValidImage,
                let image: UIImage = attachment.image(),
                image.size.width > 0,
                image.size.height > 0
            else {
                return nil
            }
            
            return image
        }
        else if attachment.isVideo {
            guard
                attachment.isValidVideo,
                let image: UIImage = attachment.videoPreview(),
                image.size.width > 0,
                image.size.height > 0
            else {
                return nil
            }
            
            return image
        }
        
        return nil
    }()
    private lazy var validAnimatedImage: YYImage? = {
        guard
            attachment.isAnimatedImage,
            attachment.isValidImage,
            let dataUrl: URL = attachment.dataUrl,
            let image: YYImage = YYImage(contentsOfFile: dataUrl.path),
            image.size.width > 0,
            image.size.height > 0
        else {
            return nil
        }
        
        return image
    }()
    private lazy var duration: TimeInterval? = attachment.duration()
    private var linkPreviewInfo: (url: String, draft: LinkPreviewDraft?)?

    // MARK: Initializers

    @available(*, unavailable, message:"use other constructor instead.")
    required public init?(coder aDecoder: NSCoder) {
        fatalError("init(coder:) has not been implemented")
    }

    // Currently we only use one mode (AttachmentApproval), so we could simplify this class, but it's kind
    // of nice that it's written in a flexible way in case we'd want to use it elsewhere again in the future.
<<<<<<< HEAD
    public required init(attachment: SignalAttachment, mode: MediaMessageView.Mode, using dependencies: Dependencies) {
        if attachment.hasError { owsFailDebug(attachment.error.debugDescription) }
=======
    public required init(attachment: SignalAttachment, mode: MediaMessageView.Mode) {
        if attachment.hasError { Log.error("[MediaMessageView] \(attachment.error.debugDescription)") }
>>>>>>> 304423f3
        
        self.attachment = attachment
        self.mode = mode
        
        // Set the linkPreviewUrl if it's a url
        if attachment.isUrl, let linkPreviewURL: String = LinkPreview.previewUrl(for: attachment.text()) {
            self.linkPreviewInfo = (url: linkPreviewURL, draft: nil)
        }
        
        super.init(frame: CGRect.zero)

        setupViews(using: dependencies)
        setupLayout()
    }

    deinit {
        NotificationCenter.default.removeObserver(self)
    }
    
    // MARK: - UI
    
    private lazy var stackView: UIStackView = {
        let stackView: UIStackView = UIStackView()
        stackView.translatesAutoresizingMaskIntoConstraints = false
        stackView.axis = .vertical
        stackView.alignment = .center
        stackView.distribution = .fill
        
        switch mode {
            case .attachmentApproval: stackView.spacing = 2
            case .large: stackView.spacing = 10
            case .small: stackView.spacing = 5
        }
        
        return stackView
    }()
    
    private let loadingView: NVActivityIndicatorView = {
        let result: NVActivityIndicatorView = NVActivityIndicatorView(
            frame: CGRect.zero,
            type: .circleStrokeSpin,
            color: .black,
            padding: nil
        )
        result.translatesAutoresizingMaskIntoConstraints = false
        result.isHidden = true
        
        ThemeManager.onThemeChange(observer: result) { [weak result] theme, _ in
            guard let textPrimary: UIColor = theme.color(for: .textPrimary) else { return }
            
            result?.color = textPrimary
        }
        
        return result
    }()
    
    private lazy var imageView: UIImageView = {
        let view: UIImageView = UIImageView()
        view.translatesAutoresizingMaskIntoConstraints = false
        view.contentMode = .scaleAspectFit
        view.image = UIImage(named: "FileLarge")?.withRenderingMode(.alwaysTemplate)
        view.themeTintColor = .textPrimary
        view.isHidden = true
        
        // Override the image to the correct one
        if attachment.isImage || attachment.isVideo {
            if let validImage: UIImage = validImage {
                view.layer.minificationFilter = .trilinear
                view.layer.magnificationFilter = .trilinear
                view.image = validImage
            }
        }
        else if attachment.isUrl {
            view.clipsToBounds = true
            view.image = UIImage(named: "Link")?.withRenderingMode(.alwaysTemplate)
            view.themeTintColor = .messageBubble_outgoingText
            view.contentMode = .center
            view.themeBackgroundColor = .messageBubble_overlay
            view.layer.cornerRadius = 8
        }
        
        return view
    }()
    
    private lazy var fileTypeImageView: UIImageView = {
        let view: UIImageView = UIImageView()
        view.translatesAutoresizingMaskIntoConstraints = false
        view.isHidden = true
        
        return view
    }()
    
    private lazy var animatedImageView: YYAnimatedImageView = {
        let view: YYAnimatedImageView = YYAnimatedImageView()
        view.translatesAutoresizingMaskIntoConstraints = false
        view.isHidden = true
        
        if let image: YYImage = validAnimatedImage {
            view.image = image
        }
        else {
            view.contentMode = .scaleAspectFit
            view.image = UIImage(named: "FileLarge")?.withRenderingMode(.alwaysTemplate)
            view.themeTintColor = .textPrimary
        }
        
        return view
    }()
    
    private lazy var titleStackView: UIStackView = {
        let stackView: UIStackView = UIStackView()
        stackView.translatesAutoresizingMaskIntoConstraints = false
        stackView.axis = .vertical
        stackView.alignment = (attachment.isUrl && linkPreviewInfo?.url != nil ? .leading : .center)
        stackView.distribution = .fill
        
        switch mode {
            case .attachmentApproval: stackView.spacing = 2
            case .large: stackView.spacing = 10
            case .small: stackView.spacing = 5
        }
        
        return stackView
    }()
    
    private lazy var titleLabel: UILabel = {
        let label: UILabel = UILabel()
        label.translatesAutoresizingMaskIntoConstraints = false
        
        // Styling
        switch mode {
            case .attachmentApproval:
                label.font = UIFont.boldSystemFont(ofSize: Values.scaleFromIPhone5To7Plus(16, 22))
                label.themeTextColor = .textPrimary
                
            case .large:
                label.font = UIFont.systemFont(ofSize: Values.scaleFromIPhone5To7Plus(18, 24))
                label.themeTextColor = .primary
                
            case .small:
                label.font = UIFont.systemFont(ofSize: Values.scaleFromIPhone5To7Plus(14, 14))
                label.themeTextColor = .primary
        }
        
        // Content
        if attachment.isUrl {
            // If we have no link preview info at this point then assume link previews are disabled
            if let linkPreviewURL: String = linkPreviewInfo?.url {
                label.font = .boldSystemFont(ofSize: Values.smallFontSize)
                label.text = linkPreviewURL
                label.textAlignment = .left
                label.lineBreakMode = .byTruncatingTail
                label.numberOfLines = 2
            }
            else {
                label.text = "vc_share_link_previews_disabled_title".localized()
            }
        }
        // Title for everything except these types
        else if !attachment.isImage && !attachment.isAnimatedImage && !attachment.isVideo {
            if let fileName: String = attachment.sourceFilename?.trimmingCharacters(in: .whitespacesAndNewlines), fileName.count > 0 {
                label.text = fileName
            }
            else if let fileExtension: String = attachment.fileExtension {
                label.text = String(
                    format: "ATTACHMENT_APPROVAL_FILE_EXTENSION_FORMAT".localized(),
                    fileExtension.uppercased()
                )
            }
            
            label.textAlignment = .center
            label.lineBreakMode = .byTruncatingMiddle
        }
        
        // Hide the label if it has no content
        label.isHidden = ((label.text?.count ?? 0) == 0)
        
        return label
    }()
    
    private lazy var subtitleLabel: UILabel = {
        let label: UILabel = UILabel()
        label.translatesAutoresizingMaskIntoConstraints = false
        
        // Styling
        switch mode {
            case .attachmentApproval:
                label.font = UIFont.systemFont(ofSize: Values.scaleFromIPhone5To7Plus(12, 18))
                label.themeTextColor = .textSecondary
                
            case .large:
                label.font = UIFont.systemFont(ofSize: Values.scaleFromIPhone5To7Plus(18, 24))
                label.themeTextColor = .primary
                
            case .small:
                label.font = UIFont.systemFont(ofSize: Values.scaleFromIPhone5To7Plus(14, 14))
                label.themeTextColor = .primary
        }
        
        // Content
        if attachment.isUrl {
            // We only load Link Previews for HTTPS urls so append an explanation for not
            if let linkPreviewURL: String = linkPreviewInfo?.url {
                if let targetUrl: URL = URL(string: linkPreviewURL), targetUrl.scheme?.lowercased() != "https" {
                    label.font = UIFont.systemFont(ofSize: Values.verySmallFontSize)
                    label.text = "vc_share_link_previews_unsecure".localized()
                    label.themeTextColor = (mode == .attachmentApproval ?
                        .textSecondary :
                        .primary
                    )
                }
            }
            // If we have no link preview info at this point then assume link previews are disabled
            else {
                label.text = "vc_share_link_previews_disabled_explanation".localized()
                label.themeTextColor = .textPrimary
                label.textAlignment = .center
                label.numberOfLines = 0
            }
        }
        // Subtitle for everything else except these types
        else if !attachment.isImage && !attachment.isAnimatedImage && !attachment.isVideo {
            // Format string for file size label in call interstitial view.
            // Embeds: {{file size as 'N mb' or 'N kb'}}.
            let fileSize: UInt = attachment.dataLength
            label.text = duration
                .map { "\(Format.fileSize(fileSize)), \(Format.duration($0))" }
                .defaulting(to: Format.fileSize(fileSize))
            label.textAlignment = .center
        }
        
        // Hide the label if it has no content
        label.isHidden = ((label.text?.count ?? 0) == 0)
        
        return label
    }()
    
    // MARK: - Layout

    private func setupViews(using dependencies: Dependencies) {
        // Plain text will just be put in the 'message' input so do nothing
        guard !attachment.isText else { return }
        
        // Setup the view hierarchy
        addSubview(stackView)
        addSubview(loadingView)
        
        stackView.addArrangedSubview(imageView)
        stackView.addArrangedSubview(animatedImageView)
        if !titleLabel.isHidden { stackView.addArrangedSubview(UIView.vhSpacer(10, 10)) }
        stackView.addArrangedSubview(titleStackView)
        
        titleStackView.addArrangedSubview(titleLabel)
        titleStackView.addArrangedSubview(subtitleLabel)
        
        imageView.addSubview(fileTypeImageView)
        
        // Type-specific configurations
        if attachment.isAnimatedImage {
            animatedImageView.isHidden = false
        }
        else if attachment.isImage {
            imageView.isHidden = false
        }
        else if attachment.isVideo {
            // Note: The 'attachmentApproval' mode provides it's own play button to keep
            // it at the proper scale when zooming
            imageView.isHidden = false
        }
        else if attachment.isAudio {
            // Hide the 'audioPlayPauseButton' if the 'audioPlayer' failed to get created
            imageView.isHidden = false
            
            fileTypeImageView.image = UIImage(named: "table_ic_notification_sound")?
                .withRenderingMode(.alwaysTemplate)
            fileTypeImageView.themeTintColor = .textPrimary
            fileTypeImageView.isHidden = false
        }
        else if attachment.isUrl {
            imageView.isHidden = false
            imageView.alpha = 0 // Not 'isHidden' because we want it to take up space in the UIStackView
            loadingView.isHidden = false
            
            if let linkPreviewUrl: String = linkPreviewInfo?.url {
                // Don't want to change the axis until we have a URL to start loading, otherwise the
                // error message will be broken
                stackView.axis = .horizontal
                
                loadLinkPreview(linkPreviewURL: linkPreviewUrl, using: dependencies)
            }
        }
        else {
            imageView.isHidden = false
        }
    }
    
    private func setupLayout() {
        // Plain text will just be put in the 'message' input so do nothing
        guard !attachment.isText else { return }
        
        // Sizing calculations
        let clampedRatio: CGFloat = {
            if attachment.isUrl {
                return 1
            }
            
            if attachment.isAnimatedImage {
                let imageSize: CGSize = (animatedImageView.image?.size ?? CGSize(width: 1, height: 1))
                let aspectRatio: CGFloat = (imageSize.width / imageSize.height)
            
                return aspectRatio.clamp(0.05, 95.0)
            }
            
            // All other types should maintain the ratio of the image in the 'imageView'
            let imageSize: CGSize = (imageView.image?.size ?? CGSize(width: 1, height: 1))
            let aspectRatio: CGFloat = (imageSize.width / imageSize.height)
        
            return aspectRatio.clamp(0.05, 95.0)
        }()
        
        let maybeImageSize: CGFloat? = {
            if attachment.isImage || attachment.isVideo {
                if validImage != nil { return nil }
                
                // If we don't have a valid image then use the 'generic' case
            }
            else if attachment.isAnimatedImage {
                if validAnimatedImage != nil { return nil }
                
                // If we don't have a valid image then use the 'generic' case
            }
            else if attachment.isUrl {
                return 80
            }
            
            // Generic file size
            switch mode {
                case .large: return 200
                case .attachmentApproval: return 120
                case .small: return 80
            }
        }()
        
        let imageSize: CGFloat = (maybeImageSize ?? 0)
        
        // Actual layout
        NSLayoutConstraint.activate([
            stackView.centerXAnchor.constraint(equalTo: centerXAnchor),
            stackView.centerYAnchor.constraint(equalTo: centerYAnchor),
            stackView.heightAnchor.constraint(lessThanOrEqualTo: heightAnchor),
            
            (maybeImageSize != nil ?
                stackView.widthAnchor.constraint(
                    equalTo: widthAnchor,
                    constant: (attachment.isUrl ? -(32 * 2) : 0)    // Inset stackView for urls
                ) :
                stackView.widthAnchor.constraint(lessThanOrEqualTo: widthAnchor)
            ),
            
            imageView.widthAnchor.constraint(
                equalTo: imageView.heightAnchor,
                multiplier: clampedRatio
            ),
            animatedImageView.widthAnchor.constraint(
                equalTo: animatedImageView.heightAnchor,
                multiplier: clampedRatio
            ),
            
            // Note: AnimatedImage, Image and Video types should allow zooming so be lessThanOrEqualTo
            // the view size but some other types should have specific sizes
            animatedImageView.widthAnchor.constraint(lessThanOrEqualTo: widthAnchor),
            animatedImageView.heightAnchor.constraint(lessThanOrEqualTo: heightAnchor),
            
            (maybeImageSize != nil ?
                imageView.widthAnchor.constraint(equalToConstant: imageSize) :
                imageView.widthAnchor.constraint(lessThanOrEqualTo: widthAnchor)
            ),
            (maybeImageSize != nil ?
                imageView.heightAnchor.constraint(equalToConstant: imageSize) :
                imageView.heightAnchor.constraint(lessThanOrEqualTo: heightAnchor)
            ),
            
            fileTypeImageView.centerXAnchor.constraint(equalTo: imageView.centerXAnchor),
            fileTypeImageView.centerYAnchor.constraint(
                equalTo: imageView.centerYAnchor,
                constant: ceil(imageSize * 0.15)
            ),
            fileTypeImageView.widthAnchor.constraint(
                equalTo: fileTypeImageView.heightAnchor,
                multiplier: ((fileTypeImageView.image?.size.width ?? 1) / (fileTypeImageView.image?.size.height ?? 1))
            ),
            fileTypeImageView.widthAnchor.constraint(equalTo: imageView.widthAnchor, multiplier: 0.5),

            loadingView.centerXAnchor.constraint(equalTo: imageView.centerXAnchor),
            loadingView.centerYAnchor.constraint(equalTo: imageView.centerYAnchor),
            loadingView.widthAnchor.constraint(equalToConstant: ceil(imageSize / 3)),
            loadingView.heightAnchor.constraint(equalToConstant: ceil(imageSize / 3))
        ])
        
        // No inset for the text for URLs but there is for all other layouts
        if !attachment.isUrl {
            NSLayoutConstraint.activate([
                titleLabel.widthAnchor.constraint(equalTo: stackView.widthAnchor, constant: -(32 * 2)),
                subtitleLabel.widthAnchor.constraint(equalTo: stackView.widthAnchor, constant: -(32 * 2))
            ])
        }
    }
    
    // MARK: - Link Loading
    
    private func loadLinkPreview(linkPreviewURL: String, using dependencies: Dependencies) {
        loadingView.startAnimating()
        
        LinkPreview.tryToBuildPreviewInfo(previewUrl: linkPreviewURL, using: dependencies)
            .subscribe(on: DispatchQueue.global(qos: .userInitiated))
            .receive(on: DispatchQueue.main)
            .sink(
                receiveCompletion: { [weak self] result in
                    switch result {
                        case .finished: break
                        case .failure:
                            self?.loadingView.alpha = 0
                            self?.loadingView.stopAnimating()
                            self?.imageView.alpha = 1
                            self?.titleLabel.numberOfLines = 1  // Truncates the URL at 1 line so the error is more readable
                            self?.subtitleLabel.isHidden = false
                            
                            // Set the error text appropriately
                            if let targetUrl: URL = URL(string: linkPreviewURL), targetUrl.scheme?.lowercased() != "https" {
                                // This error case is handled already in the 'subtitleLabel' creation
                            }
                            else {
                                self?.subtitleLabel.font = UIFont.systemFont(ofSize: Values.verySmallFontSize)
                                self?.subtitleLabel.text = "vc_share_link_previews_error".localized()
                                self?.subtitleLabel.themeTextColor = (self?.mode == .attachmentApproval ?
                                    .textSecondary :
                                    .primary
                                )
                                self?.subtitleLabel.textAlignment = .left
                            }
                    }
                },
                receiveValue: { [weak self] draft in
                    // TODO: Look at refactoring this behaviour to consolidate attachment mutations
                    self?.attachment.linkPreviewDraft = draft
                    self?.linkPreviewInfo = (url: linkPreviewURL, draft: draft)
                    
                    // Update the UI
                    self?.titleLabel.text = (draft.title ?? self?.titleLabel.text)
                    self?.loadingView.alpha = 0
                    self?.loadingView.stopAnimating()
                    self?.imageView.alpha = 1
                    
                    if let jpegImageData: Data = draft.jpegImageData, let loadedImage: UIImage = UIImage(data: jpegImageData) {
                        self?.imageView.image = loadedImage
                        self?.imageView.contentMode = .scaleAspectFill
                    }
                }
            )
            .store(in: &disposables)
    }
}<|MERGE_RESOLUTION|>--- conflicted
+++ resolved
@@ -76,19 +76,14 @@
 
     // Currently we only use one mode (AttachmentApproval), so we could simplify this class, but it's kind
     // of nice that it's written in a flexible way in case we'd want to use it elsewhere again in the future.
-<<<<<<< HEAD
     public required init(attachment: SignalAttachment, mode: MediaMessageView.Mode, using dependencies: Dependencies) {
-        if attachment.hasError { owsFailDebug(attachment.error.debugDescription) }
-=======
-    public required init(attachment: SignalAttachment, mode: MediaMessageView.Mode) {
         if attachment.hasError { Log.error("[MediaMessageView] \(attachment.error.debugDescription)") }
->>>>>>> 304423f3
         
         self.attachment = attachment
         self.mode = mode
         
         // Set the linkPreviewUrl if it's a url
-        if attachment.isUrl, let linkPreviewURL: String = LinkPreview.previewUrl(for: attachment.text()) {
+        if attachment.isUrl, let linkPreviewURL: String = LinkPreview.previewUrl(for: attachment.text(), using: dependencies) {
             self.linkPreviewInfo = (url: linkPreviewURL, draft: nil)
         }
         
