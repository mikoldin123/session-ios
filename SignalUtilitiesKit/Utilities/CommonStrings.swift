--- conflicted
+++ resolved
@@ -58,17 +58,8 @@
 @objc public class MediaStrings: NSObject {
     @objc
     static public let allMedia = NSLocalizedString("MEDIA_DETAIL_VIEW_ALL_MEDIA_BUTTON", comment: "nav bar button item")
-<<<<<<< HEAD
     @objc
     static public let media = NSLocalizedString("MEDIA_TAB_TITLE", comment: "media tab title")
     @objc
     static public let document = NSLocalizedString("DOCUMENT_TAB_TITLE", comment: "document tab title")
-}
-
-@objc public class SafetyNumberStrings: NSObject {
-    @objc
-    static public let confirmSendButton = NSLocalizedString("SAFETY_NUMBER_CHANGED_CONFIRM_SEND_ACTION",
-                                                      comment: "button title to confirm sending to a recipient whose safety number recently changed")
-=======
->>>>>>> 0d80678a
 }