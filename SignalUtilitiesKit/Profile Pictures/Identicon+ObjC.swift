
@objc(LKIdenticon)
public final class Identicon : NSObject {
    
    @objc public static func generatePlaceholderIcon(seed: String, text: String, size: CGFloat) -> UIImage {
        let icon = PlaceholderIcon(seed: seed)
        
        var content = text
<<<<<<< HEAD
        
        if content.count > 2 && content.hasPrefix("05") {
=======
        if content.count > 2 && SessionId.Prefix(from: content) != nil {
>>>>>>> cf1f1b0e
            content.removeFirst(2)
        }
        
        let initials: String = content
            .split(separator: " ")
            .compactMap { word in word.first.map { String($0) } }
            .joined()
        let layer = icon.generateLayer(
            with: size,
            text: (initials.count >= 2 ?
                initials.substring(to: 2).uppercased() :
                content.substring(to: 2).uppercased()
            )
        )
        
        let rect = CGRect(origin: CGPoint.zero, size: layer.frame.size)
        let renderer = UIGraphicsImageRenderer(size: rect.size)
        
        return renderer.image { layer.render(in: $0.cgContext) }
    }
}<|MERGE_RESOLUTION|>--- conflicted
+++ resolved
@@ -1,17 +1,17 @@
+// Copyright © 2022 Rangeproof Pty Ltd. All rights reserved.
+
+import UIKit
+import SessionUtilitiesKit
 
 @objc(LKIdenticon)
-public final class Identicon : NSObject {
+public final class Identicon: NSObject {
     
     @objc public static func generatePlaceholderIcon(seed: String, text: String, size: CGFloat) -> UIImage {
         let icon = PlaceholderIcon(seed: seed)
         
         var content = text
-<<<<<<< HEAD
-        
-        if content.count > 2 && content.hasPrefix("05") {
-=======
+
         if content.count > 2 && SessionId.Prefix(from: content) != nil {
->>>>>>> cf1f1b0e
             content.removeFirst(2)
         }
         
