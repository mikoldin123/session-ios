--- conflicted
+++ resolved
@@ -250,15 +250,9 @@
         let modal: ConfirmationModal = ConfirmationModal(
             targetView: self.view,
             info: ConfirmationModal.Info(
-<<<<<<< HEAD
                 title: Constants.app_name,
-                body: .text(error.localizedDescription),
+                body: .text("\(error)"),
                 cancelTitle: "okay".localized(),
-=======
-                title: "Session",
-                body: .text("\(error)"),
-                cancelTitle: "BUTTON_OK".localized(),
->>>>>>> 57a76dc1
                 cancelStyle: .alert_text,
                 afterClosed: { [weak self] in self?.extensionContext?.cancelRequest(withError: error) }
             )
@@ -482,12 +476,8 @@
                     
                     switch value {
                         case let data as Data:
-<<<<<<< HEAD
                             let customFileName = "Contact.vcf" // stringlint:disable
-=======
-                            let customFileName = "Contact.vcf"
                             let customFileExtension = MimeTypeUtil.fileExtension(forUtiType: srcUtiType)
->>>>>>> 57a76dc1
                             
                             guard let tempFilePath = try? FileSystem.write(data: data, toTemporaryFileWithExtension: customFileExtension) else {
                                 resolver(
@@ -517,11 +507,7 @@
                                 )
                                 return
                             }
-<<<<<<< HEAD
-                            guard let tempFilePath = OWSFileSystem.writeData(toTemporaryFile: data, fileExtension: "txt") else { // stringlint:disable
-=======
-                            guard let tempFilePath: String = try? FileSystem.write(data: data, toTemporaryFileWithExtension: "txt") else {
->>>>>>> 57a76dc1
+                            guard let tempFilePath: String = try? FileSystem.write(data: data, toTemporaryFileWithExtension: "txt") else { // stringlint:disable
                                 resolver(
                                     Result.failure(ShareViewControllerError.assertionError(description: "Error writing item data: \(String(describing: error))"))
                                 )
@@ -591,11 +577,7 @@
                             
                         case let image as UIImage:
                             if let data = image.pngData() {
-<<<<<<< HEAD
-                                let tempFilePath = OWSFileSystem.temporaryFilePath(withFileExtension: "png") // stringlint:disable
-=======
-                                let tempFilePath: String = FileSystem.temporaryFilePath(fileExtension: "png")
->>>>>>> 57a76dc1
+                                let tempFilePath: String = FileSystem.temporaryFilePath(fileExtension: "png") // stringlint:disable
                                 do {
                                     let url = NSURL.fileURL(withPath: tempFilePath)
                                     try data.write(to: url)
