//
//  Copyright (c) 2019 Open Whisper Systems. All rights reserved.
//

#import "ConversationViewController.h"
#import "AppDelegate.h"
#import "BlockListUIUtils.h"
#import "BlockListViewController.h"
#import "ContactsViewHelper.h"
#import "ConversationCollectionView.h"
#import "ConversationInputTextView.h"
#import "ConversationInputToolbar.h"
#import "ConversationScrollButton.h"
#import "ConversationViewCell.h"
#import "ConversationViewItem.h"
#import "ConversationViewLayout.h"
#import "ConversationViewModel.h"
#import "DateUtil.h"
#import "DebugUITableViewController.h"
#import "FingerprintViewController.h"
#import "NSAttributedString+OWS.h"
#import "NewGroupViewController.h"
#import "OWSAudioPlayer.h"
#import "OWSContactOffersCell.h"
#import "OWSConversationSettingsViewController.h"
#import "OWSConversationSettingsViewDelegate.h"
#import "OWSDisappearingMessagesJob.h"
#import "OWSMath.h"
#import "OWSMessageCell.h"
#import "OWSSystemMessageCell.h"
#import "Session-Swift.h"
#import "SignalKeyingStorage.h"
#import "TSAttachmentPointer.h"
#import "TSCall.h"
#import "TSContactThread.h"
#import "TSDatabaseView.h"
#import "TSErrorMessage.h"
#import "TSGroupThread.h"
#import "TSIncomingMessage.h"
#import "TSInfoMessage.h"
#import "TSInvalidIdentityKeyErrorMessage.h"
#import "UIFont+OWS.h"
#import "UIViewController+Permissions.h"
#import "ViewControllerUtils.h"
#import <AVFoundation/AVFoundation.h>
#import <AssetsLibrary/AssetsLibrary.h>
#import <ContactsUI/CNContactViewController.h>
#import <MobileCoreServices/UTCoreTypes.h>
#import <PromiseKit/AnyPromise.h>
#import <SignalCoreKit/NSDate+OWS.h>
#import <SignalCoreKit/Threading.h>
#import <SignalMessaging/Environment.h>
#import <SignalMessaging/OWSContactOffersInteraction.h>
#import <SignalMessaging/OWSContactsManager.h>
#import <SignalMessaging/OWSFormat.h>
#import <SignalMessaging/OWSNavigationController.h>
#import <SignalMessaging/OWSUnreadIndicator.h>
#import <SignalMessaging/OWSUserProfile.h>
#import <SignalMessaging/SignalMessaging-Swift.h>
#import <SignalMessaging/ThreadUtil.h>
#import <SignalMessaging/UIUtil.h>
#import <SignalMessaging/UIViewController+OWS.h>
#import <SignalServiceKit/Contact.h>
#import <SignalServiceKit/ContactsUpdater.h>
#import <SignalServiceKit/MimeTypeUtil.h>
#import <SignalServiceKit/NSString+SSK.h>
#import <SignalServiceKit/NSTimer+OWS.h>
#import <SignalServiceKit/OWSAddToContactsOfferMessage.h>
#import <SignalServiceKit/OWSAddToProfileWhitelistOfferMessage.h>
#import <SignalServiceKit/OWSAttachmentDownloads.h>
#import <SignalServiceKit/OWSBlockingManager.h>
#import <SignalServiceKit/OWSDisappearingMessagesConfiguration.h>
#import <SignalServiceKit/OWSIdentityManager.h>
#import <SignalServiceKit/OWSMessageManager.h>
#import <SignalServiceKit/OWSMessageSender.h>
#import <SignalServiceKit/OWSMessageUtils.h>
#import <SignalServiceKit/OWSPrimaryStorage.h>
#import <SignalServiceKit/OWSPrimaryStorage+Loki.h>
#import <SignalServiceKit/OWSReadReceiptManager.h>
#import <SignalServiceKit/OWSVerificationStateChangeMessage.h>
#import <SignalServiceKit/SignalServiceKit-Swift.h>
#import <SignalServiceKit/TSAccountManager.h>
#import <SignalServiceKit/TSGroupModel.h>
#import <SignalServiceKit/TSInvalidIdentityKeyReceivingErrorMessage.h>
#import <SignalServiceKit/TSNetworkManager.h>
#import <SignalServiceKit/TSQuotedMessage.h>
#import <YapDatabase/YapDatabase.h>
#import <YapDatabase/YapDatabaseAutoView.h>
#import <YapDatabase/YapDatabaseViewChange.h>
#import <YapDatabase/YapDatabaseViewConnection.h>

@import Photos;

NS_ASSUME_NONNULL_BEGIN

static const CGFloat kLoadMoreHeaderHeight = 60.f;

static const CGFloat kToastInset = 10;

typedef enum : NSUInteger {
    kMediaTypePicture,
    kMediaTypeVideo,
} kMediaTypes;

typedef enum : NSUInteger {
    kScrollContinuityBottom = 0,
    kScrollContinuityTop,
} ScrollContinuity;

#pragma mark -

@interface ConversationViewController () <AttachmentApprovalViewControllerDelegate,
    ContactShareApprovalViewControllerDelegate,
    AVAudioPlayerDelegate,
    CNContactViewControllerDelegate,
    ContactEditingDelegate,
    ContactsPickerDelegate,
    ContactShareViewHelperDelegate,
    ContactsViewHelperDelegate,
    DisappearingTimerConfigurationViewDelegate,
    OWSConversationSettingsViewDelegate,
    ConversationViewLayoutDelegate,
    ConversationViewCellDelegate,
    ConversationInputTextViewDelegate,
    ConversationSearchControllerDelegate,
    LKFriendRequestViewDelegate,
    LongTextViewDelegate,
    MessageActionsDelegate,
    MessageDetailViewDelegate,
    MenuActionsViewControllerDelegate,
    OWSMessageBubbleViewDelegate,
    UICollectionViewDelegate,
    UICollectionViewDataSource,
    UIDocumentMenuDelegate,
    UIDocumentPickerDelegate,
    UIImagePickerControllerDelegate,
    SendMediaNavDelegate,
    UINavigationControllerDelegate,
    UITextViewDelegate,
    ConversationCollectionViewDelegate,
    ConversationInputToolbarDelegate,
    GifPickerViewControllerDelegate,
    ConversationViewModelDelegate>

@property (nonatomic) TSThread *thread;
@property (nonatomic, readonly) ConversationViewModel *conversationViewModel;

@property (nonatomic, readonly) OWSAudioActivity *recordVoiceNoteAudioActivity;
@property (nonatomic, readonly) NSTimeInterval viewControllerCreatedAt;

@property (nonatomic, readonly) ConversationInputToolbar *inputToolbar;
@property (nonatomic, readonly) ConversationCollectionView *collectionView;
@property (nonatomic, readonly) UIProgressView *progressIndicatorView;
@property (nonatomic, readonly) ConversationViewLayout *layout;
@property (nonatomic, readonly) ConversationStyle *conversationStyle;

@property (nonatomic, nullable) AVAudioRecorder *audioRecorder;
@property (nonatomic, nullable) OWSAudioPlayer *audioAttachmentPlayer;
@property (nonatomic, nullable) NSUUID *voiceMessageUUID;

@property (nonatomic, nullable) NSTimer *readTimer;
@property (nonatomic) NSCache *cellMediaCache;
@property (nonatomic) LKConversationTitleView *headerView;
@property (nonatomic, nullable) UIView *bannerView;
@property (nonatomic, nullable) UIView *restoreSessionBannerView;
@property (nonatomic, nullable) OWSDisappearingMessagesConfiguration *disappearingMessagesConfiguration;

// Back Button Unread Count
@property (nonatomic, readonly) UIView *backButtonUnreadCountView;
@property (nonatomic, readonly) UILabel *backButtonUnreadCountLabel;
@property (nonatomic, readonly) NSUInteger backButtonUnreadCount;

@property (nonatomic) ConversationViewAction actionOnOpen;

@property (nonatomic) BOOL peek;

@property (nonatomic, readonly) ContactsViewHelper *contactsViewHelper;

@property (nonatomic) BOOL userHasScrolled;
@property (nonatomic, nullable) NSDate *lastMessageSentDate;

@property (nonatomic, nullable) UIBarButtonItem *customBackButton;

@property (nonatomic) BOOL showLoadMoreHeader;
@property (nonatomic) UILabel *loadMoreHeader;
@property (nonatomic) uint64_t lastVisibleSortId;

@property (nonatomic) BOOL isUserScrolling;

@property (nonatomic) NSLayoutConstraint *scrollDownButtonButtomConstraint;

@property (nonatomic) ConversationScrollButton *scrollDownButton;

@property (nonatomic) BOOL isViewCompletelyAppeared;
@property (nonatomic) BOOL isViewVisible;
@property (nonatomic) BOOL shouldAnimateKeyboardChanges;
@property (nonatomic) BOOL viewHasEverAppeared;
@property (nonatomic) BOOL hasUnreadMessages;
@property (nonatomic) BOOL isPickingMediaAsDocument;
@property (nonatomic, nullable) NSNumber *viewHorizonTimestamp;
@property (nonatomic) ContactShareViewHelper *contactShareViewHelper;
@property (nonatomic) NSTimer *reloadTimer;
@property (nonatomic, nullable) NSDate *lastReloadDate;

@property (nonatomic) CGFloat scrollDistanceToBottomSnapshot;
@property (nonatomic, nullable) NSNumber *lastKnownDistanceFromBottom;
@property (nonatomic) ScrollContinuity scrollContinuity;
@property (nonatomic, nullable) NSTimer *autoLoadMoreTimer;

@property (nonatomic, readonly) ConversationSearchController *searchController;
@property (nonatomic, nullable) NSString *lastSearchedText;
@property (nonatomic) BOOL isShowingSearchUI;
@property (nonatomic, nullable) MenuActionsViewController *menuActionsViewController;
@property (nonatomic) CGFloat extraContentInsetPadding;
@property (nonatomic) CGFloat contentInsetBottom;

// Mentions
@property (nonatomic) NSInteger currentMentionStartIndex;
@property (nonatomic) NSMutableArray<LKMention *> *mentions;
@property (nonatomic) NSString *oldText;

@end

#pragma mark -

@implementation ConversationViewController

- (nullable instancetype)initWithCoder:(NSCoder *)aDecoder
{
    OWSFailDebug(@"Do not instantiate this view from coder");

    self = [super initWithCoder:aDecoder];
    if (!self) {
        return self;
    }

    [self commonInit];

    return self;
}

- (instancetype)initWithNibName:(nullable NSString *)nibNameOrNil bundle:(nullable NSBundle *)nibBundleOrNil
{
    self = [super initWithNibName:nibNameOrNil bundle:nibBundleOrNil];
    if (!self) {
        return self;
    }

    [self commonInit];

    return self;
}

- (void)commonInit
{
    _viewControllerCreatedAt = CACurrentMediaTime();
    _contactsViewHelper = [[ContactsViewHelper alloc] initWithDelegate:self];
    _contactShareViewHelper = [[ContactShareViewHelper alloc] initWithContactsManager:self.contactsManager];
    _contactShareViewHelper.delegate = self;

    NSString *audioActivityDescription = [NSString stringWithFormat:@"%@ voice note", self.logTag];
    _recordVoiceNoteAudioActivity = [[OWSAudioActivity alloc] initWithAudioDescription:audioActivityDescription behavior:OWSAudioBehavior_PlayAndRecord];

    self.scrollContinuity = kScrollContinuityBottom;
    
    _currentMentionStartIndex = -1;
    _mentions = [NSMutableArray new];
    _oldText = @"";
}

#pragma mark - Dependencies

- (SSKMessageSenderJobQueue *)messageSenderJobQueue
{
    return SSKEnvironment.shared.messageSenderJobQueue;
}

- (OWSSessionResetJobQueue *)sessionResetJobQueue
{
    return AppEnvironment.shared.sessionResetJobQueue;
}

- (OWSAudioSession *)audioSession
{
    return Environment.shared.audioSession;
}

- (OWSMessageSender *)messageSender
{
    return SSKEnvironment.shared.messageSender;
}

- (OWSContactsManager *)contactsManager
{
    return Environment.shared.contactsManager;
}

- (ContactsUpdater *)contactsUpdater
{
    return SSKEnvironment.shared.contactsUpdater;
}

- (OWSBlockingManager *)blockingManager
{
    return [OWSBlockingManager sharedManager];
}

- (OWSPrimaryStorage *)primaryStorage
{
    return SSKEnvironment.shared.primaryStorage;
}

- (TSNetworkManager *)networkManager
{
    return SSKEnvironment.shared.networkManager;
}

- (OutboundCallInitiator *)outboundCallInitiator
{
    return AppEnvironment.shared.outboundCallInitiator;
}

- (id<OWSTypingIndicators>)typingIndicators
{
    return SSKEnvironment.shared.typingIndicators;
}

- (OWSAttachmentDownloads *)attachmentDownloads
{
    return SSKEnvironment.shared.attachmentDownloads;
}

- (TSAccountManager *)tsAccountManager
{
    OWSAssertDebug(SSKEnvironment.shared.tsAccountManager);

    return SSKEnvironment.shared.tsAccountManager;
}

- (OWSNotificationPresenter *)notificationPresenter
{
    return AppEnvironment.shared.notificationPresenter;
}

#pragma mark -

- (void)addNotificationListeners
{
    [[NSNotificationCenter defaultCenter] addObserver:self
                                             selector:@selector(blockListDidChange:)
                                                 name:kNSNotificationName_BlockListDidChange
                                               object:nil];
    [[NSNotificationCenter defaultCenter] addObserver:self
                                             selector:@selector(windowManagerCallDidChange:)
                                                 name:OWSWindowManagerCallDidChangeNotification
                                               object:nil];
    [[NSNotificationCenter defaultCenter] addObserver:self
                                             selector:@selector(identityStateDidChange:)
                                                 name:kNSNotificationName_IdentityStateDidChange
                                               object:nil];
    [[NSNotificationCenter defaultCenter] addObserver:self
                                             selector:@selector(didChangePreferredContentSize:)
                                                 name:UIContentSizeCategoryDidChangeNotification
                                               object:nil];
    [[NSNotificationCenter defaultCenter] addObserver:self
                                             selector:@selector(applicationWillEnterForeground:)
                                                 name:OWSApplicationWillEnterForegroundNotification
                                               object:nil];
    [[NSNotificationCenter defaultCenter] addObserver:self
                                             selector:@selector(applicationDidEnterBackground:)
                                                 name:OWSApplicationDidEnterBackgroundNotification
                                               object:nil];
    [[NSNotificationCenter defaultCenter] addObserver:self
                                             selector:@selector(applicationWillResignActive:)
                                                 name:OWSApplicationWillResignActiveNotification
                                               object:nil];
    [[NSNotificationCenter defaultCenter] addObserver:self
                                             selector:@selector(applicationDidBecomeActive:)
                                                 name:OWSApplicationDidBecomeActiveNotification
                                               object:nil];
    [[NSNotificationCenter defaultCenter] addObserver:self
                                             selector:@selector(cancelReadTimer)
                                                 name:OWSApplicationDidEnterBackgroundNotification
                                               object:nil];
    [[NSNotificationCenter defaultCenter] addObserver:self
                                             selector:@selector(otherUsersProfileDidChange:)
                                                 name:kNSNotificationName_OtherUsersProfileDidChange
                                               object:nil];
    [[NSNotificationCenter defaultCenter] addObserver:self
                                             selector:@selector(profileWhitelistDidChange:)
                                                 name:kNSNotificationName_ProfileWhitelistDidChange
                                               object:nil];
    // Keyboard events.
    [[NSNotificationCenter defaultCenter] addObserver:self
                                             selector:@selector(keyboardWillShow:)
                                                 name:UIKeyboardWillShowNotification
                                               object:nil];
    [[NSNotificationCenter defaultCenter] addObserver:self
                                             selector:@selector(keyboardDidShow:)
                                                 name:UIKeyboardDidShowNotification
                                               object:nil];
    [[NSNotificationCenter defaultCenter] addObserver:self
                                             selector:@selector(keyboardWillHide:)
                                                 name:UIKeyboardWillHideNotification
                                               object:nil];
    [[NSNotificationCenter defaultCenter] addObserver:self
                                             selector:@selector(keyboardDidHide:)
                                                 name:UIKeyboardDidHideNotification
                                               object:nil];
    [[NSNotificationCenter defaultCenter] addObserver:self
                                             selector:@selector(keyboardWillChangeFrame:)
                                                 name:UIKeyboardWillChangeFrameNotification
                                               object:nil];
    [[NSNotificationCenter defaultCenter] addObserver:self
                                             selector:@selector(keyboardDidChangeFrame:)
                                                 name:UIKeyboardDidChangeFrameNotification
                                               object:nil];
    [[NSNotificationCenter defaultCenter] addObserver:self
                                             selector:@selector(handleThreadFriendRequestStatusChangedNotification:)
                                                 name:NSNotification.threadFriendRequestStatusChanged
                                               object:nil];
    [[NSNotificationCenter defaultCenter] addObserver:self
<<<<<<< HEAD
                                             selector:@selector(handleThreadSessionRestoreDevicesChangedNotifiaction:)
                                                 name:NSNotification.threadSessionRestoreDevicesChanged
=======
                                             selector:@selector(handleCalculatingPoWNotification:)
                                                 name:NSNotification.calculatingPoW
                                               object:nil];
    [[NSNotificationCenter defaultCenter] addObserver:self
                                             selector:@selector(handleContactingNetworkNotification:)
                                                 name:NSNotification.contactingNetwork
                                               object:nil];
    [[NSNotificationCenter defaultCenter] addObserver:self
                                             selector:@selector(handleSendingMessageNotification:)
                                                 name:NSNotification.sendingMessage
                                               object:nil];
    [[NSNotificationCenter defaultCenter] addObserver:self
                                             selector:@selector(handleMessageSentNotification:)
                                                 name:NSNotification.messageSent
                                               object:nil];
    [[NSNotificationCenter defaultCenter] addObserver:self
                                             selector:@selector(handleMessageFailedNotification:)
                                                 name:NSNotification.messageFailed
>>>>>>> 52dda938
                                               object:nil];
}

- (BOOL)isGroupConversation
{
    OWSAssertDebug(self.thread);

    return self.thread.isGroupThread;
}


- (void)otherUsersProfileDidChange:(NSNotification *)notification
{
    OWSAssertIsOnMainThread();

    NSString *recipientId = notification.userInfo[kNSNotificationKey_ProfileRecipientId];
    OWSAssertDebug(recipientId.length > 0);
    if (recipientId.length > 0 && [self.thread.recipientIdentifiers containsObject:recipientId]) {

        if (self.isGroupConversation) {
            // Reload all cells if this is a group conversation,
            // since we may need to update the sender names on the messages.
            [self resetContentAndLayout];
        }
    }
}

- (void)profileWhitelistDidChange:(NSNotification *)notification
{
    OWSAssertIsOnMainThread();

    // If profile whitelist just changed, we may want to hide a profile whitelist offer.
    NSString *_Nullable recipientId = notification.userInfo[kNSNotificationKey_ProfileRecipientId];
    NSData *_Nullable groupId = notification.userInfo[kNSNotificationKey_ProfileGroupId];
    if (recipientId.length > 0 && [self.thread.recipientIdentifiers containsObject:recipientId]) {
        [self.conversationViewModel ensureDynamicInteractionsAndUpdateIfNecessary:YES];
    } else if (groupId.length > 0 && self.thread.isGroupThread) {
        TSGroupThread *groupThread = (TSGroupThread *)self.thread;
        if ([groupThread.groupModel.groupId isEqualToData:groupId]) {
            [self.conversationViewModel ensureDynamicInteractionsAndUpdateIfNecessary:YES];
            [self ensureBannerState];
        }
    }
}

- (void)blockListDidChange:(id)notification
{
    OWSAssertIsOnMainThread();

    [self ensureBannerState];
}

- (void)identityStateDidChange:(NSNotification *)notification
{
    OWSAssertIsOnMainThread();

    [self ensureBannerState];
}

- (void)handleThreadFriendRequestStatusChangedNotification:(NSNotification *)notification
{
    // Check thread
    NSString *threadID = (NSString *)notification.object;
    if (![threadID isEqualToString:self.thread.uniqueId]) { return; }
    // Ensure thread instance is up to date
    [self.thread reload];
    // Update UI
    [self.viewItems.lastObject clearCachedLayoutState];
    [self updateInputToolbar];
    [self resetContentAndLayout];
}

- (void)handleThreadSessionRestoreDevicesChangedNotifiaction:(NSNotification *)notification
{
    // Check thread
    NSString *threadID = (NSString *)notification.object;
    if (![threadID isEqualToString:self.thread.uniqueId]) { return; }
    // Ensure thread instance is up to date
    [self.thread reload];
    // Update UI
    [self updateSessionRestoreBanner];
}

- (void)peekSetup
{
    _peek = YES;
    self.actionOnOpen = ConversationViewActionNone;
}

- (void)popped
{
    _peek = NO;
    [self hideInputIfNeeded];
}

- (void)configureForThread:(TSThread *)thread
                    action:(ConversationViewAction)action
            focusMessageId:(nullable NSString *)focusMessageId
{
    OWSAssertDebug(thread);

    OWSLogInfo(@"configureForThread.");

    _thread = thread;
    self.actionOnOpen = action;
    _cellMediaCache = [NSCache new];
    // Cache the cell media for ~24 cells.
    self.cellMediaCache.countLimit = 24;
    _conversationStyle = [[ConversationStyle alloc] initWithThread:thread];

    _conversationViewModel =
        [[ConversationViewModel alloc] initWithThread:thread focusMessageIdOnOpen:focusMessageId isRSSFeed:self.isRSSFeed delegate:self];

    _searchController = [[ConversationSearchController alloc] initWithThread:thread];
    _searchController.delegate = self;

    self.reloadTimer = [NSTimer weakScheduledTimerWithTimeInterval:1.f
                                                            target:self
                                                          selector:@selector(reloadTimerDidFire)
                                                          userInfo:nil
                                                           repeats:YES];
    
    [LKAPI populateUserHexEncodedPublicKeyCacheIfNeededFor:thread.uniqueId in:nil];
}

- (void)dealloc
{
    [self.reloadTimer invalidate];
    [self.autoLoadMoreTimer invalidate];
}

- (void)reloadTimerDidFire
{
    OWSAssertIsOnMainThread();

    if (self.isUserScrolling || !self.isViewCompletelyAppeared || !self.isViewVisible
        || !CurrentAppContext().isAppForegroundAndActive || !self.viewHasEverAppeared
        || OWSWindowManager.sharedManager.isPresentingMenuActions) {
        return;
    }

    NSDate *now = [NSDate new];
    if (self.lastReloadDate) {
        NSTimeInterval timeSinceLastReload = [now timeIntervalSinceDate:self.lastReloadDate];
        const NSTimeInterval kReloadFrequency = 60.f;
        if (timeSinceLastReload < kReloadFrequency) {
            return;
        }
    }

    OWSLogVerbose(@"reloading conversation view contents.");
    [self resetContentAndLayout];
}

- (BOOL)userLeftGroup
{
    if (![_thread isKindOfClass:[TSGroupThread class]]) {
        return NO;
    }

    TSGroupThread *groupThread = (TSGroupThread *)self.thread;
    return !groupThread.isLocalUserInGroup;
}

- (BOOL)isRSSFeed
{
    if (![_thread isKindOfClass:[TSGroupThread class]]) { return NO; }
    TSGroupThread *thread = (TSGroupThread *)self.thread;
    return thread.isRSSFeed;
}

- (void)hideInputIfNeeded
{
    if (_peek) {
        self.inputToolbar.hidden = YES;
        [self dismissKeyBoard];
        return;
    }

    if (self.userLeftGroup) {
        self.inputToolbar.hidden = YES; // user has requested they leave the group. further sends disallowed
        [self dismissKeyBoard];
    } else {
        self.inputToolbar.hidden = NO;
    }

    if (self.isRSSFeed) {
        [self.inputToolbar hideInputMethod];
    }
}

- (void)viewDidLoad
{
    [super viewDidLoad];

    [self createContents];
    
    [self registerCellClasses];

    [self createConversationScrollButtons];
    [self createHeaderViews];

    if (@available(iOS 11, *)) {
        // We use the default back button from home view, which animates nicely with interactive transitions like the
        // interactive pop gesture and the "slide left" for info.
    } else {
        // On iOS9/10 the default back button is too wide, so we use a custom back button. This doesn't animate nicely
        // with interactive transitions, but has the appropriate width.
        [self createBackButton];
    }

    [self addNotificationListeners];
    [self loadDraftInCompose];
    [self applyTheme];
    [self.conversationViewModel viewDidLoad];
    
    // Loki: Set gradient background
    self.collectionView.backgroundColor = UIColor.clearColor;
    LKGradient *gradient = LKGradients.defaultLokiBackground;
    self.view.backgroundColor = UIColor.clearColor;
    [self.view setGradient:gradient];
    
    // Loki: Set navigation bar background color
    UINavigationBar *navigationBar = self.navigationController.navigationBar;
    [navigationBar setBackgroundImage:[UIImage new] forBarMetrics:UIBarMetricsDefault];
    navigationBar.shadowImage = [UIImage new];
    [navigationBar setTranslucent:NO];
    navigationBar.barTintColor = LKColors.navigationBarBackground;
    
    // Loki: Set up navigation bar buttons
    UIBarButtonItem *backButton = [[UIBarButtonItem alloc] initWithTitle:NSLocalizedString(@"Back", "") style:UIBarButtonItemStylePlain target:nil action:nil];
    backButton.tintColor = LKColors.text;
    self.navigationItem.backBarButtonItem = backButton;
    UIBarButtonItem *settingsButton = [[UIBarButtonItem alloc] initWithImage:[UIImage imageNamed:@"Gear"] style:UIBarButtonItemStylePlain target:self action:@selector(showConversationSettings)];
    settingsButton.tintColor = LKColors.text;
    self.navigationItem.rightBarButtonItem = settingsButton;
    
    if (self.thread.isGroupThread) {
        TSGroupThread *thread = (TSGroupThread *)self.thread;
        if (thread.isRSSFeed) { return; }
        __block LKPublicChat *publicChat;
        [OWSPrimaryStorage.sharedManager.dbReadConnection readWithBlock:^(YapDatabaseReadTransaction *transaction) {
            publicChat = [LKDatabaseUtilities getPublicChatForThreadID:thread.uniqueId transaction:transaction];
        }];
        [LKPublicChatAPI getUserCountForGroup:publicChat.channel onServer:publicChat.server]
        .thenOn(dispatch_get_main_queue(), ^(id userCount) {
            [self.headerView updateSubtitleForCurrentStatus];
        });
    }
}

- (void)createContents
{
    OWSAssertDebug(self.conversationStyle);

    _layout = [[ConversationViewLayout alloc] initWithConversationStyle:self.conversationStyle];
    self.conversationStyle.viewWidth = self.view.width;

    self.layout.delegate = self;
    // We use the root view bounds as the initial frame for the collection
    // view so that its contents can be laid out immediately.
    //
    // TODO: To avoid relayout, it'd be better to take into account safeAreaInsets,
    //       but they're not yet set when this method is called.
    _collectionView =
        [[ConversationCollectionView alloc] initWithFrame:self.view.bounds collectionViewLayout:self.layout];
    self.collectionView.layoutDelegate = self;
    self.collectionView.delegate = self;
    self.collectionView.dataSource = self;
    self.collectionView.showsVerticalScrollIndicator = YES;
    self.collectionView.showsHorizontalScrollIndicator = NO;
    self.collectionView.keyboardDismissMode = UIScrollViewKeyboardDismissModeInteractive;
    if (@available(iOS 10, *)) {
        // To minimize time to initial apearance, we initially disable prefetching, but then
        // re-enable it once the view has appeared.
        self.collectionView.prefetchingEnabled = NO;
    }
    [self.view addSubview:self.collectionView];
    [self.collectionView autoPinEdgeToSuperviewEdge:ALEdgeTop];
    [self.collectionView autoPinEdgeToSuperviewEdge:ALEdgeBottom];
    [self.collectionView autoPinEdgeToSuperviewSafeArea:ALEdgeLeading];
    [self.collectionView autoPinEdgeToSuperviewSafeArea:ALEdgeTrailing];

    _progressIndicatorView = [UIProgressView new];
    [self.progressIndicatorView autoSetDimension:ALDimensionHeight toSize:LKValues.progressBarThickness];
    self.progressIndicatorView.progressViewStyle = UIProgressViewStyleBar;
    self.progressIndicatorView.progressTintColor = LKColors.accent;
    self.progressIndicatorView.trackTintColor = UIColor.clearColor;
    self.progressIndicatorView.alpha = 0;
    [self.view addSubview:self.progressIndicatorView];
    [self.progressIndicatorView autoPinEdgeToSuperviewEdge:ALEdgeTop];
    [self.progressIndicatorView autoPinEdgeToSuperviewSafeArea:ALEdgeLeading];
    [self.progressIndicatorView autoPinEdgeToSuperviewSafeArea:ALEdgeTrailing];
    
    [self.collectionView applyScrollViewInsetsFix];
    SET_SUBVIEW_ACCESSIBILITY_IDENTIFIER(self, _collectionView);

    _inputToolbar = [[ConversationInputToolbar alloc] initWithConversationStyle:self.conversationStyle];
    self.inputToolbar.inputToolbarDelegate = self;
    self.inputToolbar.inputTextViewDelegate = self;
    SET_SUBVIEW_ACCESSIBILITY_IDENTIFIER(self, _inputToolbar);
    [self updateInputToolbar];
    
    self.loadMoreHeader = [UILabel new];
    self.loadMoreHeader.text = NSLocalizedString(@"CONVERSATION_VIEW_LOADING_MORE_MESSAGES", @"Indicates that the app is loading more messages in this conversation.");
    self.loadMoreHeader.textColor = [LKColors.text colorWithAlphaComponent:0.8];
    self.loadMoreHeader.textAlignment = NSTextAlignmentCenter;
    self.loadMoreHeader.font = [UIFont boldSystemFontOfSize:LKValues.verySmallFontSize];
    [self.collectionView addSubview:self.loadMoreHeader];
    [self.loadMoreHeader autoPinWidthToWidthOfView:self.view];
    [self.loadMoreHeader autoPinEdgeToSuperviewEdge:ALEdgeTop];
    [self.loadMoreHeader autoSetDimension:ALDimensionHeight toSize:kLoadMoreHeaderHeight];
    SET_SUBVIEW_ACCESSIBILITY_IDENTIFIER(self, _loadMoreHeader);

    [self updateShowLoadMoreHeader];
}

- (BOOL)becomeFirstResponder
{
    OWSLogDebug(@"");
    return [super becomeFirstResponder];
}

- (BOOL)resignFirstResponder
{
    OWSLogDebug(@"");
    return [super resignFirstResponder];
}

- (BOOL)canBecomeFirstResponder
{
    return YES;
}

- (nullable UIView *)inputAccessoryView
{
    if (self.isShowingSearchUI) {
        return self.searchController.resultsBar;
    } else {
        return self.inputToolbar;
    }
}

- (void)registerCellClasses
{
    [self.collectionView registerClass:[OWSSystemMessageCell class]
            forCellWithReuseIdentifier:[OWSSystemMessageCell cellReuseIdentifier]];
    [self.collectionView registerClass:[OWSTypingIndicatorCell class]
            forCellWithReuseIdentifier:[OWSTypingIndicatorCell cellReuseIdentifier]];
    [self.collectionView registerClass:[OWSContactOffersCell class]
            forCellWithReuseIdentifier:[OWSContactOffersCell cellReuseIdentifier]];
    [self.collectionView registerClass:[OWSMessageCell class]
            forCellWithReuseIdentifier:[OWSMessageCell cellReuseIdentifier]];
}

- (void)applicationWillEnterForeground:(NSNotification *)notification
{
    [self startReadTimer];
    [self updateCellsVisible];
}

- (void)applicationDidEnterBackground:(NSNotification *)notification
{
    [self updateCellsVisible];
    [self.cellMediaCache removeAllObjects];
}

- (void)applicationWillResignActive:(NSNotification *)notification
{
    [self cancelVoiceMemo];
    self.isUserScrolling = NO;
    [self saveDraft];
    [self markVisibleMessagesAsRead];
    [self.cellMediaCache removeAllObjects];
    [self cancelReadTimer];
    [self dismissPresentedViewControllerIfNecessary];
}

- (void)applicationDidBecomeActive:(NSNotification *)notification
{
    [self startReadTimer];
}

- (void)dismissPresentedViewControllerIfNecessary
{
    UIViewController *_Nullable presentedViewController = self.presentedViewController;
    if (!presentedViewController) {
        OWSLogDebug(@"presentedViewController was nil");
        return;
    }

    if ([presentedViewController isKindOfClass:[UIAlertController class]]) {
        OWSLogDebug(@"dismissing presentedViewController: %@", presentedViewController);
        [self dismissViewControllerAnimated:NO completion:nil];
        return;
    }

    if ([presentedViewController isKindOfClass:[UIImagePickerController class]]) {
        OWSLogDebug(@"dismissing presentedViewController: %@", presentedViewController);
        [self dismissViewControllerAnimated:NO completion:nil];
        return;
    }
}

- (void)viewWillAppear:(BOOL)animated
{
    OWSLogDebug(@"viewWillAppear");

    [self ensureBannerState];
    [self updateSessionRestoreBanner];

    [super viewWillAppear:animated];

    // We need to recheck on every appearance, since the user may have left the group in the settings VC,
    // or on another device.
    [self hideInputIfNeeded];

    self.isViewVisible = YES;

    // We should have already requested contact access at this point, so this should be a no-op
    // unless it ever becomes possible to load this VC without going via the HomeViewController.
    [self.contactsManager requestSystemContactsOnce];

    [self updateDisappearingMessagesConfiguration];

    [self updateBarButtonItems];

    [self resetContentAndLayout];

    // We want to set the initial scroll state the first time we enter the view.
    if (!self.viewHasEverAppeared) {
        [self scrollToDefaultPosition:NO];
    } else if (self.menuActionsViewController != nil) {
        [self scrollToMenuActionInteraction:NO];
    }

    [self updateLastVisibleSortId];

    if (!self.viewHasEverAppeared) {
        NSTimeInterval appearenceDuration = CACurrentMediaTime() - self.viewControllerCreatedAt;
        OWSLogVerbose(@"First viewWillAppear took: %.2fms", appearenceDuration * 1000);
    }
    [self updateInputToolbarLayout];
}

- (NSArray<id<ConversationViewItem>> *)viewItems
{
    return self.conversationViewModel.viewState.viewItems;
}

- (ThreadDynamicInteractions *)dynamicInteractions
{
    return self.conversationViewModel.dynamicInteractions;
}

- (NSIndexPath *_Nullable)indexPathOfUnreadMessagesIndicator
{
    NSNumber *_Nullable unreadIndicatorIndex = self.conversationViewModel.viewState.unreadIndicatorIndex;
    if (unreadIndicatorIndex == nil) {
        return nil;
    }
    return [NSIndexPath indexPathForRow:unreadIndicatorIndex.integerValue inSection:0];
}

- (NSIndexPath *_Nullable)indexPathOfMessageOnOpen
{
    OWSAssertDebug(self.conversationViewModel.focusMessageIdOnOpen);
    OWSAssertDebug(self.dynamicInteractions.focusMessagePosition);

    if (!self.dynamicInteractions.focusMessagePosition) {
        // This might happen if the focus message has disappeared
        // before this view could appear.
        OWSFailDebug(@"focus message has unknown position.");
        return nil;
    }
    NSUInteger focusMessagePosition = self.dynamicInteractions.focusMessagePosition.unsignedIntegerValue;
    if (focusMessagePosition >= self.viewItems.count) {
        // This might happen if the focus message is outside the maximum
        // valid load window size for this view.
        OWSFailDebug(@"focus message has invalid position.");
        return nil;
    }
    NSInteger row = (NSInteger)((self.viewItems.count - 1) - focusMessagePosition);
    return [NSIndexPath indexPathForRow:row inSection:0];
}

- (void)scrollToDefaultPosition:(BOOL)isAnimated
{
    if (self.isUserScrolling) {
        return;
    }

    NSIndexPath *_Nullable indexPath = nil;
    if (self.conversationViewModel.focusMessageIdOnOpen) {
        indexPath = [self indexPathOfMessageOnOpen];
    }

    if (!indexPath) {
        indexPath = [self indexPathOfUnreadMessagesIndicator];
    }

    if (indexPath) {
        if (indexPath.section == 0 && indexPath.row == 0) {
            [self.collectionView setContentOffset:CGPointZero animated:isAnimated];
        } else {
            [self.collectionView scrollToItemAtIndexPath:indexPath
                                        atScrollPosition:UICollectionViewScrollPositionTop
                                                animated:isAnimated];
        }
    } else {
        [self scrollToBottomAnimated:isAnimated];
    }
}

- (void)scrollToUnreadIndicatorAnimated
{
    if (self.isUserScrolling) {
        return;
    }

    NSIndexPath *_Nullable indexPath = [self indexPathOfUnreadMessagesIndicator];
    if (indexPath) {
        if (indexPath.section == 0 && indexPath.row == 0) {
            [self.collectionView setContentOffset:CGPointZero animated:YES];
        } else {
            [self.collectionView scrollToItemAtIndexPath:indexPath
                                        atScrollPosition:UICollectionViewScrollPositionTop
                                                animated:YES];
        }
    }
}

- (void)resetContentAndLayout
{
    self.scrollContinuity = kScrollContinuityBottom;
    // Avoid layout corrupt issues and out-of-date message subtitles.
    self.lastReloadDate = [NSDate new];
    [self.conversationViewModel viewDidResetContentAndLayout];
    [self.collectionView.collectionViewLayout invalidateLayout];
    [self.collectionView reloadData];

    if (self.viewHasEverAppeared) {
        // Try to update the lastKnownDistanceFromBottom; the content size may have changed.
        [self updateLastKnownDistanceFromBottom];
    }
}

- (void)setUserHasScrolled:(BOOL)userHasScrolled
{
    _userHasScrolled = userHasScrolled;

    [self ensureBannerState];
}

// Returns a collection of the group members who are "no longer verified".
- (NSArray<NSString *> *)noLongerVerifiedRecipientIds
{
    NSMutableArray<NSString *> *result = [NSMutableArray new];
    for (NSString *recipientId in self.thread.recipientIdentifiers) {
        if ([[OWSIdentityManager sharedManager] verificationStateForRecipientId:recipientId]
            == OWSVerificationStateNoLongerVerified) {
            [result addObject:recipientId];
        }
    }
    return [result copy];
}

- (void)updateSessionRestoreBanner {
    BOOL isContactThread = [self.thread isKindOfClass:[TSContactThread class]];
    BOOL shouldRemoveBanner = !isContactThread;
    if (isContactThread) {
        TSContactThread *thread = (TSContactThread *)self.thread;
        if (thread.sessionRestoreDevices.count > 0) {
            if (!self.restoreSessionBannerView) {
                LKSessionRestoreBannerView *bannerView = [[LKSessionRestoreBannerView alloc] initWithThread:thread];
                [self.view addSubview:bannerView];
                [bannerView autoPinEdgeToSuperviewEdge:ALEdgeTop];
                [bannerView autoPinEdgeToSuperviewEdge:ALEdgeLeft];
                [bannerView autoPinEdgeToSuperviewEdge:ALEdgeRight];
                [self.view layoutSubviews];
                self.restoreSessionBannerView = bannerView;
                [bannerView setOnRestore:^{
                    [self restoreSession];
                }];
                [bannerView setOnDismiss:^{
                    [thread removeAllSessionRestoreDevicesWithTransaction:nil];
                }];
            }
        } else {
            shouldRemoveBanner = true;
        }
    }
    
    if (shouldRemoveBanner && self.restoreSessionBannerView) {
        [self.restoreSessionBannerView removeFromSuperview];
        self.restoreSessionBannerView = nil;
    }
}

- (void)ensureBannerState
{
    // This method should be called rarely, so it's simplest to discard and
    // rebuild the indicator view every time.
    [self.bannerView removeFromSuperview];
    self.bannerView = nil;

    if (self.userHasScrolled) {
        return;
    }

    NSArray<NSString *> *noLongerVerifiedRecipientIds = [self noLongerVerifiedRecipientIds];

    if (noLongerVerifiedRecipientIds.count > 0) {
        NSString *message;
        if (noLongerVerifiedRecipientIds.count > 1) {
            message = NSLocalizedString(@"MESSAGES_VIEW_N_MEMBERS_NO_LONGER_VERIFIED",
                @"Indicates that more than one member of this group conversation is no longer verified.");
        } else {
            NSString *recipientId = [noLongerVerifiedRecipientIds firstObject];
            NSString *displayName = [self.contactsManager displayNameForPhoneIdentifier:recipientId];
            NSString *format
                = (self.isGroupConversation ? NSLocalizedString(@"MESSAGES_VIEW_1_MEMBER_NO_LONGER_VERIFIED_FORMAT",
                                                  @"Indicates that one member of this group conversation is no longer "
                                                  @"verified. Embeds {{user's name or phone number}}.")
                                            : NSLocalizedString(@"MESSAGES_VIEW_CONTACT_NO_LONGER_VERIFIED_FORMAT",
                                                  @"Indicates that this 1:1 conversation is no longer verified. Embeds "
                                                  @"{{user's name or phone number}}."));
            message = [NSString stringWithFormat:format, displayName];
        }

        [self createBannerWithTitle:message
                        bannerColor:[UIColor ows_destructiveRedColor]
                        tapSelector:@selector(noLongerVerifiedBannerViewWasTapped:)];
        return;
    }

    NSString *blockStateMessage = nil;
    if ([self isBlockedConversation]) {
        if (self.isGroupConversation) {
            blockStateMessage = NSLocalizedString(
                @"MESSAGES_VIEW_GROUP_BLOCKED", @"Indicates that this group conversation has been blocked.");
        } else {
            blockStateMessage = NSLocalizedString(
                @"MESSAGES_VIEW_CONTACT_BLOCKED", @"Indicates that this 1:1 conversation has been blocked.");
        }
    } else if (self.isGroupConversation) {
        int blockedGroupMemberCount = [self blockedGroupMemberCount];
        if (blockedGroupMemberCount == 1) {
            blockStateMessage = NSLocalizedString(@"MESSAGES_VIEW_GROUP_1_MEMBER_BLOCKED",
                @"Indicates that a single member of this group has been blocked.");
        } else if (blockedGroupMemberCount > 1) {
            blockStateMessage =
                [NSString stringWithFormat:NSLocalizedString(@"MESSAGES_VIEW_GROUP_N_MEMBERS_BLOCKED_FORMAT",
                                               @"Indicates that some members of this group has been blocked. Embeds "
                                               @"{{the number of blocked users in this group}}."),
                          [OWSFormat formatInt:blockedGroupMemberCount]];
        }
    }

    if (blockStateMessage) {
        [self createBannerWithTitle:blockStateMessage
                        bannerColor:[UIColor ows_destructiveRedColor]
                        tapSelector:@selector(blockBannerViewWasTapped:)];
        return;
    }

    /*
    if ([ThreadUtil shouldShowGroupProfileBannerInThread:self.thread blockingManager:self.blockingManager]) {
        [self createBannerWithTitle:
                  NSLocalizedString(@"MESSAGES_VIEW_GROUP_PROFILE_WHITELIST_BANNER",
                      @"Text for banner in group conversation view that offers to share your profile with this group.")
                        bannerColor:[UIColor ows_reminderDarkYellowColor]
                        tapSelector:@selector(groupProfileWhitelistBannerWasTapped:)];
        return;
    }
     */
}

- (void)createBannerWithTitle:(NSString *)title bannerColor:(UIColor *)bannerColor tapSelector:(SEL)tapSelector
{
    OWSAssertDebug(title.length > 0);
    OWSAssertDebug(bannerColor);

    UIView *bannerView = [UIView containerView];
    bannerView.backgroundColor = bannerColor;
    bannerView.layer.cornerRadius = 2.5f;

    // Use a shadow to "pop" the indicator above the other views.
    bannerView.layer.shadowColor = [UIColor blackColor].CGColor;
    bannerView.layer.shadowOffset = CGSizeMake(2, 3);
    bannerView.layer.shadowRadius = 2.f;
    bannerView.layer.shadowOpacity = 0.35f;

    UILabel *label = [UILabel new];
    label.font = [UIFont ows_mediumFontWithSize:14.f];
    label.text = title;
    label.textColor = [UIColor whiteColor];
    label.numberOfLines = 0;
    label.lineBreakMode = NSLineBreakByWordWrapping;
    label.textAlignment = NSTextAlignmentCenter;

    UIImage *closeIcon = [UIImage imageNamed:@"banner_close"];
    UIImageView *closeButton = [[UIImageView alloc] initWithImage:closeIcon];
    [bannerView addSubview:closeButton];
    const CGFloat kBannerCloseButtonPadding = 8.f;
    [closeButton autoPinEdgeToSuperviewEdge:ALEdgeTop withInset:kBannerCloseButtonPadding];
    [closeButton autoPinTrailingToSuperviewMarginWithInset:kBannerCloseButtonPadding];
    [closeButton autoSetDimension:ALDimensionWidth toSize:closeIcon.size.width];
    [closeButton autoSetDimension:ALDimensionHeight toSize:closeIcon.size.height];

    [bannerView addSubview:label];
    [label autoPinEdgeToSuperviewEdge:ALEdgeTop withInset:5];
    [label autoPinEdgeToSuperviewEdge:ALEdgeBottom withInset:5];
    const CGFloat kBannerHPadding = 15.f;
    [label autoPinLeadingToSuperviewMarginWithInset:kBannerHPadding];
    const CGFloat kBannerHSpacing = 10.f;
    [closeButton autoPinLeadingToTrailingEdgeOfView:label offset:kBannerHSpacing];

    [bannerView addGestureRecognizer:[[UITapGestureRecognizer alloc] initWithTarget:self action:tapSelector]];
    bannerView.accessibilityIdentifier = ACCESSIBILITY_IDENTIFIER_WITH_NAME(self, @"banner_close");

    [self.view addSubview:bannerView];
    [bannerView autoPinToTopLayoutGuideOfViewController:self withInset:10];
    [bannerView autoHCenterInSuperview];

    CGFloat labelDesiredWidth = [label sizeThatFits:CGSizeZero].width;
    CGFloat bannerDesiredWidth
        = (labelDesiredWidth + kBannerHPadding + kBannerHSpacing + closeIcon.size.width + kBannerCloseButtonPadding);
    const CGFloat kMinBannerHMargin = 20.f;
    if (bannerDesiredWidth + kMinBannerHMargin * 2.f >= self.view.width) {
        [bannerView autoPinEdgeToSuperviewSafeArea:ALEdgeLeading withInset:kMinBannerHMargin];
        [bannerView autoPinEdgeToSuperviewSafeArea:ALEdgeTrailing withInset:kMinBannerHMargin];
    }

    [self.view layoutSubviews];

    self.bannerView = bannerView;
}

- (void)blockBannerViewWasTapped:(UIGestureRecognizer *)sender
{
    if (sender.state != UIGestureRecognizerStateRecognized) {
        return;
    }

    if ([self isBlockedConversation]) {
        // If this a blocked conversation, offer to unblock.
        [self showUnblockConversationUI:nil];
    } else if (self.isGroupConversation) {
        // If this a group conversation with at least one blocked member,
        // Show the block list view.
        int blockedGroupMemberCount = [self blockedGroupMemberCount];
        if (blockedGroupMemberCount > 0) {
            BlockListViewController *vc = [[BlockListViewController alloc] init];
            [self.navigationController pushViewController:vc animated:YES];
        }
    }
}

- (void)groupProfileWhitelistBannerWasTapped:(UIGestureRecognizer *)sender
{
    if (sender.state != UIGestureRecognizerStateRecognized) {
        return;
    }

    [self presentAddThreadToProfileWhitelistWithSuccess:^{
        [self ensureBannerState];
    }];
}

- (void)restoreSession {
    if ([self.thread isKindOfClass:[TSContactThread class]]) {
        OWSMessageSender *messageSender = SSKEnvironment.shared.messageSender;
        TSContactThread *thread = (TSContactThread *)self.thread;
        NSArray *devices = thread.sessionRestoreDevices;
        for (NSString *device in devices) {
            if (device.length == 0) { continue; }
            OWSMessageSend *sessionRestoreMessage = [messageSender getSessionRestoreMessageForHexEncodedPublicKey:device];
            if (sessionRestoreMessage) {
                dispatch_async(OWSDispatch.sendingQueue, ^{
                    [messageSender sendMessage:sessionRestoreMessage];
                });
            }
        }
        [[[TSInfoMessage alloc] initWithTimestamp:NSDate.ows_millisecondTimeStamp inThread:thread messageType:TSInfoMessageTypeLokiSessionResetInProgress] save];
        thread.sessionResetState = TSContactThreadSessionResetStateRequestReceived;
        [thread save];
        [thread removeAllSessionRestoreDevicesWithTransaction:nil];
    }
}

- (void)noLongerVerifiedBannerViewWasTapped:(UIGestureRecognizer *)sender
{
    if (sender.state == UIGestureRecognizerStateRecognized) {
        NSArray<NSString *> *noLongerVerifiedRecipientIds = [self noLongerVerifiedRecipientIds];
        if (noLongerVerifiedRecipientIds.count < 1) {
            return;
        }
        BOOL hasMultiple = noLongerVerifiedRecipientIds.count > 1;

        UIAlertController *actionSheet = [UIAlertController alertControllerWithTitle:nil
                                                                             message:nil
                                                                      preferredStyle:UIAlertControllerStyleActionSheet];

        __weak ConversationViewController *weakSelf = self;
        UIAlertAction *verifyAction = [UIAlertAction
            actionWithTitle:(hasMultiple ? NSLocalizedString(@"VERIFY_PRIVACY_MULTIPLE",
                                               @"Label for button or row which allows users to verify the safety "
                                               @"numbers of multiple users.")
                                         : NSLocalizedString(@"VERIFY_PRIVACY",
                                               @"Label for button or row which allows users to verify the safety "
                                               @"number of another user."))
                      style:UIAlertActionStyleDefault
                    handler:^(UIAlertAction *action) {
                        [weakSelf showNoLongerVerifiedUI];
                    }];
        [actionSheet addAction:verifyAction];

        UIAlertAction *dismissAction =
            [UIAlertAction actionWithTitle:CommonStrings.dismissButton
                   accessibilityIdentifier:ACCESSIBILITY_IDENTIFIER_WITH_NAME(self, @"dismiss")
                                     style:UIAlertActionStyleCancel
                                   handler:^(UIAlertAction *action) {
                                       [weakSelf resetVerificationStateToDefault];
                                   }];
        [actionSheet addAction:dismissAction];

        [self dismissKeyBoard];
        [self presentAlert:actionSheet];
    }
}

- (void)resetVerificationStateToDefault
{
    OWSAssertIsOnMainThread();

    NSArray<NSString *> *noLongerVerifiedRecipientIds = [self noLongerVerifiedRecipientIds];
    for (NSString *recipientId in noLongerVerifiedRecipientIds) {
        OWSAssertDebug(recipientId.length > 0);

        OWSRecipientIdentity *_Nullable recipientIdentity =
            [[OWSIdentityManager sharedManager] recipientIdentityForRecipientId:recipientId];
        OWSAssertDebug(recipientIdentity);

        NSData *identityKey = recipientIdentity.identityKey;
        OWSAssertDebug(identityKey.length > 0);
        if (identityKey.length < 1) {
            continue;
        }

        [OWSIdentityManager.sharedManager setVerificationState:OWSVerificationStateDefault
                                                   identityKey:identityKey
                                                   recipientId:recipientId
                                         isUserInitiatedChange:YES];
    }
}

- (void)showUnblockConversationUI:(nullable BlockActionCompletionBlock)completionBlock
{
    self.userHasScrolled = NO;

    // To avoid "noisy" animations (hiding the keyboard before showing
    // the action sheet, re-showing it after), hide the keyboard before
    // showing the "unblock" action sheet.
    //
    // Unblocking is a rare interaction, so it's okay to leave the keyboard
    // hidden.
    [self dismissKeyBoard];

    [BlockListUIUtils showUnblockThreadActionSheet:self.thread
                                fromViewController:self
                                   blockingManager:self.blockingManager
                                   contactsManager:self.contactsManager
                                   completionBlock:completionBlock];
}

- (BOOL)isBlockedConversation
{
    return [self.blockingManager isThreadBlocked:self.thread];
}

- (int)blockedGroupMemberCount
{
    OWSAssertDebug(self.isGroupConversation);
    OWSAssertDebug([self.thread isKindOfClass:[TSGroupThread class]]);

    TSGroupThread *groupThread = (TSGroupThread *)self.thread;
    int blockedMemberCount = 0;
    NSArray<NSString *> *blockedPhoneNumbers = [self.blockingManager blockedPhoneNumbers];
    for (NSString *contactIdentifier in groupThread.groupModel.groupMemberIds) {
        if ([blockedPhoneNumbers containsObject:contactIdentifier]) {
            blockedMemberCount++;
        }
    }
    return blockedMemberCount;
}

- (void)startReadTimer
{
    [self.readTimer invalidate];
    self.readTimer = [NSTimer weakScheduledTimerWithTimeInterval:3.f
                                                          target:self
                                                        selector:@selector(readTimerDidFire)
                                                        userInfo:nil
                                                         repeats:YES];
}

- (void)readTimerDidFire
{
    [self markVisibleMessagesAsRead];
}

- (void)cancelReadTimer
{
    [self.readTimer invalidate];
    self.readTimer = nil;
}

- (void)viewDidAppear:(BOOL)animated
{
    [super viewDidAppear:animated];

    // We don't present incoming message notifications for the presented
    // conversation. But there's a narrow window *while* the conversationVC
    // is being presented where a message notification for the not-quite-yet
    // presented conversation can be shown. If that happens, dismiss it as soon
    // as we enter the conversation.
    [self.notificationPresenter cancelNotificationsWithThreadId:self.thread.uniqueId];

    // recover status bar when returning from PhotoPicker, which is dark (uses light status bar)
    [self setNeedsStatusBarAppearanceUpdate];

    [ProfileFetcherJob runWithThread:self.thread];
    [self markVisibleMessagesAsRead];
    [self startReadTimer];
    [self autoLoadMoreIfNecessary];

    if (!self.viewHasEverAppeared) {
        // To minimize time to initial apearance, we initially disable prefetching, but then
        // re-enable it once the view has appeared.
        if (@available(iOS 10, *)) {
            self.collectionView.prefetchingEnabled = YES;
        }
    }

    self.conversationViewModel.focusMessageIdOnOpen = nil;

    self.isViewCompletelyAppeared = YES;
    self.viewHasEverAppeared = YES;
    self.shouldAnimateKeyboardChanges = YES;

    // HACK: Because the inputToolbar is the inputAccessoryView, we make some special considertations WRT it's firstResponder status.
    //
    // When a view controller is presented, it is first responder. However if we resign first responder
    // and the view re-appears, without being presented, the inputToolbar can become invisible.
    // e.g. specifically works around the scenario:
    // - Present this VC
    // - Longpress on a message to show edit menu, which entails making the pressed view the first responder.
    // - Begin presenting another view, e.g. swipe-left for details or swipe-right to go back, but quit part way, so that you remain on the conversation view
    // - toolbar will be not be visible unless we reaquire first responder.
    if (!self.isFirstResponder) {
        
        // We don't have to worry about the input toolbar being visible if the inputToolbar.textView is first responder
        // In fact doing so would unnecessarily dismiss the keyboard which is probably not desirable and at least
        // a distracting animation.
        BOOL shouldBecomeFirstResponder = NO;
        if (self.isShowingSearchUI) {
            shouldBecomeFirstResponder = !self.searchController.uiSearchController.searchBar.isFirstResponder;
        } else {
            shouldBecomeFirstResponder = !self.inputToolbar.isInputTextViewFirstResponder;
        }

        if (shouldBecomeFirstResponder) {
            OWSLogDebug(@"reclaiming first responder to ensure toolbar is shown.");
            [self becomeFirstResponder];
        }
    }

    switch (self.actionOnOpen) {
        case ConversationViewActionNone:
            break;
        case ConversationViewActionCompose:
            [self popKeyBoard];
            break;
        case ConversationViewActionAudioCall:
            [self startAudioCall];
            break;
        case ConversationViewActionVideoCall:
            [self startVideoCall];
            break;
    }

    // Clear the "on open" state after the view has been presented.
    self.actionOnOpen = ConversationViewActionNone;

    [self updateInputToolbarLayout];
    [self ensureScrollDownButton];
}

// `viewWillDisappear` is called whenever the view *starts* to disappear,
// but, as is the case with the "pan left for message details view" gesture,
// this can be canceled. As such, we shouldn't tear down anything expensive
// until `viewDidDisappear`.
- (void)viewWillDisappear:(BOOL)animated
{
    OWSLogDebug(@"");

    [super viewWillDisappear:animated];

    self.isViewCompletelyAppeared = NO;

    [self dismissMenuActions];
}

- (void)viewDidDisappear:(BOOL)animated
{
    OWSLogDebug(@"");

    [super viewDidDisappear:animated];
    self.userHasScrolled = NO;
    self.isViewVisible = NO;
    self.shouldAnimateKeyboardChanges = NO;

    [self.audioAttachmentPlayer stop];
    self.audioAttachmentPlayer = nil;

    [self cancelReadTimer];
    [self saveDraft];
    [self markVisibleMessagesAsRead];
    [self cancelVoiceMemo];
    [self.cellMediaCache removeAllObjects];

    self.isUserScrolling = NO;
}

- (void)viewDidLayoutSubviews
{
    [super viewDidLayoutSubviews];

    // We resize the inputToolbar whenever it's text is modified, including when setting saved draft-text.
    // However it's possible this draft-text is set before the inputToolbar (an inputAccessoryView) is mounted
    // in the view hierarchy. Since it's not in the view hierarchy, it hasn't been laid out and has no width,
    // which is used to determine height.
    // So here we unsure the proper height once we know everything's been layed out.
    [self.inputToolbar ensureTextViewHeight];
}

#pragma mark - Initiliazers

- (void)createHeaderViews
{
    LKConversationTitleView *headerView = [[LKConversationTitleView alloc] initWithThread:self.thread];
    self.headerView = headerView;
    SET_SUBVIEW_ACCESSIBILITY_IDENTIFIER(self, headerView);

    self.navigationItem.titleView = headerView;

    if (@available(iOS 11, *)) {
        // Do nothing, we use autolayout/intrinsic content size to grow
    } else {
        // Request "full width" title; the navigation bar will truncate this
        // to fit between the left and right buttons.
        CGSize screenSize = [UIScreen mainScreen].bounds.size;
        CGRect headerFrame = CGRectMake(0, 0, screenSize.width, 44);
        headerView.frame = headerFrame;
    }
}

- (CGFloat)unreadCountViewDiameter
{
    return 16;
}

- (void)createBackButton
{
    UIBarButtonItem *backItem = [self createOWSBackButton];
    self.customBackButton = backItem;
    if (backItem.customView) {
        // This method gets called multiple times, so it's important we re-layout the unread badge
        // with respect to the new backItem.
        [backItem.customView addSubview:_backButtonUnreadCountView];
        // TODO: The back button assets are assymetrical.  There are strong reasons
        // to use spacing in the assets to manipulate the size and positioning of
        // bar button items, but it means we'll probably need separate RTL and LTR
        // flavors of these assets.
        [_backButtonUnreadCountView autoPinEdgeToSuperviewEdge:ALEdgeTop withInset:-6];
        [_backButtonUnreadCountView autoPinLeadingToSuperviewMarginWithInset:1];
        [_backButtonUnreadCountView autoSetDimension:ALDimensionHeight toSize:self.unreadCountViewDiameter];
        // We set a min width, but we will also pin to our subview label, so we can grow to accommodate multiple digits.
        [_backButtonUnreadCountView autoSetDimension:ALDimensionWidth
                                              toSize:self.unreadCountViewDiameter
                                            relation:NSLayoutRelationGreaterThanOrEqual];

        [_backButtonUnreadCountView addSubview:_backButtonUnreadCountLabel];
        [_backButtonUnreadCountLabel autoPinWidthToSuperviewWithMargin:4];
        [_backButtonUnreadCountLabel autoPinHeightToSuperview];
    }

    self.navigationItem.leftBarButtonItem = backItem;
}

- (void)windowManagerCallDidChange:(NSNotification *)notification
{
    [self updateBarButtonItems];
}

- (void)updateBarButtonItems
{
    return; // Loki: Re-enable later?
    
    self.navigationItem.hidesBackButton = NO;
    if (self.customBackButton) {
        self.navigationItem.leftBarButtonItem = self.customBackButton;
    }

    if (self.userLeftGroup) {
        self.navigationItem.rightBarButtonItems = @[];
        return;
    }

    if (self.isShowingSearchUI) {
        self.navigationItem.rightBarButtonItems = @[];
        self.navigationItem.leftBarButtonItem = nil;
        self.navigationItem.hidesBackButton = YES;
        return;
    }

    const CGFloat kBarButtonSize = 44;
    NSMutableArray<UIBarButtonItem *> *barButtons = [NSMutableArray new];
    if ([self canCall]) {
        // We use UIButtons with [UIBarButtonItem initWithCustomView:...] instead of
        // UIBarButtonItem in order to ensure that these buttons are spaced tightly.
        // The contents of the navigation bar are cramped in this view.
        UIButton *callButton = [UIButton buttonWithType:UIButtonTypeCustom];
        UIImage *image = [[UIImage imageNamed:@"button_phone_white"] imageWithRenderingMode:UIImageRenderingModeAlwaysTemplate];
        [callButton setImage:image forState:UIControlStateNormal];
        
        if (OWSWindowManager.sharedManager.hasCall) {
            callButton.enabled = NO;
            callButton.userInteractionEnabled = NO;
            callButton.tintColor = [Theme.navbarIconColor colorWithAlphaComponent:0.7];
        } else {
            callButton.enabled = YES;
            callButton.userInteractionEnabled = YES;
            callButton.tintColor = Theme.navbarIconColor;
        }

        UIEdgeInsets imageEdgeInsets = UIEdgeInsetsZero;
        
        // We normally would want to use left and right insets that ensure the button
        // is square and the icon is centered.  However UINavigationBar doesn't offer us
        // control over the margins and spacing of its content, and the buttons end up
        // too far apart and too far from the edge of the screen. So we use a smaller
        // right inset tighten up the layout.
        BOOL hasCompactHeader = self.traitCollection.verticalSizeClass == UIUserInterfaceSizeClassCompact;
        if (!hasCompactHeader) {
            imageEdgeInsets.left = round((kBarButtonSize - image.size.width) * 0.5f);
            imageEdgeInsets.right = round((kBarButtonSize - (image.size.width + imageEdgeInsets.left)) * 0.5f);
            imageEdgeInsets.top = round((kBarButtonSize - image.size.height) * 0.5f);
            imageEdgeInsets.bottom = round(kBarButtonSize - (image.size.height + imageEdgeInsets.top));
        }
        callButton.imageEdgeInsets = imageEdgeInsets;
        callButton.accessibilityLabel = NSLocalizedString(@"CALL_LABEL", "Accessibility label for placing call button");
        [callButton addTarget:self action:@selector(startAudioCall) forControlEvents:UIControlEventTouchUpInside];
        callButton.frame = CGRectMake(0,
            0,
            round(image.size.width + imageEdgeInsets.left + imageEdgeInsets.right),
            round(image.size.height + imageEdgeInsets.top + imageEdgeInsets.bottom));
        // Loki: Original code
        // ========
//        [barButtons
//            addObject:[[UIBarButtonItem alloc] initWithCustomView:callButton
//                                          accessibilityIdentifier:ACCESSIBILITY_IDENTIFIER_WITH_NAME(self, @"call")]];
        // ========
    }

    if (self.disappearingMessagesConfiguration.isEnabled) {
        DisappearingTimerConfigurationView *timerView = [[DisappearingTimerConfigurationView alloc]
            initWithDurationSeconds:self.disappearingMessagesConfiguration.durationSeconds];
        timerView.delegate = self;
        timerView.tintColor = Theme.navbarIconColor;

        // As of iOS11, we can size barButton item custom views with autoLayout.
        // Before that, though we can still use autoLayout *within* the customView,
        // setting the view's size with constraints causes the customView to be temporarily
        // laid out with a misplaced origin.
        if (@available(iOS 11.0, *)) {
            [timerView autoSetDimensionsToSize:CGSizeMake(36, 44)];
        } else {
            timerView.frame = CGRectMake(0, 0, 36, 44);
        }

        [barButtons
            addObject:[[UIBarButtonItem alloc] initWithCustomView:timerView
                                          accessibilityIdentifier:ACCESSIBILITY_IDENTIFIER_WITH_NAME(self, @"timer")]];
    }

    self.navigationItem.rightBarButtonItems = [barButtons copy];
}

#pragma mark - Updating

- (void)updateInputToolbar {
    BOOL isEnabled;
    BOOL isAttachmentButtonHidden;
    if ([self.thread isKindOfClass:TSContactThread.class]) {
        NSString *senderID = ((TSContactThread *)self.thread).contactIdentifier;
        __block NSSet<TSContactThread *> *linkedDeviceThreads;
        __block BOOL isNoteToSelf;
        [OWSPrimaryStorage.sharedManager.dbReadWriteConnection readWriteWithBlock:^(YapDatabaseReadWriteTransaction *transaction) {
            linkedDeviceThreads = [LKDatabaseUtilities getLinkedDeviceThreadsFor:senderID in:transaction];
            isNoteToSelf = [LKDatabaseUtilities isUserLinkedDevice:senderID in:transaction];
        }];
        if ([linkedDeviceThreads contains:^BOOL(TSContactThread *thread) {
            return thread.isContactFriend;
        }] || isNoteToSelf) {
            isEnabled = true;
            isAttachmentButtonHidden = false;
        } else if (![linkedDeviceThreads contains:^BOOL(TSContactThread *thread) {
            return thread.hasPendingFriendRequest;
        }]) {
            isEnabled = true;
            isAttachmentButtonHidden = true;
        } else {
            isEnabled = false;
            isAttachmentButtonHidden = true;
        }
    } else {
        isEnabled = true;
        isAttachmentButtonHidden = false;
    }
    [self.inputToolbar setUserInteractionEnabled:isEnabled];
    NSString *placeholderText = isEnabled ? NSLocalizedString(@"Message", "") : NSLocalizedString(@"Pending message request", "");
    [self.inputToolbar setPlaceholderText:placeholderText];
    [self.inputToolbar setAttachmentButtonHidden:isAttachmentButtonHidden];
}

#pragma mark - Identity

/**
 * Shows confirmation dialog if at least one of the recipient id's is not confirmed.
 *
 * returns YES if an alert was shown
 *          NO if there were no unconfirmed identities
 */
- (BOOL)showSafetyNumberConfirmationIfNecessaryWithConfirmationText:(NSString *)confirmationText
                                                         completion:(void (^)(BOOL didConfirmIdentity))completionHandler
{
    return [SafetyNumberConfirmationAlert presentAlertIfNecessaryWithRecipientIds:self.thread.recipientIdentifiers
        confirmationText:confirmationText
        contactsManager:self.contactsManager
        completion:^(BOOL didShowAlert) {
            // Pre iOS-11, the keyboard and inputAccessoryView will obscure the alert if the keyboard is up when the
            // alert is presented, so after hiding it, we regain first responder here.
            if (@available(iOS 11.0, *)) {
                // do nothing
            } else {
                [self becomeFirstResponder];
            }
            completionHandler(didShowAlert);
        }
        beforePresentationHandler:^(void) {
            if (@available(iOS 11.0, *)) {
                // do nothing
            } else {
                // Pre iOS-11, the keyboard and inputAccessoryView will obscure the alert if the keyboard is up when the
                // alert is presented.
                [self dismissKeyBoard];
                [self resignFirstResponder];
            }
        }];
}

- (void)showFingerprintWithRecipientId:(NSString *)recipientId
{
    // Ensure keyboard isn't hiding the "safety numbers changed" interaction when we
    // return from FingerprintViewController.
    [self dismissKeyBoard];

    [FingerprintViewController presentFromViewController:self recipientId:recipientId];
}

#pragma mark - Calls

- (void)startAudioCall
{
    [self callWithVideo:NO];
}

- (void)startVideoCall
{
    [self callWithVideo:YES];
}

- (void)callWithVideo:(BOOL)isVideo
{
    OWSAssertDebug([self.thread isKindOfClass:[TSContactThread class]]);

    if (![self canCall]) {
        OWSLogWarn(@"Tried to initiate a call but thread is not callable.");
        return;
    }

    __weak ConversationViewController *weakSelf = self;
    if ([self isBlockedConversation]) {
        [self showUnblockConversationUI:^(BOOL isBlocked) {
            if (!isBlocked) {
                [weakSelf callWithVideo:isVideo];
            }
        }];
        return;
    }

    BOOL didShowSNAlert =
        [self showSafetyNumberConfirmationIfNecessaryWithConfirmationText:[CallStrings confirmAndCallButtonTitle]
                                                               completion:^(BOOL didConfirmIdentity) {
                                                                   if (didConfirmIdentity) {
                                                                       [weakSelf callWithVideo:isVideo];
                                                                   }
                                                               }];
    if (didShowSNAlert) {
        return;
    }

    [self.outboundCallInitiator initiateCallWithRecipientId:self.thread.contactIdentifier isVideo:isVideo];
}

- (BOOL)canCall
{
    return !(self.isGroupConversation ||
        [((TSContactThread *)self.thread).contactIdentifier isEqualToString:self.tsAccountManager.localNumber]);
}

#pragma mark - Dynamic Text

/**
 Called whenever the user manually changes the dynamic type options inside Settings.

 @param notification NSNotification with the dynamic type change information.
 */
- (void)didChangePreferredContentSize:(NSNotification *)notification
{
    OWSLogInfo(@"didChangePreferredContentSize");

    [self resetForSizeOrOrientationChange];

    [self.inputToolbar updateFontSizes];
}

#pragma mark - Actions

- (void)showNoLongerVerifiedUI
{
    NSArray<NSString *> *noLongerVerifiedRecipientIds = [self noLongerVerifiedRecipientIds];
    if (noLongerVerifiedRecipientIds.count > 1) {
        [self showConversationSettingsAndShowVerification:YES];
    } else if (noLongerVerifiedRecipientIds.count == 1) {
        // Pick one in an arbitrary but deterministic manner.
        NSString *recipientId = noLongerVerifiedRecipientIds.lastObject;
        [self showFingerprintWithRecipientId:recipientId];
    }
}

- (void)showConversationSettings
{
    [self showConversationSettingsAndShowVerification:NO];
}

- (void)showConversationSettingsAndShowVerification:(BOOL)showVerification
{
    OWSConversationSettingsViewController *settingsVC = [OWSConversationSettingsViewController new];
    settingsVC.conversationSettingsViewDelegate = self;
    [settingsVC configureWithThread:self.thread uiDatabaseConnection:self.uiDatabaseConnection];
    settingsVC.showVerificationOnAppear = showVerification;
    [self.navigationController pushViewController:settingsVC animated:YES];
}

#pragma mark - DisappearingTimerConfigurationViewDelegate

- (void)disappearingTimerConfigurationViewWasTapped:(DisappearingTimerConfigurationView *)disappearingTimerView
{
    OWSLogDebug(@"Tapped timer in navbar");
    [self showConversationSettings];
}

#pragma mark - Load More

- (void)autoLoadMoreIfNecessary
{
    BOOL isMainAppAndActive = CurrentAppContext().isMainAppAndActive;
    if (self.isUserScrolling || !self.isViewVisible || !isMainAppAndActive) {
        return;
    }
    if (!self.showLoadMoreHeader) {
        return;
    }
    CGSize screenSize = UIScreen.mainScreen.bounds.size;
    CGFloat loadMoreThreshold = MAX(screenSize.width, screenSize.height);
    if (self.collectionView.contentOffset.y < loadMoreThreshold) {
        [self.conversationViewModel loadAnotherPageOfMessages];
    }
}

- (void)updateShowLoadMoreHeader
{
    OWSAssertDebug(self.conversationViewModel);

    self.showLoadMoreHeader = self.conversationViewModel.canLoadMoreItems;
}

- (void)setShowLoadMoreHeader:(BOOL)showLoadMoreHeader
{
    BOOL valueChanged = _showLoadMoreHeader != showLoadMoreHeader;

    _showLoadMoreHeader = showLoadMoreHeader;

    self.loadMoreHeader.hidden = !showLoadMoreHeader;
    self.loadMoreHeader.userInteractionEnabled = showLoadMoreHeader;

    if (valueChanged) {
        [self resetContentAndLayout];
    }
}

- (void)updateDisappearingMessagesConfiguration
{
    [self.uiDatabaseConnection readWithBlock:^(YapDatabaseReadTransaction *transaction) {
        self.disappearingMessagesConfiguration =
            [OWSDisappearingMessagesConfiguration fetchObjectWithUniqueID:self.thread.uniqueId transaction:transaction];
    }];
}

- (void)setDisappearingMessagesConfiguration:
    (nullable OWSDisappearingMessagesConfiguration *)disappearingMessagesConfiguration
{
    if (_disappearingMessagesConfiguration.isEnabled == disappearingMessagesConfiguration.isEnabled
        && _disappearingMessagesConfiguration.durationSeconds == disappearingMessagesConfiguration.durationSeconds) {
        return;
    }

    _disappearingMessagesConfiguration = disappearingMessagesConfiguration;
    [self updateBarButtonItems];
}

#pragma mark Bubble User Actions

- (void)handleFailedDownloadTapForMessage:(TSMessage *)message
{
    OWSAssert(message);

    [self.uiDatabaseConnection readWithBlock:^(YapDatabaseReadTransaction *transaction) {
        [self.attachmentDownloads downloadAttachmentsForMessage:message
            transaction:transaction
            success:^(NSArray<TSAttachmentStream *> *attachmentStreams) {
                OWSLogInfo(@"Successfully redownloaded attachment in thread: %@", message.thread);
            }
            failure:^(NSError *error) {
                OWSLogWarn(@"Failed to redownload message with error: %@", error);
            }];
    }];
}

- (void)handleUnsentMessageTap:(TSOutgoingMessage *)message
{
    UIAlertController *actionSheet = [UIAlertController alertControllerWithTitle:message.mostRecentFailureText
                                                                         message:nil
                                                                  preferredStyle:UIAlertControllerStyleActionSheet];

    [actionSheet addAction:[OWSAlerts cancelAction]];

    UIAlertAction *deleteMessageAction = [UIAlertAction actionWithTitle:NSLocalizedString(@"TXT_DELETE_TITLE", @"")
                                                                  style:UIAlertActionStyleDestructive
                                                                handler:^(UIAlertAction *action) {
                                                                    [message remove];
                                                                }];
    [actionSheet addAction:deleteMessageAction];

    UIAlertAction *resendMessageAction = [UIAlertAction
                actionWithTitle:NSLocalizedString(@"SEND_AGAIN_BUTTON", @"")
        accessibilityIdentifier:ACCESSIBILITY_IDENTIFIER_WITH_NAME(self, @"send_again")
                          style:UIAlertActionStyleDefault
                        handler:^(UIAlertAction *action) {
                            [self.editingDatabaseConnection
                                asyncReadWriteWithBlock:^(YapDatabaseReadWriteTransaction *_Nonnull transaction) {
                                    [self.messageSenderJobQueue addMessage:message transaction:transaction];
                                }];
                        }];

    [actionSheet addAction:resendMessageAction];

    [self dismissKeyBoard];
    [self presentAlert:actionSheet];
}

- (void)tappedNonBlockingIdentityChangeForRecipientId:(nullable NSString *)signalIdParam
{
    if (signalIdParam == nil) {
        if (self.thread.isGroupThread) {
            // Before 2.13 we didn't track the recipient id in the identity change error.
            OWSLogWarn(@"Ignoring tap on legacy nonblocking identity change since it has no signal id");
            return;
            
        } else {
            OWSLogInfo(@"Assuming tap on legacy nonblocking identity change corresponds to current contact thread: %@",
                self.thread.contactIdentifier);
            signalIdParam = self.thread.contactIdentifier;
        }
    }
    
    NSString *signalId = signalIdParam;

    [self showFingerprintWithRecipientId:signalId];
}

- (void)tappedCorruptedMessage:(TSErrorMessage *)message
{
    NSString *alertMessage = [NSString
        stringWithFormat:NSLocalizedString(@"CORRUPTED_SESSION_DESCRIPTION", @"ActionSheet title"), self.thread.name];

    UIAlertController *alert = [UIAlertController alertControllerWithTitle:nil
                                                                   message:alertMessage
                                                            preferredStyle:UIAlertControllerStyleAlert];

    [alert addAction:[OWSAlerts cancelAction]];

    UIAlertAction *resetSessionAction = [UIAlertAction
                actionWithTitle:NSLocalizedString(@"FINGERPRINT_SHRED_KEYMATERIAL_BUTTON", @"")
        accessibilityIdentifier:ACCESSIBILITY_IDENTIFIER_WITH_NAME(self, @"reset_session")
                          style:UIAlertActionStyleDefault
                        handler:^(UIAlertAction *action) {
                            if (![self.thread isKindOfClass:[TSContactThread class]]) {
                                // Corrupt Message errors only appear in contact threads.
                                OWSLogError(@"Unexpected request to reset session in group thread. Refusing");
                                return;
                            }
                            TSContactThread *contactThread = (TSContactThread *)self.thread;
                            [self.editingDatabaseConnection
                                asyncReadWriteWithBlock:^(YapDatabaseReadWriteTransaction *_Nonnull transaction) {
                                    [self.sessionResetJobQueue addContactThread:contactThread transaction:transaction];
                                }];
                        }];
    [alert addAction:resetSessionAction];

    [self dismissKeyBoard];
    [self presentAlert:alert];
}

- (void)tappedInvalidIdentityKeyErrorMessage:(TSInvalidIdentityKeyErrorMessage *)errorMessage
{
    NSString *keyOwner = [self.contactsManager displayNameForPhoneIdentifier:errorMessage.theirSignalId];
    NSString *titleFormat = NSLocalizedString(@"SAFETY_NUMBERS_ACTIONSHEET_TITLE", @"Action sheet heading");
    NSString *titleText = [NSString stringWithFormat:titleFormat, keyOwner];

    UIAlertController *actionSheet = [UIAlertController alertControllerWithTitle:titleText
                                                                         message:nil
                                                                  preferredStyle:UIAlertControllerStyleActionSheet];

    [actionSheet addAction:[OWSAlerts cancelAction]];

    UIAlertAction *showSafteyNumberAction =
        [UIAlertAction actionWithTitle:NSLocalizedString(@"SHOW_SAFETY_NUMBER_ACTION", @"Action sheet item")
               accessibilityIdentifier:ACCESSIBILITY_IDENTIFIER_WITH_NAME(self, @"show_safety_number")
                                 style:UIAlertActionStyleDefault
                               handler:^(UIAlertAction *action) {
                                   OWSLogInfo(@"Remote Key Changed actions: Show fingerprint display");
                                   [self showFingerprintWithRecipientId:errorMessage.theirSignalId];
                               }];
    [actionSheet addAction:showSafteyNumberAction];

    UIAlertAction *acceptSafetyNumberAction =
        [UIAlertAction actionWithTitle:NSLocalizedString(@"ACCEPT_NEW_IDENTITY_ACTION", @"Action sheet item")
               accessibilityIdentifier:ACCESSIBILITY_IDENTIFIER_WITH_NAME(self, @"accept_safety_number")
                                 style:UIAlertActionStyleDefault
                               handler:^(UIAlertAction *action) {
                                   OWSLogInfo(@"Remote Key Changed actions: Accepted new identity key");

        // DEPRECATED: we're no longer creating these incoming SN error's per message,
        // but there will be some legacy ones in the wild, behind which await
        // as-of-yet-undecrypted messages
#pragma clang diagnostic push
#pragma clang diagnostic ignored "-Wdeprecated-declarations"
                                   if ([errorMessage isKindOfClass:[TSInvalidIdentityKeyReceivingErrorMessage class]]) {
                                       // Deliberately crash if the user fails to explicitly accept the new identity
                                       // key. In practice we haven't been creating these messages in over a year.
                                       [errorMessage throws_acceptNewIdentityKey];
#pragma clang diagnostic pop

                                   }
                               }];
    [actionSheet addAction:acceptSafetyNumberAction];

    [self dismissKeyBoard];
    [self presentAlert:actionSheet];
}

- (void)handleCallTap:(TSCall *)call
{
    OWSAssertDebug(call);

    if (![self.thread isKindOfClass:[TSContactThread class]]) {
        OWSFailDebug(@"unexpected thread: %@", self.thread);
        return;
    }

    TSContactThread *contactThread = (TSContactThread *)self.thread;
    NSString *displayName = [self.contactsManager displayNameForPhoneIdentifier:contactThread.contactIdentifier];

    UIAlertController *alert = [UIAlertController
        alertControllerWithTitle:[CallStrings callBackAlertTitle]
                         message:[NSString stringWithFormat:[CallStrings callBackAlertMessageFormat], displayName]
                  preferredStyle:UIAlertControllerStyleAlert];

    __weak ConversationViewController *weakSelf = self;
    UIAlertAction *callAction = [UIAlertAction actionWithTitle:[CallStrings callBackAlertCallButton]
                                       accessibilityIdentifier:ACCESSIBILITY_IDENTIFIER_WITH_NAME(self, @"call_back")
                                                         style:UIAlertActionStyleDefault
                                                       handler:^(UIAlertAction *action) {
                                                           [weakSelf startAudioCall];
                                                       }];
    [alert addAction:callAction];
    [alert addAction:[OWSAlerts cancelAction]];

    [self dismissKeyBoard];
    [self presentAlert:alert];
}

#pragma mark - MessageActionsDelegate

- (void)messageActionsShowDetailsForItem:(id<ConversationViewItem>)conversationViewItem
{
    [self showDetailViewForViewItem:conversationViewItem];
}

- (void)messageActionsReplyToItem:(id<ConversationViewItem>)conversationViewItem
{
    [self populateReplyForViewItem:conversationViewItem];
}

- (void)copyPublicKeyFor:(id<ConversationViewItem>)conversationViewItem
{
    UIPasteboard.generalPasteboard.string = ((TSIncomingMessage *)conversationViewItem.interaction).authorId;
}

#pragma mark - MessageDetailViewDelegate

- (void)detailViewMessageWasDeleted:(MessageDetailViewController *)messageDetailViewController
{
    OWSLogInfo(@"");
    [self.navigationController popToViewController:self animated:YES];
}

#pragma mark - LongTextViewDelegate

- (void)longTextViewMessageWasDeleted:(LongTextViewController *)longTextViewController
{
    OWSLogInfo(@"");
    [self.navigationController popToViewController:self animated:YES];
}

#pragma mark - MenuActionsViewControllerDelegate

- (void)menuActionsWillPresent:(MenuActionsViewController *)menuActionsViewController
{
    OWSLogVerbose(@"");

    // While the menu actions are presented, temporarily use extra content
    // inset padding so that interactions near the top or bottom of the
    // collection view can be scrolled anywhere within the viewport.
    //
    // e.g. In a new conversation, there might be only a single message
    // which we might want to scroll to the bottom of the screen to
    // pin above the menu actions popup.
    CGSize mainScreenSize = UIScreen.mainScreen.bounds.size;
    self.extraContentInsetPadding = MAX(mainScreenSize.width, mainScreenSize.height);

    UIEdgeInsets contentInset = self.collectionView.contentInset;
    contentInset.top += self.extraContentInsetPadding;
    contentInset.bottom += self.extraContentInsetPadding;
    self.collectionView.contentInset = contentInset;

    self.menuActionsViewController = menuActionsViewController;
}

- (void)menuActionsIsPresenting:(MenuActionsViewController *)menuActionsViewController
{
    OWSLogVerbose(@"");

    // Changes made in this "is presenting" callback are animated by the caller.
    [self scrollToMenuActionInteraction:NO];
}

- (void)menuActionsDidPresent:(MenuActionsViewController *)menuActionsViewController
{
    OWSLogVerbose(@"");

    [self scrollToMenuActionInteraction:NO];
}

- (void)menuActionsIsDismissing:(MenuActionsViewController *)menuActionsViewController
{
    OWSLogVerbose(@"");

    // Changes made in this "is dismissing" callback are animated by the caller.
    [self clearMenuActionsState];
}

- (void)menuActionsDidDismiss:(MenuActionsViewController *)menuActionsViewController
{
    OWSLogVerbose(@"");

    [self dismissMenuActions];
}

- (void)dismissMenuActions
{
    OWSLogVerbose(@"");

    [self clearMenuActionsState];
    [[OWSWindowManager sharedManager] hideMenuActionsWindow];
}

- (void)clearMenuActionsState
{
    OWSLogVerbose(@"");

    if (self.menuActionsViewController == nil) {
        return;
    }

    UIEdgeInsets contentInset = self.collectionView.contentInset;
    contentInset.top -= self.extraContentInsetPadding;
    contentInset.bottom -= self.extraContentInsetPadding;
    self.collectionView.contentInset = contentInset;

    self.menuActionsViewController = nil;
    self.extraContentInsetPadding = 0;
}

- (void)scrollToMenuActionInteractionIfNecessary
{
    if (self.menuActionsViewController != nil) {
        [self scrollToMenuActionInteraction:NO];
    }
}

- (void)scrollToMenuActionInteraction:(BOOL)animated
{
    OWSAssertDebug(self.menuActionsViewController);

    NSValue *_Nullable contentOffset = [self contentOffsetForMenuActionInteraction];
    if (contentOffset == nil) {
//        OWSFailDebug(@"Missing contentOffset.");
        return;
    }
    [self.collectionView setContentOffset:contentOffset.CGPointValue animated:animated];
}

- (nullable NSValue *)contentOffsetForMenuActionInteraction
{
    OWSAssertDebug(self.menuActionsViewController);

    NSString *_Nullable menuActionInteractionId = self.menuActionsViewController.focusedInteraction.uniqueId;
    if (menuActionInteractionId == nil) {
        OWSFailDebug(@"Missing menu action interaction.");
        return nil;
    }
    CGPoint modalTopWindow = [self.menuActionsViewController.focusUI convertPoint:CGPointZero toView:nil];
    CGPoint modalTopLocal = [self.view convertPoint:modalTopWindow fromView:nil];
    CGPoint offset = modalTopLocal;
    CGFloat focusTop = offset.y - self.menuActionsViewController.vSpacing;

    NSNumber *_Nullable interactionIndex
        = self.conversationViewModel.viewState.interactionIndexMap[menuActionInteractionId];
    if (interactionIndex == nil) {
        // This is expected if the menu action interaction is being deleted.
        return nil;
    }
    NSIndexPath *indexPath = [NSIndexPath indexPathForRow:interactionIndex.integerValue inSection:0];
    UICollectionViewLayoutAttributes *_Nullable layoutAttributes =
        [self.layout layoutAttributesForItemAtIndexPath:indexPath];
    if (layoutAttributes == nil) {
//        OWSFailDebug(@"Missing layoutAttributes.");
        return nil;
    }
    CGRect cellFrame = layoutAttributes.frame;
    return [NSValue valueWithCGPoint:CGPointMake(0, CGRectGetMaxY(cellFrame) - focusTop)];
}

- (void)dismissMenuActionsIfNecessary
{
    if (self.shouldDismissMenuActions) {
        [self dismissMenuActions];
    }
}

- (BOOL)shouldDismissMenuActions
{
    if (!OWSWindowManager.sharedManager.isPresentingMenuActions) {
        return NO;
    }
    NSString *_Nullable menuActionInteractionId = self.menuActionsViewController.focusedInteraction.uniqueId;
    if (menuActionInteractionId == nil) {
        return NO;
    }
    // Check whether there is still a view item for this interaction.
    return (self.conversationViewModel.viewState.interactionIndexMap[menuActionInteractionId] == nil);
}

#pragma mark - ConversationViewCellDelegate

- (void)conversationCell:(ConversationViewCell *)cell
             shouldAllowReply:(BOOL)shouldAllowReply
    didLongpressMediaViewItem:(id<ConversationViewItem>)viewItem
{
    NSArray<MenuAction *> *messageActions =
        [ConversationViewItemActions mediaActionsWithConversationViewItem:viewItem
                                                         shouldAllowReply:shouldAllowReply
                                                                 delegate:self];
    [self presentMessageActions:messageActions withFocusedCell:cell];
}

- (void)conversationCell:(ConversationViewCell *)cell
            shouldAllowReply:(BOOL)shouldAllowReply
    didLongpressTextViewItem:(id<ConversationViewItem>)viewItem
{
    NSArray<MenuAction *> *messageActions =
        [ConversationViewItemActions textActionsWithConversationViewItem:viewItem
                                                        shouldAllowReply:shouldAllowReply
                                                                delegate:self];
    [self presentMessageActions:messageActions withFocusedCell:cell];
}

- (void)conversationCell:(ConversationViewCell *)cell
             shouldAllowReply:(BOOL)shouldAllowReply
    didLongpressQuoteViewItem:(id<ConversationViewItem>)viewItem
{
    NSArray<MenuAction *> *messageActions =
        [ConversationViewItemActions quotedMessageActionsWithConversationViewItem:viewItem
                                                                 shouldAllowReply:shouldAllowReply
                                                                         delegate:self];
    [self presentMessageActions:messageActions withFocusedCell:cell];
}

- (void)conversationCell:(ConversationViewCell *)cell
    didLongpressSystemMessageViewItem:(id<ConversationViewItem>)viewItem
{
    NSArray<MenuAction *> *messageActions =
        [ConversationViewItemActions infoMessageActionsWithConversationViewItem:viewItem delegate:self];
    [self presentMessageActions:messageActions withFocusedCell:cell];
}

- (void)presentMessageActions:(NSArray<MenuAction *> *)messageActions withFocusedCell:(ConversationViewCell *)cell
{
    MenuActionsViewController *menuActionsViewController =
        [[MenuActionsViewController alloc] initWithFocusedInteraction:cell.viewItem.interaction
                                                          focusedView:cell
                                                              actions:messageActions];

    menuActionsViewController.delegate = self;

    [[OWSWindowManager sharedManager] showMenuActionsWindow:menuActionsViewController];
}

- (NSAttributedString *)attributedContactOrProfileNameForPhoneIdentifier:(NSString *)recipientId
{
    OWSAssertIsOnMainThread();
    OWSAssertDebug(recipientId.length > 0);

    return [self.contactsManager attributedContactOrProfileNameForPhoneIdentifier:recipientId];
}

- (void)tappedUnknownContactBlockOfferMessage:(OWSContactOffersInteraction *)interaction
{
    if (![self.thread isKindOfClass:[TSContactThread class]]) {
        OWSFailDebug(@"unexpected thread: %@", self.thread);
        return;
    }
    TSContactThread *contactThread = (TSContactThread *)self.thread;

    NSString *displayName = [self.contactsManager displayNameForPhoneIdentifier:interaction.recipientId];
    NSString *title =
        [NSString stringWithFormat:NSLocalizedString(@"BLOCK_OFFER_ACTIONSHEET_TITLE_FORMAT",
                                       @"Title format for action sheet that offers to block an unknown user."
                                       @"Embeds {{the unknown user's name or phone number}}."),
                  [BlockListUIUtils formatDisplayNameForAlertTitle:displayName]];

    UIAlertController *actionSheet =
        [UIAlertController alertControllerWithTitle:title message:nil preferredStyle:UIAlertControllerStyleActionSheet];

    [actionSheet addAction:[OWSAlerts cancelAction]];

    UIAlertAction *blockAction =
        [UIAlertAction actionWithTitle:NSLocalizedString(@"BLOCK_OFFER_ACTIONSHEET_BLOCK_ACTION",
                                           @"Action sheet that will block an unknown user.")
               accessibilityIdentifier:ACCESSIBILITY_IDENTIFIER_WITH_NAME(self, @"block_user")
                                 style:UIAlertActionStyleDestructive
                               handler:^(UIAlertAction *action) {
                                   OWSLogInfo(@"Blocking an unknown user.");
                                   [self.blockingManager addBlockedPhoneNumber:interaction.recipientId];
                                   // Delete the offers.
                                   [self.editingDatabaseConnection
                                       readWriteWithBlock:^(YapDatabaseReadWriteTransaction *transaction) {
                                           contactThread.hasDismissedOffers = YES;
                                           [contactThread saveWithTransaction:transaction];
                                           [interaction removeWithTransaction:transaction];
                                       }];
                               }];
    [actionSheet addAction:blockAction];

    [self dismissKeyBoard];
    [self presentAlert:actionSheet];
}

- (void)tappedAddToContactsOfferMessage:(OWSContactOffersInteraction *)interaction
{
    if (!self.contactsManager.supportsContactEditing) {
        OWSFailDebug(@"Contact editing not supported");
        return;
    }
    if (![self.thread isKindOfClass:[TSContactThread class]]) {
        OWSFailDebug(@"unexpected thread: %@", [self.thread class]);
        return;
    }
    TSContactThread *contactThread = (TSContactThread *)self.thread;
    [self.contactsViewHelper presentContactViewControllerForRecipientId:contactThread.contactIdentifier
                                                     fromViewController:self
                                                        editImmediately:YES];

    // Delete the offers.
    [self.editingDatabaseConnection readWriteWithBlock:^(YapDatabaseReadWriteTransaction *transaction) {
        contactThread.hasDismissedOffers = YES;
        [contactThread saveWithTransaction:transaction];
        [interaction removeWithTransaction:transaction];
    }];
}

- (void)tappedAddToProfileWhitelistOfferMessage:(OWSContactOffersInteraction *)interaction
{
    // This is accessed via the contact offer. Group whitelisting happens via a different interaction.
    if (![self.thread isKindOfClass:[TSContactThread class]]) {
        OWSFailDebug(@"unexpected thread: %@", [self.thread class]);
        return;
    }
    TSContactThread *contactThread = (TSContactThread *)self.thread;

    [self presentAddThreadToProfileWhitelistWithSuccess:^() {
        // Delete the offers.
        [self.editingDatabaseConnection readWriteWithBlock:^(YapDatabaseReadWriteTransaction *transaction) {
            contactThread.hasDismissedOffers = YES;
            [contactThread saveWithTransaction:transaction];
            [interaction removeWithTransaction:transaction];
        }];
    }];
}

- (void)presentAddThreadToProfileWhitelistWithSuccess:(void (^)(void))successHandler
{
    [[OWSProfileManager sharedManager] presentAddThreadToProfileWhitelist:self.thread
                                                       fromViewController:self
                                                                  success:successHandler];
}

#pragma mark - OWSMessageBubbleViewDelegate

- (void)didTapImageViewItem:(id<ConversationViewItem>)viewItem
           attachmentStream:(TSAttachmentStream *)attachmentStream
                  imageView:(UIView *)imageView
{
    OWSAssertIsOnMainThread();
    OWSAssertDebug(viewItem);
    OWSAssertDebug(attachmentStream);
    OWSAssertDebug(imageView);

    [self dismissKeyBoard];

    // In case we were presenting edit menu, we need to become first responder before presenting another VC
    // else UIKit won't restore first responder status to us when the presented VC is dismissed.
    if (!self.isFirstResponder) {
        [self becomeFirstResponder];
    }

    MediaGallery *mediaGallery =
        [[MediaGallery alloc] initWithThread:self.thread
                                     options:MediaGalleryOptionSliderEnabled | MediaGalleryOptionShowAllMediaButton];

    [mediaGallery presentDetailViewFromViewController:self mediaAttachment:attachmentStream replacingView:imageView];
}

- (void)didTapVideoViewItem:(id<ConversationViewItem>)viewItem
           attachmentStream:(TSAttachmentStream *)attachmentStream
                  imageView:(UIImageView *)imageView
{
    OWSAssertIsOnMainThread();
    OWSAssertDebug(viewItem);
    OWSAssertDebug(attachmentStream);

    [self dismissKeyBoard];
    // In case we were presenting edit menu, we need to become first responder before presenting another VC
    // else UIKit won't restore first responder status to us when the presented VC is dismissed.
    if (!self.isFirstResponder) {
        [self becomeFirstResponder];
    }

    MediaGallery *mediaGallery =
        [[MediaGallery alloc] initWithThread:self.thread
                                     options:MediaGalleryOptionSliderEnabled | MediaGalleryOptionShowAllMediaButton];

    [mediaGallery presentDetailViewFromViewController:self mediaAttachment:attachmentStream replacingView:imageView];
}

- (void)didTapAudioViewItem:(id<ConversationViewItem>)viewItem attachmentStream:(TSAttachmentStream *)attachmentStream
{
    OWSAssertIsOnMainThread();
    OWSAssertDebug(viewItem);
    OWSAssertDebug(attachmentStream);

    NSFileManager *fileManager = [NSFileManager defaultManager];
    if (![fileManager fileExistsAtPath:attachmentStream.originalFilePath]) {
        OWSFailDebug(@"Missing video file: %@", attachmentStream.originalMediaURL);
    }

    [self dismissKeyBoard];

    if (self.audioAttachmentPlayer) {
        // Is this player associated with this media adapter?
        if (self.audioAttachmentPlayer.owner == viewItem) {
            // Tap to pause & unpause.
            [self.audioAttachmentPlayer togglePlayState];
            return;
        }
        [self.audioAttachmentPlayer stop];
        self.audioAttachmentPlayer = nil;
    }

    self.audioAttachmentPlayer =
        [[OWSAudioPlayer alloc] initWithMediaUrl:attachmentStream.originalMediaURL audioBehavior:OWSAudioBehavior_AudioMessagePlayback delegate:viewItem];
    
    // Associate the player with this media adapter.
    self.audioAttachmentPlayer.owner = viewItem;
    [self.audioAttachmentPlayer play];
}

- (void)didTapTruncatedTextMessage:(id<ConversationViewItem>)conversationItem
{
    OWSAssertIsOnMainThread();
    OWSAssertDebug(conversationItem);
    OWSAssertDebug([conversationItem.interaction isKindOfClass:[TSMessage class]]);

    LongTextViewController *viewController = [[LongTextViewController alloc] initWithViewItem:conversationItem];
    viewController.delegate = self;
    [self.navigationController pushViewController:viewController animated:YES];
}

- (void)didTapContactShareViewItem:(id<ConversationViewItem>)conversationItem
{
    OWSAssertIsOnMainThread();
    OWSAssertDebug(conversationItem);
    OWSAssertDebug(conversationItem.contactShare);
    OWSAssertDebug([conversationItem.interaction isKindOfClass:[TSMessage class]]);

    ContactViewController *view = [[ContactViewController alloc] initWithContactShare:conversationItem.contactShare];
    [self.navigationController pushViewController:view animated:YES];
}

- (void)didTapSendMessageToContactShare:(ContactShareViewModel *)contactShare
{
    OWSAssertIsOnMainThread();
    OWSAssertDebug(contactShare);

    [self.contactShareViewHelper sendMessageWithContactShare:contactShare fromViewController:self];
}

- (void)didTapSendInviteToContactShare:(ContactShareViewModel *)contactShare
{
    OWSAssertIsOnMainThread();
    OWSAssertDebug(contactShare);

    [self.contactShareViewHelper showInviteContactWithContactShare:contactShare fromViewController:self];
}

- (void)didTapShowAddToContactUIForContactShare:(ContactShareViewModel *)contactShare
{
    OWSAssertIsOnMainThread();
    OWSAssertDebug(contactShare);

    [self.contactShareViewHelper showAddToContactsWithContactShare:contactShare fromViewController:self];
}

- (void)didTapFailedIncomingAttachment:(id<ConversationViewItem>)viewItem
{
    OWSAssertIsOnMainThread();
    OWSAssertDebug(viewItem);

    // Restart failed downloads
    TSMessage *message = (TSMessage *)viewItem.interaction;
    [self handleFailedDownloadTapForMessage:message];
}

- (void)didTapFailedOutgoingMessage:(TSOutgoingMessage *)message
{
    OWSAssertIsOnMainThread();
    OWSAssertDebug(message);

    [self handleUnsentMessageTap:message];
}

- (void)didTapConversationItem:(id<ConversationViewItem>)viewItem
                                 quotedReply:(OWSQuotedReplyModel *)quotedReply
    failedThumbnailDownloadAttachmentPointer:(TSAttachmentPointer *)attachmentPointer
{
    OWSAssertIsOnMainThread();
    OWSAssertDebug(viewItem);
    OWSAssertDebug(attachmentPointer);

    TSMessage *message = (TSMessage *)viewItem.interaction;
    if (![message isKindOfClass:[TSMessage class]]) {
        OWSFailDebug(@"message had unexpected class: %@", message.class);
        return;
    }

    [self.uiDatabaseConnection asyncReadWithBlock:^(YapDatabaseReadTransaction *transaction) {
        [self.attachmentDownloads downloadAttachmentPointer:attachmentPointer
            success:^(NSArray<TSAttachmentStream *> *attachmentStreams) {
                OWSAssertDebug(attachmentStreams.count == 1);
                TSAttachmentStream *attachmentStream = attachmentStreams.firstObject;
                [self.editingDatabaseConnection
                    readWriteWithBlock:^(YapDatabaseReadWriteTransaction *postSuccessTransaction) {
                        [message setQuotedMessageThumbnailAttachmentStream:attachmentStream];
                        [message saveWithTransaction:postSuccessTransaction];
                    }];
            }
            failure:^(NSError *error) {
                OWSLogWarn(@"Failed to redownload thumbnail with error: %@", error);
                [self.editingDatabaseConnection
                    readWriteWithBlock:^(YapDatabaseReadWriteTransaction *postSuccessTransaction) {
                        [message touchWithTransaction:postSuccessTransaction];
                    }];
            }];
    }];
}

- (void)didTapConversationItem:(id<ConversationViewItem>)viewItem quotedReply:(OWSQuotedReplyModel *)quotedReply
{
    OWSAssertIsOnMainThread();
    OWSAssertDebug(viewItem);
    OWSAssertDebug(quotedReply);
    OWSAssertDebug(quotedReply.timestamp > 0);
    OWSAssertDebug(quotedReply.authorId.length > 0);

    NSIndexPath *_Nullable indexPath = [self.conversationViewModel ensureLoadWindowContainsQuotedReply:quotedReply];
    if (!indexPath) {
        [self presentRemotelySourcedQuotedReplyToast];
        return;
    }

    [self.collectionView scrollToItemAtIndexPath:indexPath
                                atScrollPosition:UICollectionViewScrollPositionTop
                                        animated:YES];

    // TODO: Highlight the quoted message?
}

- (void)didTapConversationItem:(id<ConversationViewItem>)viewItem linkPreview:(OWSLinkPreview *)linkPreview
{
    OWSAssertIsOnMainThread();

    NSURL *_Nullable url = [NSURL URLWithString:linkPreview.urlString];
    if (!url) {
        OWSFailDebug(@"Invalid link preview URL.");
        return;
    }

    [UIApplication.sharedApplication openURL:url];
}

- (void)showDetailViewForViewItem:(id<ConversationViewItem>)conversationItem
{
    OWSAssertIsOnMainThread();
    OWSAssertDebug(conversationItem);
    OWSAssertDebug([conversationItem.interaction isKindOfClass:[TSMessage class]]);

    TSMessage *message = (TSMessage *)conversationItem.interaction;
    MessageDetailViewController *detailVC =
        [[MessageDetailViewController alloc] initWithViewItem:conversationItem
                                                      message:message
                                                       thread:self.thread
                                                         mode:MessageMetadataViewModeFocusOnMetadata];
    detailVC.delegate = self;
    [self.navigationController pushViewController:detailVC animated:YES];
}

- (void)populateReplyForViewItem:(id<ConversationViewItem>)conversationItem
{
    OWSLogDebug(@"user did tap reply");

    __block OWSQuotedReplyModel *quotedReply;
    [self.uiDatabaseConnection readWithBlock:^(YapDatabaseReadTransaction *transaction) {
        quotedReply = [OWSQuotedReplyModel quotedReplyForSendingWithConversationViewItem:conversationItem
                                                                                threadId:conversationItem.interaction.uniqueThreadId
                                                                             transaction:transaction];
    }];

    if (![quotedReply isKindOfClass:[OWSQuotedReplyModel class]]) {
        OWSFailDebug(@"unexpected quotedMessage: %@", quotedReply.class);
        return;
    }

    self.inputToolbar.quotedReply = quotedReply;
    [self.inputToolbar beginEditingTextMessage];
}

#pragma mark - ContactEditingDelegate

- (void)didFinishEditingContact
{
    OWSLogDebug(@"");

    [self dismissViewControllerAnimated:NO completion:nil];
}

#pragma mark - CNContactViewControllerDelegate

- (void)contactViewController:(CNContactViewController *)viewController
       didCompleteWithContact:(nullable CNContact *)contact
{
    if (contact) {
        // Saving normally returns you to the "Show Contact" view
        // which we're not interested in, so we skip it here. There is
        // an unfortunate blip of the "Show Contact" view on slower devices.
        OWSLogDebug(@"completed editing contact.");
        [self dismissViewControllerAnimated:NO completion:nil];
    } else {
        OWSLogDebug(@"canceled editing contact.");
        [self dismissViewControllerAnimated:YES completion:nil];
    }
}

#pragma mark - ContactsViewHelperDelegate

- (void)contactsViewHelperDidUpdateContacts
{
    [self.conversationViewModel ensureDynamicInteractionsAndUpdateIfNecessary:YES];
}

- (void)createConversationScrollButtons
{
    self.scrollDownButton = [[ConversationScrollButton alloc] initWithIconText:@"\uf107"];
    [self.scrollDownButton addTarget:self
                              action:@selector(scrollDownButtonTapped)
                    forControlEvents:UIControlEventTouchUpInside];
    [self.view addSubview:self.scrollDownButton];
    [self.scrollDownButton autoSetDimension:ALDimensionWidth toSize:ConversationScrollButton.buttonSize];
    [self.scrollDownButton autoSetDimension:ALDimensionHeight toSize:ConversationScrollButton.buttonSize];
    SET_SUBVIEW_ACCESSIBILITY_IDENTIFIER(self, _scrollDownButton);

    // The "scroll down" button layout tracks the content inset of the collection view,
    // so pin to the edge of the collection view.
    self.scrollDownButtonButtomConstraint =
        [self.scrollDownButton autoPinEdge:ALEdgeBottom toEdge:ALEdgeBottom ofView:self.view];
    [self.scrollDownButton autoPinEdgeToSuperviewSafeArea:ALEdgeTrailing];

    [self updateScrollDownButtonLayout];
}

- (void)updateScrollDownButtonLayout
{
    CGFloat inset = -(self.collectionView.contentInset.bottom + self.bottomLayoutGuide.length);
    self.scrollDownButtonButtomConstraint.constant = inset;
    [self.scrollDownButton.superview setNeedsLayout];
}

- (void)setHasUnreadMessages:(BOOL)hasUnreadMessages
{
    if (_hasUnreadMessages == hasUnreadMessages) {
        return;
    }

    _hasUnreadMessages = hasUnreadMessages;

    self.scrollDownButton.hasUnreadMessages = hasUnreadMessages;
    [self.conversationViewModel ensureDynamicInteractionsAndUpdateIfNecessary:YES];
}

- (void)scrollDownButtonTapped
{
    NSIndexPath *indexPathOfUnreadMessagesIndicator = [self indexPathOfUnreadMessagesIndicator];
    if (indexPathOfUnreadMessagesIndicator != nil) {
        NSInteger unreadRow = indexPathOfUnreadMessagesIndicator.row;

        BOOL isScrolledAboveUnreadIndicator = YES;
        NSArray<NSIndexPath *> *visibleIndices = self.collectionView.indexPathsForVisibleItems;
        for (NSIndexPath *indexPath in visibleIndices) {
            if (indexPath.row > unreadRow) {
                isScrolledAboveUnreadIndicator = NO;
                break;
            }
        }

        if (isScrolledAboveUnreadIndicator) {
            // Only scroll as far as the unread indicator if we're scrolled above the unread indicator.
            [[self collectionView] scrollToItemAtIndexPath:indexPathOfUnreadMessagesIndicator
                                          atScrollPosition:UICollectionViewScrollPositionTop
                                                  animated:YES];
            return;
        }
    }

    [self scrollToBottomAnimated:YES];
}

- (void)ensureScrollDownButton
{
    OWSAssertIsOnMainThread();

    BOOL shouldShowScrollDownButton = NO;
    CGFloat scrollSpaceToBottom = (self.safeContentHeight + self.collectionView.contentInset.bottom
        - (self.collectionView.contentOffset.y + self.collectionView.frame.size.height));
    CGFloat pageHeight = (self.collectionView.frame.size.height
        - (self.collectionView.contentInset.top + self.collectionView.contentInset.bottom));
    // Show "scroll down" button if user is scrolled up at least
    // one page.
    BOOL isScrolledUp = scrollSpaceToBottom > pageHeight * 1.f;

    if (self.viewItems.count > 0) {
        id<ConversationViewItem> lastViewItem = [self.viewItems lastObject];
        OWSAssertDebug(lastViewItem);

        if (lastViewItem.interaction.sortId > self.lastVisibleSortId) {
            shouldShowScrollDownButton = YES;
        } else if (isScrolledUp) {
            shouldShowScrollDownButton = YES;
        }
    }

    self.scrollDownButton.hidden = !shouldShowScrollDownButton;
}

#pragma mark - Attachment Picking: Contacts

- (void)chooseContactForSending
{
    ContactsPicker *contactsPicker =
        [[ContactsPicker alloc] initWithAllowsMultipleSelection:NO subtitleCellType:SubtitleCellValueNone];
    contactsPicker.contactsPickerDelegate = self;
    contactsPicker.title
        = NSLocalizedString(@"CONTACT_PICKER_TITLE", @"navbar title for contact picker when sharing a contact");

    OWSNavigationController *navigationController =
        [[OWSNavigationController alloc] initWithRootViewController:contactsPicker];
    [self dismissKeyBoard];
    [self presentViewController:navigationController animated:YES completion:nil];
}

#pragma mark - Attachment Picking: Documents

- (void)showAttachmentDocumentPickerMenu
{
    NSString *allItems = (__bridge NSString *)kUTTypeItem;
    NSArray<NSString *> *documentTypes = @[ allItems ];
    // UIDocumentPickerModeImport copies to a temp file within our container.
    // It uses more memory than "open" but lets us avoid working with security scoped URLs.
    UIDocumentPickerMode pickerMode = UIDocumentPickerModeImport;
    // TODO: UIDocumentMenuViewController is deprecated; we should use UIDocumentPickerViewController
    //       instead.
    UIDocumentMenuViewController *menuController =
        [[UIDocumentMenuViewController alloc] initWithDocumentTypes:documentTypes inMode:pickerMode];
    menuController.delegate = self;

    UIImage *takeMediaImage = [UIImage imageNamed:@"actionsheet_camera_black"];
    OWSAssertDebug(takeMediaImage);
    [menuController addOptionWithTitle:NSLocalizedString(
                                           @"MEDIA_FROM_LIBRARY_BUTTON", @"media picker option to choose from library")
                                 image:takeMediaImage
                                 order:UIDocumentMenuOrderFirst
                               handler:^{
                                   [self chooseFromLibraryAsDocument];
                               }];

    [self dismissKeyBoard];
    [self presentViewController:menuController animated:YES completion:nil];
}

#pragma mark - Attachment Picking: GIFs

- (void)showGifPicker
{
    GifPickerViewController *view =
        [[GifPickerViewController alloc] initWithThread:self.thread messageSender:self.messageSender];
    view.delegate = self;
    OWSNavigationController *navigationController = [[OWSNavigationController alloc] initWithRootViewController:view];

    [self dismissKeyBoard];
    [self presentViewController:navigationController animated:YES completion:nil];
}

#pragma mark GifPickerViewControllerDelegate

- (void)gifPickerDidSelectWithAttachment:(SignalAttachment *)attachment
{
    OWSAssertDebug(attachment);

    [self showApprovalDialogForAttachment:attachment];

    [ThreadUtil addThreadToProfileWhitelistIfEmptyContactThread:self.thread];
    [self.conversationViewModel ensureDynamicInteractionsAndUpdateIfNecessary:YES];
}

- (void)messageWasSent:(TSOutgoingMessage *)message
{
    OWSAssertIsOnMainThread();
    OWSAssertDebug(message);

    self.lastMessageSentDate = [NSDate new];
    [self.conversationViewModel clearUnreadMessagesIndicator];
    self.inputToolbar.quotedReply = nil;

    if (!Environment.shared.preferences.hasSentAMessage) {
        [Environment.shared.preferences setHasSentAMessage:YES];
    }
    if ([Environment.shared.preferences soundInForeground]) {
        SystemSoundID soundId = [OWSSounds systemSoundIDForSound:OWSSound_MessageSent quiet:YES];
        AudioServicesPlaySystemSound(soundId);
    }
    [self.typingIndicators didSendOutgoingMessageInThread:self.thread];
}

#pragma mark UIDocumentMenuDelegate

- (void)documentMenu:(UIDocumentMenuViewController *)documentMenu
    didPickDocumentPicker:(UIDocumentPickerViewController *)documentPicker
{
    documentPicker.delegate = self;

    [self dismissKeyBoard];
    [self presentViewController:documentPicker animated:YES completion:nil];
}

#pragma mark UIDocumentPickerDelegate

- (void)documentPicker:(UIDocumentPickerViewController *)controller didPickDocumentAtURL:(NSURL *)url
{
    OWSLogDebug(@"Picked document at url: %@", url);

    NSString *type;
    NSError *typeError;
    [url getResourceValue:&type forKey:NSURLTypeIdentifierKey error:&typeError];
    if (typeError) {
        OWSFailDebug(@"Determining type of picked document at url: %@ failed with error: %@", url, typeError);
    }
    if (!type) {
        OWSFailDebug(@"falling back to default filetype for picked document at url: %@", url);
        type = (__bridge NSString *)kUTTypeData;
    }

    NSNumber *isDirectory;
    NSError *isDirectoryError;
    [url getResourceValue:&isDirectory forKey:NSURLIsDirectoryKey error:&isDirectoryError];
    if (isDirectoryError) {
        OWSFailDebug(@"Determining if picked document was a directory failed with error: %@", isDirectoryError);
    } else if ([isDirectory boolValue]) {
        OWSLogInfo(@"User picked directory.");

        dispatch_async(dispatch_get_main_queue(), ^{
            [OWSAlerts
                showAlertWithTitle:
                    NSLocalizedString(@"ATTACHMENT_PICKER_DOCUMENTS_PICKED_DIRECTORY_FAILED_ALERT_TITLE",
                        @"Alert title when picking a document fails because user picked a directory/bundle")
                           message:
                               NSLocalizedString(@"ATTACHMENT_PICKER_DOCUMENTS_PICKED_DIRECTORY_FAILED_ALERT_BODY",
                                   @"Alert body when picking a document fails because user picked a directory/bundle")];
        });
        return;
    }

    NSString *filename = url.lastPathComponent;
    if (!filename) {
        OWSFailDebug(@"Unable to determine filename");
        filename = NSLocalizedString(
            @"ATTACHMENT_DEFAULT_FILENAME", @"Generic filename for an attachment with no known name");
    }

    OWSAssertDebug(type);
    OWSAssertDebug(filename);
    DataSource *_Nullable dataSource = [DataSourcePath dataSourceWithURL:url shouldDeleteOnDeallocation:NO];
    if (!dataSource) {
        OWSFailDebug(@"attachment data was unexpectedly empty for picked document");

        dispatch_async(dispatch_get_main_queue(), ^{
            [OWSAlerts showAlertWithTitle:NSLocalizedString(@"ATTACHMENT_PICKER_DOCUMENTS_FAILED_ALERT_TITLE",
                                              @"Alert title when picking a document fails for an unknown reason")];
        });
        return;
    }

    [dataSource setSourceFilename:filename];

    // Although we want to be able to send higher quality attachments through the document picker
    // it's more imporant that we ensure the sent format is one all clients can accept (e.g. *not* quicktime .mov)
    if ([SignalAttachment isInvalidVideoWithDataSource:dataSource dataUTI:type]) {
        [self showApprovalDialogAfterProcessingVideoURL:url filename:filename];
        return;
    }

    // "Document picker" attachments _SHOULD NOT_ be resized, if possible.
    SignalAttachment *attachment =
        [SignalAttachment attachmentWithDataSource:dataSource dataUTI:type imageQuality:TSImageQualityOriginal];
    [self showApprovalDialogForAttachment:attachment];
}

#pragma mark - UIImagePickerController

/*
 *  Presenting UIImagePickerController
 */
- (void)takePictureOrVideo
{
    [self ows_askForCameraPermissions:^(BOOL cameraGranted) {
        if (!cameraGranted) {
            OWSLogWarn(@"camera permission denied.");
            return;
        }
        [self ows_askForMicrophonePermissions:^(BOOL micGranted) {
            if (!micGranted) {
                OWSLogWarn(@"proceeding, though mic permission denied.");
                // We can still continue without mic permissions, but any captured video will
                // be silent.
            }

            UIViewController *pickerModal;

            if (SSKFeatureFlags.useCustomPhotoCapture) {
                SendMediaNavigationController *navController = [SendMediaNavigationController showingCameraFirst];
                navController.sendMediaNavDelegate = self;
                pickerModal = navController;
            } else {
                UIImagePickerController *picker = [OWSImagePickerController new];
                pickerModal = picker;
                picker.sourceType = UIImagePickerControllerSourceTypeCamera;
                picker.mediaTypes = @[ (__bridge NSString *)kUTTypeImage, (__bridge NSString *)kUTTypeMovie ];
                picker.allowsEditing = NO;
                picker.delegate = self;
            }
            OWSAssertDebug(pickerModal);

            [self dismissKeyBoard];
            [self presentViewController:pickerModal animated:YES completion:nil];
        }];
    }];
}

- (void)chooseFromLibraryAsDocument
{
    OWSAssertIsOnMainThread();

    [self chooseFromLibraryAsDocument:YES];
}

- (void)chooseFromLibraryAsMedia
{
    OWSAssertIsOnMainThread();

    [self chooseFromLibraryAsDocument:NO];
}

- (void)chooseFromLibraryAsDocument:(BOOL)shouldTreatAsDocument
{
    OWSAssertIsOnMainThread();

    self.isPickingMediaAsDocument = shouldTreatAsDocument;

    [self ows_askForMediaLibraryPermissions:^(BOOL granted) {
        if (!granted) {
            OWSLogWarn(@"Media Library permission denied.");
            return;
        }

        SendMediaNavigationController *pickerModal = [SendMediaNavigationController showingMediaLibraryFirst];
        pickerModal.sendMediaNavDelegate = self;

        [self dismissKeyBoard];
        [self presentViewController:pickerModal animated:YES completion:nil];
    }];
}

/*
 *  Dismissing UIImagePickerController
 */

- (void)imagePickerControllerDidCancel:(UIImagePickerController *)picker
{
    [self dismissViewControllerAnimated:YES completion:nil];
}

- (void)resetFrame
{
    // fixes bug on frame being off after this selection
    CGRect frame = [UIScreen mainScreen].bounds;
    self.view.frame = frame;
}

#pragma mark - SendMediaNavDelegate

- (void)sendMediaNavDidCancel:(SendMediaNavigationController *)sendMediaNavigationController
{
    [self dismissViewControllerAnimated:YES completion:nil];
}

- (void)sendMediaNav:(SendMediaNavigationController *)sendMediaNavigationController
    didApproveAttachments:(NSArray<SignalAttachment *> *)attachments
              messageText:(nullable NSString *)messageText
{
    [self tryToSendAttachments:attachments messageText:messageText];
    [self.inputToolbar clearTextMessageAnimated:NO];
    [self resetMentions];

    // we want to already be at the bottom when the user returns, rather than have to watch
    // the new message scroll into view.
    [self scrollToBottomAnimated:NO];

    [self dismissViewControllerAnimated:YES
                             completion:^{
//                                 OWSAssertDebug(self.isFirstResponder);
                                 if (@available(iOS 10, *)) {
                                     // do nothing
                                 } else {
                                     [self reloadInputViews];
                                 }
                             }];
}

- (nullable NSString *)sendMediaNavInitialMessageText:(SendMediaNavigationController *)sendMediaNavigationController
{
    return self.inputToolbar.messageText;
}

- (void)sendMediaNav:(SendMediaNavigationController *)sendMediaNavigationController
    didChangeMessageText:(nullable NSString *)messageText
{
    [self.inputToolbar setMessageText:messageText animated:NO];
}

#pragma mark - UIImagePickerControllerDelegate

/*
 *  Fetching data from UIImagePickerController
 */
- (void)imagePickerController:(UIImagePickerController *)picker
    didFinishPickingMediaWithInfo:(NSDictionary<NSString *, id> *)info
{
    [self resetFrame];

    NSURL *referenceURL = [info valueForKey:UIImagePickerControllerReferenceURL];
    if (!referenceURL) {
        OWSLogVerbose(@"Could not retrieve reference URL for picked asset");
        [self imagePickerController:picker didFinishPickingMediaWithInfo:info filename:nil];
        return;
    }

    ALAssetsLibraryAssetForURLResultBlock resultblock = ^(ALAsset *imageAsset) {
        ALAssetRepresentation *imageRep = [imageAsset defaultRepresentation];
        NSString *filename = [imageRep filename];
        [self imagePickerController:picker didFinishPickingMediaWithInfo:info filename:filename];
    };

    ALAssetsLibrary *assetslibrary = [[ALAssetsLibrary alloc] init];
    [assetslibrary assetForURL:referenceURL
                   resultBlock:resultblock
                  failureBlock:^(NSError *error) {
                      OWSCFailDebug(@"Error retrieving filename for asset: %@", error);
                  }];
}

- (void)imagePickerController:(UIImagePickerController *)picker
    didFinishPickingMediaWithInfo:(NSDictionary<NSString *, id> *)info
                         filename:(NSString *_Nullable)filename
{
    OWSAssertIsOnMainThread();

    void (^failedToPickAttachment)(NSError *error) = ^void(NSError *error) {
        OWSLogError(@"failed to pick attachment with error: %@", error);
    };

    NSString *mediaType = info[UIImagePickerControllerMediaType];
    if ([mediaType isEqualToString:(__bridge NSString *)kUTTypeMovie]) {
        // Video picked from library or captured with camera

        NSURL *videoURL = info[UIImagePickerControllerMediaURL];
        [self dismissViewControllerAnimated:YES
                                 completion:^{
                                     [self showApprovalDialogAfterProcessingVideoURL:videoURL filename:filename];
                                 }];
    } else if (picker.sourceType == UIImagePickerControllerSourceTypeCamera) {
        // Static Image captured from camera

        UIImage *imageFromCamera = [info[UIImagePickerControllerOriginalImage] normalizedImage];

        [self dismissViewControllerAnimated:YES
                                 completion:^{
                                     OWSAssertIsOnMainThread();

                                     if (imageFromCamera) {
                                         // "Camera" attachments _SHOULD_ be resized, if possible.
                                         SignalAttachment *attachment =
                                             [SignalAttachment imageAttachmentWithImage:imageFromCamera
                                                                                dataUTI:(NSString *)kUTTypeJPEG
                                                                               filename:filename
                                                                           imageQuality:TSImageQualityCompact];
                                         if (!attachment || [attachment hasError]) {
                                             OWSLogWarn(@"Invalid attachment: %@.",
                                                 attachment ? [attachment errorName] : @"Missing data");
                                             [self showErrorAlertForAttachment:attachment];
                                             failedToPickAttachment(nil);
                                         } else {
                                             [self showApprovalDialogForAttachment:attachment];
                                         }
                                     } else {
                                         failedToPickAttachment(nil);
                                     }
                                 }];
    } else {
        // Non-Video image picked from library
        OWSFailDebug(
            @"Only use UIImagePicker for camera/video capture. Picking media from UIImagePicker is not supported. ");

        // To avoid re-encoding GIF and PNG's as JPEG we have to get the raw data of
        // the selected item vs. using the UIImagePickerControllerOriginalImage
        NSURL *assetURL = info[UIImagePickerControllerReferenceURL];
        PHAsset *asset = [[PHAsset fetchAssetsWithALAssetURLs:@[ assetURL ] options:nil] lastObject];
        if (!asset) {
            return failedToPickAttachment(nil);
        }

        // Images chosen from the "attach document" UI should be sent as originals;
        // images chosen from the "attach media" UI should be resized to "medium" size;
        TSImageQuality imageQuality = (self.isPickingMediaAsDocument ? TSImageQualityOriginal : TSImageQualityMedium);

        PHImageRequestOptions *options = [[PHImageRequestOptions alloc] init];
        options.synchronous = YES; // We're only fetching one asset.
        options.networkAccessAllowed = YES; // iCloud OK
        options.deliveryMode = PHImageRequestOptionsDeliveryModeHighQualityFormat; // Don't need quick/dirty version
        [[PHImageManager defaultManager]
            requestImageDataForAsset:asset
                             options:options
                       resultHandler:^(NSData *_Nullable imageData,
                           NSString *_Nullable dataUTI,
                           UIImageOrientation orientation,
                           NSDictionary *_Nullable assetInfo) {
                           NSError *assetFetchingError = assetInfo[PHImageErrorKey];
                           if (assetFetchingError || !imageData) {
                               return failedToPickAttachment(assetFetchingError);
                           }
                           OWSAssertIsOnMainThread();

                           DataSource *_Nullable dataSource =
                               [DataSourceValue dataSourceWithData:imageData utiType:dataUTI];
                           [dataSource setSourceFilename:filename];
                           SignalAttachment *attachment = [SignalAttachment attachmentWithDataSource:dataSource
                                                                                             dataUTI:dataUTI
                                                                                        imageQuality:imageQuality];
                           [self dismissViewControllerAnimated:YES
                                                    completion:^{
                                                        OWSAssertIsOnMainThread();
                                                        if (!attachment || [attachment hasError]) {
                                                            OWSLogWarn(@"Invalid attachment: %@.",
                                                                attachment ? [attachment errorName] : @"Missing data");
                                                            [self showErrorAlertForAttachment:attachment];
                                                            failedToPickAttachment(nil);
                                                        } else {
                                                            [self showApprovalDialogForAttachment:attachment];
                                                        }
                                                    }];
                       }];
    }
}

- (void)sendContactShare:(ContactShareViewModel *)contactShare
{
    OWSAssertIsOnMainThread();
    OWSAssertDebug(contactShare);

    OWSLogVerbose(@"Sending contact share.");

    BOOL didAddToProfileWhitelist = [ThreadUtil addThreadToProfileWhitelistIfEmptyContactThread:self.thread];

    [self.editingDatabaseConnection
        asyncReadWriteWithBlock:^(YapDatabaseReadWriteTransaction *transaction) {
            // TODO - in line with QuotedReply and other message attachments, saving should happen as part of sending
            // preparation rather than duplicated here and in the SAE
            if (contactShare.avatarImage) {
                [contactShare.dbRecord saveAvatarImage:contactShare.avatarImage transaction:transaction];
            }
        }
        completionBlock:^{
            TSOutgoingMessage *message =
                [ThreadUtil enqueueMessageWithContactShare:contactShare.dbRecord inThread:self.thread];
            [self messageWasSent:message];

            if (didAddToProfileWhitelist) {
                [self.conversationViewModel ensureDynamicInteractionsAndUpdateIfNecessary:YES];
            }
        }];
}

- (void)showApprovalDialogAfterProcessingVideoURL:(NSURL *)movieURL filename:(nullable NSString *)filename
{
    OWSAssertIsOnMainThread();

    [ModalActivityIndicatorViewController
        presentFromViewController:self
                        canCancel:YES
                  backgroundBlock:^(ModalActivityIndicatorViewController *modalActivityIndicator) {
                      DataSource *dataSource =
                          [DataSourcePath dataSourceWithURL:movieURL shouldDeleteOnDeallocation:NO];
                      dataSource.sourceFilename = filename;
                      VideoCompressionResult *compressionResult =
                          [SignalAttachment compressVideoAsMp4WithDataSource:dataSource
                                                                     dataUTI:(NSString *)kUTTypeMPEG4];

                      [compressionResult.attachmentPromise.then(^(SignalAttachment *attachment) {
                          OWSAssertIsOnMainThread();
                          OWSAssertDebug([attachment isKindOfClass:[SignalAttachment class]]);

                          if (modalActivityIndicator.wasCancelled) {
                              return;
                          }

                          [modalActivityIndicator dismissWithCompletion:^{
                              if (!attachment || [attachment hasError]) {
                                  OWSLogError(@"Invalid attachment: %@.",
                                      attachment ? [attachment errorName] : @"Missing data");
                                  [self showErrorAlertForAttachment:attachment];
                              } else {
                                  [self showApprovalDialogForAttachment:attachment];
                              }
                          }];
                      }) retainUntilComplete];
                  }];
}

#pragma mark - Storage access

- (YapDatabaseConnection *)uiDatabaseConnection
{
    return OWSPrimaryStorage.sharedManager.uiDatabaseConnection;
}

- (YapDatabaseConnection *)editingDatabaseConnection
{
    return OWSPrimaryStorage.sharedManager.dbReadWriteConnection;
}

#pragma mark - Audio

- (void)requestRecordingVoiceMemo
{
    OWSAssertIsOnMainThread();

    NSUUID *voiceMessageUUID = [NSUUID UUID];
    self.voiceMessageUUID = voiceMessageUUID;

    __weak typeof(self) weakSelf = self;
    [self ows_askForMicrophonePermissions:^(BOOL granted) {
        __strong typeof(self) strongSelf = weakSelf;
        if (!strongSelf) {
            return;
        }

        if (strongSelf.voiceMessageUUID != voiceMessageUUID) {
            // This voice message recording has been cancelled
            // before recording could begin.
            return;
        }

        if (granted) {
            [strongSelf startRecordingVoiceMemo];
        } else {
            OWSLogInfo(@"we do not have recording permission.");
            [strongSelf cancelVoiceMemo];
            [OWSAlerts showNoMicrophonePermissionAlert];
        }
    }];
}

- (void)startRecordingVoiceMemo
{
    OWSAssertIsOnMainThread();

    OWSLogInfo(@"startRecordingVoiceMemo");

    // Cancel any ongoing audio playback.
    [self.audioAttachmentPlayer stop];
    self.audioAttachmentPlayer = nil;

    NSString *temporaryDirectory = OWSTemporaryDirectory();
    NSString *filename = [NSString stringWithFormat:@"%lld.m4a", [NSDate ows_millisecondTimeStamp]];
    NSString *filepath = [temporaryDirectory stringByAppendingPathComponent:filename];
    NSURL *fileURL = [NSURL fileURLWithPath:filepath];

    // Setup audio session
    BOOL configuredAudio = [self.audioSession startAudioActivity:self.recordVoiceNoteAudioActivity];
    if (!configuredAudio) {
        OWSFailDebug(@"Couldn't configure audio session");
        [self cancelVoiceMemo];
        return;
    }

    NSError *error;
    // Initiate and prepare the recorder
    self.audioRecorder = [[AVAudioRecorder alloc] initWithURL:fileURL
                                                     settings:@{
                                                         AVFormatIDKey : @(kAudioFormatMPEG4AAC),
                                                         AVSampleRateKey : @(44100),
                                                         AVNumberOfChannelsKey : @(2),
                                                         AVEncoderBitRateKey : @(128 * 1024),
                                                     }
                                                        error:&error];
    if (error) {
        OWSFailDebug(@"Couldn't create audioRecorder: %@", error);
        [self cancelVoiceMemo];
        return;
    }

    self.audioRecorder.meteringEnabled = YES;

    if (![self.audioRecorder prepareToRecord]) {
        OWSFailDebug(@"audioRecorder couldn't prepareToRecord.");
        [self cancelVoiceMemo];
        return;
    }

    if (![self.audioRecorder record]) {
        OWSFailDebug(@"audioRecorder couldn't record.");
        [self cancelVoiceMemo];
        return;
    }
}

- (void)endRecordingVoiceMemo
{
    OWSAssertIsOnMainThread();

    OWSLogInfo(@"endRecordingVoiceMemo");

    self.voiceMessageUUID = nil;

    if (!self.audioRecorder) {
        // No voice message recording is in progress.
        // We may be cancelling before the recording could begin.
        OWSLogError(@"Missing audioRecorder");
        return;
    }

    NSTimeInterval durationSeconds = self.audioRecorder.currentTime;

    [self stopRecording];

    const NSTimeInterval kMinimumRecordingTimeSeconds = 1.f;
    if (durationSeconds < kMinimumRecordingTimeSeconds) {
        OWSLogInfo(@"Discarding voice message; too short.");
        self.audioRecorder = nil;

        [self dismissKeyBoard];

        [OWSAlerts
            showAlertWithTitle:
                NSLocalizedString(@"VOICE_MESSAGE_TOO_SHORT_ALERT_TITLE",
                    @"Title for the alert indicating the 'voice message' needs to be held to be held down to record.")
                       message:NSLocalizedString(@"VOICE_MESSAGE_TOO_SHORT_ALERT_MESSAGE",
                                   @"Message for the alert indicating the 'voice message' needs to be held to be held "
                                   @"down to record.")];
        return;
    }

    DataSource *_Nullable dataSource =
        [DataSourcePath dataSourceWithURL:self.audioRecorder.url shouldDeleteOnDeallocation:YES];
    self.audioRecorder = nil;

    if (!dataSource) {
        OWSFailDebug(@"Couldn't load audioRecorder data");
        self.audioRecorder = nil;
        return;
    }

    NSString *filename = [NSLocalizedString(@"VOICE_MESSAGE_FILE_NAME", @"Filename for voice messages.")
        stringByAppendingPathExtension:@"m4a"];
    [dataSource setSourceFilename:filename];
    SignalAttachment *attachment =
        [SignalAttachment voiceMessageAttachmentWithDataSource:dataSource dataUTI:(NSString *)kUTTypeMPEG4Audio];
    OWSLogVerbose(@"voice memo duration: %f, file size: %zd", durationSeconds, [dataSource dataLength]);
    if (!attachment || [attachment hasError]) {
        OWSLogWarn(@"Invalid attachment: %@.", attachment ? [attachment errorName] : @"Missing data");
        [self showErrorAlertForAttachment:attachment];
    } else {
        [self tryToSendAttachments:@[ attachment ] messageText:nil];
    }
}

- (void)stopRecording
{
    [self.audioRecorder stop];
    [self.audioSession endAudioActivity:self.recordVoiceNoteAudioActivity];
}

- (void)cancelRecordingVoiceMemo
{
    OWSAssertIsOnMainThread();
    OWSLogDebug(@"cancelRecordingVoiceMemo");

    [self stopRecording];
    self.audioRecorder = nil;
    self.voiceMessageUUID = nil;
}

- (void)setAudioRecorder:(nullable AVAudioRecorder *)audioRecorder
{
    // Prevent device from sleeping while recording a voice message.
    if (audioRecorder) {
        [DeviceSleepManager.sharedInstance addBlockWithBlockObject:audioRecorder];
    } else if (_audioRecorder) {
        [DeviceSleepManager.sharedInstance removeBlockWithBlockObject:_audioRecorder];
    }

    _audioRecorder = audioRecorder;
}

#pragma mark Accessory View

- (void)attachmentButtonPressed
{
    [self dismissKeyBoard];

    __weak ConversationViewController *weakSelf = self;
    if ([self isBlockedConversation]) {
        [self showUnblockConversationUI:^(BOOL isBlocked) {
            if (!isBlocked) {
                [weakSelf attachmentButtonPressed];
            }
        }];
        return;
    }

    BOOL didShowSNAlert =
        [self showSafetyNumberConfirmationIfNecessaryWithConfirmationText:
                  NSLocalizedString(@"CONFIRMATION_TITLE", @"Generic button text to proceed with an action")
                                                               completion:^(BOOL didConfirmIdentity) {
                                                                   if (didConfirmIdentity) {
                                                                       [weakSelf attachmentButtonPressed];
                                                                   }
                                                               }];
    if (didShowSNAlert) {
        return;
    }


    UIAlertController *actionSheet =
        [UIAlertController alertControllerWithTitle:nil message:nil preferredStyle:UIAlertControllerStyleActionSheet];

    [actionSheet addAction:[OWSAlerts cancelAction]];

    UIAlertAction *takeMediaAction =
        [UIAlertAction actionWithTitle:NSLocalizedString(
                                           @"MEDIA_FROM_CAMERA_BUTTON", @"media picker option to take photo or video")
               accessibilityIdentifier:ACCESSIBILITY_IDENTIFIER_WITH_NAME(self, @"send_camera")
                                 style:UIAlertActionStyleDefault
                               handler:^(UIAlertAction *action) {
                                   [self takePictureOrVideo];
                               }];
    UIImage *takeMediaImage = [UIImage imageNamed:@"actionsheet_camera_black"];
    OWSAssertDebug(takeMediaImage);
    [takeMediaAction setValue:takeMediaImage forKey:@"image"];
    [actionSheet addAction:takeMediaAction];

    UIAlertAction *chooseMediaAction =
        [UIAlertAction actionWithTitle:NSLocalizedString(
                                           @"MEDIA_FROM_LIBRARY_BUTTON", @"media picker option to choose from library")
               accessibilityIdentifier:ACCESSIBILITY_IDENTIFIER_WITH_NAME(self, @"send_choose_media")
                                 style:UIAlertActionStyleDefault
                               handler:^(UIAlertAction *action) {
                                   [self chooseFromLibraryAsMedia];
                               }];
    UIImage *chooseMediaImage = [UIImage imageNamed:@"actionsheet_camera_roll_black"];
    OWSAssertDebug(chooseMediaImage);
    [chooseMediaAction setValue:chooseMediaImage forKey:@"image"];
    [actionSheet addAction:chooseMediaAction];

    UIAlertAction *gifAction =
        [UIAlertAction actionWithTitle:NSLocalizedString(@"SELECT_GIF_BUTTON",
                                           @"Label for 'select GIF to attach' action sheet button")
               accessibilityIdentifier:ACCESSIBILITY_IDENTIFIER_WITH_NAME(self, @"send_gif")
                                 style:UIAlertActionStyleDefault
                               handler:^(UIAlertAction *action) {
                                   [self showGifPicker];
                               }];
    UIImage *gifImage = [UIImage imageNamed:@"actionsheet_gif_black"];
    OWSAssertDebug(gifImage);
    [gifAction setValue:gifImage forKey:@"image"];
    [actionSheet addAction:gifAction];

    UIAlertAction *chooseDocumentAction =
        [UIAlertAction actionWithTitle:NSLocalizedString(@"MEDIA_FROM_DOCUMENT_PICKER_BUTTON",
                                           @"action sheet button title when choosing attachment type")
               accessibilityIdentifier:ACCESSIBILITY_IDENTIFIER_WITH_NAME(self, @"send_document")
                                 style:UIAlertActionStyleDefault
                               handler:^(UIAlertAction *action) {
                                   [self showAttachmentDocumentPickerMenu];
                               }];
    UIImage *chooseDocumentImage = [UIImage imageNamed:@"actionsheet_document_black"];
    OWSAssertDebug(chooseDocumentImage);
    [chooseDocumentAction setValue:chooseDocumentImage forKey:@"image"];
    [actionSheet addAction:chooseDocumentAction];

    /*
    if (kIsSendingContactSharesEnabled) {
        UIAlertAction *chooseContactAction =
            [UIAlertAction actionWithTitle:NSLocalizedString(@"ATTACHMENT_MENU_CONTACT_BUTTON",
                                               @"attachment menu option to send contact")
                   accessibilityIdentifier:ACCESSIBILITY_IDENTIFIER_WITH_NAME(self, @"send_contact")
                                     style:UIAlertActionStyleDefault
                                   handler:^(UIAlertAction *action) {
                                       [self chooseContactForSending];
                                   }];
        UIImage *chooseContactImage = [UIImage imageNamed:@"actionsheet_contact"];
        OWSAssertDebug(takeMediaImage);
        [chooseContactAction setValue:chooseContactImage forKey:@"image"];
        [actionSheet addAction:chooseContactAction];
    }
     */

    [self dismissKeyBoard];
    [self presentAlert:actionSheet];
}

- (nullable NSIndexPath *)lastVisibleIndexPath
{
    NSIndexPath *_Nullable lastVisibleIndexPath = nil;
    for (NSIndexPath *indexPath in [self.collectionView indexPathsForVisibleItems]) {
        if (!lastVisibleIndexPath || indexPath.row > lastVisibleIndexPath.row) {
            lastVisibleIndexPath = indexPath;
        }
    }
    if (lastVisibleIndexPath && lastVisibleIndexPath.row >= (NSInteger)self.viewItems.count) {
        return (self.viewItems.count > 0 ? [NSIndexPath indexPathForRow:(NSInteger)self.viewItems.count - 1 inSection:0]
                                         : nil);
    }
    return lastVisibleIndexPath;
}

- (nullable id<ConversationViewItem>)lastVisibleViewItem
{
    NSIndexPath *_Nullable lastVisibleIndexPath = [self lastVisibleIndexPath];
    if (!lastVisibleIndexPath) {
        return nil;
    }
    return [self viewItemForIndex:lastVisibleIndexPath.row];
}

// In the case where we explicitly scroll to bottom, we want to synchronously
// update the UI to reflect that, since the "mark as read" logic is asynchronous
// and won't update the UI state immediately.
- (void)didScrollToBottom
{

    id<ConversationViewItem> _Nullable lastVisibleViewItem = [self.viewItems lastObject];
    if (lastVisibleViewItem) {
        uint64_t lastVisibleSortId = lastVisibleViewItem.interaction.sortId;
        self.lastVisibleSortId = MAX(self.lastVisibleSortId, lastVisibleSortId);
    }

    self.scrollDownButton.hidden = YES;

    self.hasUnreadMessages = NO;
}

- (void)updateLastVisibleSortId
{
    id<ConversationViewItem> _Nullable lastVisibleViewItem = [self lastVisibleViewItem];
    if (lastVisibleViewItem) {
        uint64_t lastVisibleSortId = lastVisibleViewItem.interaction.sortId;
        self.lastVisibleSortId = MAX(self.lastVisibleSortId, lastVisibleSortId);
    }

    [self ensureScrollDownButton];

    __block NSUInteger numberOfUnreadMessages;
    [self.uiDatabaseConnection readWithBlock:^(YapDatabaseReadTransaction *transaction) {
        numberOfUnreadMessages =
            [[transaction ext:TSUnreadDatabaseViewExtensionName] numberOfItemsInGroup:self.thread.uniqueId];
    }];
    self.hasUnreadMessages = numberOfUnreadMessages > 0;
}

- (void)markVisibleMessagesAsRead
{
    if (self.presentedViewController) {
        OWSLogInfo(@"Not marking messages as read; another view is presented.");
        return;
    }
    if (OWSWindowManager.sharedManager.shouldShowCallView) {
        OWSLogInfo(@"Not marking messages as read; call view is presented.");
        return;
    }
    if (self.navigationController.topViewController != self) {
        OWSLogInfo(@"Not marking messages as read; another view is pushed.");
        return;
    }

    [self updateLastVisibleSortId];

    uint64_t lastVisibleSortId = self.lastVisibleSortId;

    if (lastVisibleSortId == 0) {
        // No visible messages yet. New Thread.
        return;
    }

    [OWSReadReceiptManager.sharedManager markAsReadLocallyBeforeSortId:self.lastVisibleSortId thread:self.thread];
}

- (void)updateGroupModelTo:(TSGroupModel *)newGroupModel successCompletion:(void (^_Nullable)(void))successCompletion
{
    __block TSGroupThread *groupThread;
    __block TSOutgoingMessage *message;

    [self.editingDatabaseConnection readWriteWithBlock:^(YapDatabaseReadWriteTransaction *transaction) {
        groupThread = [TSGroupThread getOrCreateThreadWithGroupModel:newGroupModel transaction:transaction];

        NSString *updateGroupInfo =
            [groupThread.groupModel getInfoStringAboutUpdateTo:newGroupModel contactsManager:self.contactsManager];

        groupThread.groupModel = newGroupModel;
        [groupThread saveWithTransaction:transaction];

        uint32_t expiresInSeconds = [groupThread disappearingMessagesDurationWithTransaction:transaction];
        message = [TSOutgoingMessage outgoingMessageInThread:groupThread
                                            groupMetaMessage:TSGroupMetaMessageUpdate
                                            expiresInSeconds:expiresInSeconds];
        [message updateWithCustomMessage:updateGroupInfo transaction:transaction];
    }];

    [groupThread fireAvatarChangedNotification];

    if (newGroupModel.groupImage) {
        NSData *data = UIImagePNGRepresentation(newGroupModel.groupImage);
        DataSource *_Nullable dataSource = [DataSourceValue dataSourceWithData:data fileExtension:@"png"];
        // DURABLE CLEANUP - currently one caller uses the completion handler to delete the tappable error message
        // which causes this code to be called. Once we're more aggressive about durable sending retry,
        // we could get rid of this "retryable tappable error message".
        [self.messageSender sendTemporaryAttachment:dataSource
            contentType:OWSMimeTypeImagePng
            inMessage:message
            success:^{
                OWSLogDebug(@"Successfully sent group update with avatar");
                if (successCompletion) {
                    successCompletion();
                }
            }
            failure:^(NSError *error) {
                OWSLogError(@"Failed to send group avatar update with error: %@", error);
            }];
    } else {
        // DURABLE CLEANUP - currently one caller uses the completion handler to delete the tappable error message
        // which causes this code to be called. Once we're more aggressive about durable sending retry,
        // we could get rid of this "retryable tappable error message".
        [self.messageSender sendMessage:message
            success:^{
                OWSLogDebug(@"Successfully sent group update");
                if (successCompletion) {
                    successCompletion();
                }
            }
            failure:^(NSError *error) {
                OWSLogError(@"Failed to send group update with error: %@", error);
            }];
    }

    self.thread = groupThread;
}

- (void)popKeyBoard
{
    [self.inputToolbar beginEditingTextMessage];
}

- (void)dismissKeyBoard
{
    [self.inputToolbar endEditingTextMessage];
}

#pragma mark Drafts

- (void)loadDraftInCompose
{
    OWSAssertIsOnMainThread();

    __block NSString *draft;
    [self.uiDatabaseConnection readWithBlock:^(YapDatabaseReadTransaction *transaction) {
        draft = [self.thread currentDraftWithTransaction:transaction];
    }];
    [self.inputToolbar setMessageText:draft animated:NO];
}

- (void)saveDraft
{
    if (!self.inputToolbar.hidden) {
        __block TSThread *thread = _thread;
        __block NSString *currentDraft = [self.inputToolbar messageText];

        [self.editingDatabaseConnection asyncReadWriteWithBlock:^(YapDatabaseReadWriteTransaction *transaction) {
            [thread setDraft:currentDraft transaction:transaction];
        }];
    }
}

#pragma mark 3D Touch Preview Actions

- (NSArray<id<UIPreviewActionItem>> *)previewActionItems
{
    return @[];
}

#pragma mark - ConversationHeaderViewDelegate

- (void)didTapConversationHeaderView:(ConversationHeaderView *)conversationHeaderView
{
    [self showConversationSettings];
}

#ifdef USE_DEBUG_UI
- (void)navigationTitleLongPressed:(UIGestureRecognizer *)gestureRecognizer
{
    if (gestureRecognizer.state == UIGestureRecognizerStateBegan) {
        [DebugUITableViewController presentDebugUIForThread:self.thread fromViewController:self];
    }
}
#endif

#pragma mark - ConversationInputTextViewDelegate

- (void)textViewDidChange:(UITextView *)textView
{
    // Prepare
    NSString *newText = textView.text;
    // Typing indicators
    if (newText.length > 0) {
        [self.typingIndicators didStartTypingOutgoingInputInThread:self.thread];
    }
    // Mentions
    BOOL isBackspace = newText.length < self.oldText.length;
    if (isBackspace) {
        self.currentMentionStartIndex = -1;
        [self.inputToolbar hideMentionCandidateSelectionView];
        NSArray *mentionsToRemove = [self.mentions filtered:^BOOL(LKMention *mention) {
            return ![mention isContainedIn:newText];
        }];
        [self.mentions removeObjectsInArray:mentionsToRemove];
    }
    if (newText.length > 0) {
        NSUInteger lastCharacterIndex = newText.length - 1;
        unichar lastCharacter = [newText characterAtIndex:lastCharacterIndex];
        // Check if there is a whitespace before '@' or the '@' is the first character
        unichar secondToLastCharacter = ' ';
        if (lastCharacterIndex > 0) {
            secondToLastCharacter = [newText characterAtIndex:lastCharacterIndex - 1];
        }
        if (lastCharacter == '@' && [NSCharacterSet.whitespaceAndNewlineCharacterSet characterIsMember:secondToLastCharacter]) {
            NSArray<LKMention *> *mentionCandidates = [LKAPI getMentionCandidatesFor:@"" in:self.thread.uniqueId];
            self.currentMentionStartIndex = (NSInteger)lastCharacterIndex;
            [self.inputToolbar showMentionCandidateSelectionViewFor:mentionCandidates in:self.thread];
        } else if ([NSCharacterSet.whitespaceAndNewlineCharacterSet characterIsMember:lastCharacter]) {
            self.currentMentionStartIndex = -1;
            [self.inputToolbar hideMentionCandidateSelectionView];
        } else {
            if (self.currentMentionStartIndex != -1) {
                NSString *query = [newText substringFromIndex:(NSUInteger)self.currentMentionStartIndex + 1]; // + 1 to get rid of the @
                NSArray<LKMention *> *mentionCandidates = [LKAPI getMentionCandidatesFor:query in:self.thread.uniqueId];
                [self.inputToolbar showMentionCandidateSelectionViewFor:mentionCandidates in:self.thread];
            }
        }
    }
    self.oldText = newText;
}

- (void)handleMentionCandidateSelected:(LKMention *)mentionCandidate from:(LKMentionCandidateSelectionView *)mentionCandidateSelectionView
{
    NSUInteger mentionStartIndex = (NSUInteger)self.currentMentionStartIndex;
    [self.mentions addObject:mentionCandidate];
    NSString *oldText = self.inputToolbar.messageText;
    NSString *newText = [oldText stringByReplacingCharactersInRange:NSMakeRange(mentionStartIndex, oldText.length - mentionStartIndex) withString:[NSString stringWithFormat:@"@%@", mentionCandidate.displayName]];
    [self.inputToolbar setMessageText:newText animated:NO];
    self.currentMentionStartIndex = -1;
    [self.inputToolbar hideMentionCandidateSelectionView];
    self.oldText = newText;
}

- (NSString *)getSendText
{
    NSString *result = self.inputToolbar.messageText;
    for (LKMention *mention in self.mentions) {
        NSRange range = [result rangeOfString:[NSString stringWithFormat:@"@%@", mention.displayName]];
        result = [result stringByReplacingCharactersInRange:range withString:[[NSString alloc] initWithFormat:@"@%@", mention.hexEncodedPublicKey]];
    }
    return result;
}

- (void)resetMentions
{
    self.oldText = @"";
    self.currentMentionStartIndex = -1;
    self.mentions = @[].mutableCopy;
}

- (void)inputTextViewSendMessagePressed
{
    [self sendButtonPressed];
}

- (void)didPasteAttachment:(SignalAttachment *_Nullable)attachment
{
    OWSLogError(@"");

    [self showApprovalDialogForAttachment:attachment];
}

- (void)showApprovalDialogForAttachment:(SignalAttachment *_Nullable)attachment
{
    if (attachment == nil) {
        OWSFailDebug(@"attachment was unexpectedly nil");
        [self showErrorAlertForAttachment:nil];
        return;
    }
    [self showApprovalDialogForAttachments:@[ attachment ]];
}

- (void)showApprovalDialogForAttachments:(NSArray<SignalAttachment *> *)attachments
{
    OWSNavigationController *modal =
        [AttachmentApprovalViewController wrappedInNavControllerWithAttachments:attachments approvalDelegate:self];

    [self presentViewController:modal animated:YES completion:nil];
}

- (void)tryToSendAttachments:(NSArray<SignalAttachment *> *)attachments messageText:(NSString *_Nullable)messageText
{
    OWSLogError(@"");

    DispatchMainThreadSafe(^{
        __weak ConversationViewController *weakSelf = self;
        if ([self isBlockedConversation]) {
            [self showUnblockConversationUI:^(BOOL isBlocked) {
                if (!isBlocked) {
                    [weakSelf tryToSendAttachments:attachments messageText:messageText];
                }
            }];
            return;
        }

        BOOL didShowSNAlert = [self
            showSafetyNumberConfirmationIfNecessaryWithConfirmationText:[SafetyNumberStrings confirmSendButton]
                                                             completion:^(BOOL didConfirmIdentity) {
                                                                 if (didConfirmIdentity) {
                                                                     [weakSelf tryToSendAttachments:attachments
                                                                                        messageText:messageText];
                                                                 }
                                                             }];
        if (didShowSNAlert) {
            return;
        }

        for (SignalAttachment *attachment in attachments) {
            if ([attachment hasError]) {
                OWSLogWarn(@"Invalid attachment: %@.", attachment ? [attachment errorName] : @"Missing data");
                [self showErrorAlertForAttachment:attachment];
                return;
            }
        }

        BOOL didAddToProfileWhitelist = [ThreadUtil addThreadToProfileWhitelistIfEmptyContactThread:self.thread];

        __block TSOutgoingMessage *message;
        [self.uiDatabaseConnection readWithBlock:^(YapDatabaseReadTransaction *_Nonnull transaction) {
            message = [ThreadUtil enqueueMessageWithText:messageText
                                        mediaAttachments:attachments
                                                inThread:self.thread
                                        quotedReplyModel:self.inputToolbar.quotedReply
                                        linkPreviewDraft:nil
                                             transaction:transaction];
        }];

        [self messageWasSent:message];

        if (didAddToProfileWhitelist) {
            [self.conversationViewModel ensureDynamicInteractionsAndUpdateIfNecessary:YES];
        }
    });
}

- (void)keyboardWillShow:(NSNotification *)notification
{
    [self handleKeyboardNotification:notification];
}

- (void)keyboardDidShow:(NSNotification *)notification
{
    [self handleKeyboardNotification:notification];
}

- (void)keyboardWillHide:(NSNotification *)notification
{
    [self handleKeyboardNotification:notification];
}

- (void)keyboardDidHide:(NSNotification *)notification
{
    [self handleKeyboardNotification:notification];
}

- (void)keyboardWillChangeFrame:(NSNotification *)notification
{
    [self handleKeyboardNotification:notification];
}

- (void)keyboardDidChangeFrame:(NSNotification *)notification
{
    [self handleKeyboardNotification:notification];
}

- (void)handleKeyboardNotification:(NSNotification *)notification
{
    OWSAssertIsOnMainThread();

    NSDictionary *userInfo = [notification userInfo];

    NSValue *_Nullable keyboardBeginFrameValue = userInfo[UIKeyboardFrameBeginUserInfoKey];
    if (!keyboardBeginFrameValue) {
        OWSFailDebug(@"Missing keyboard begin frame");
        return;
    }

    NSValue *_Nullable keyboardEndFrameValue = userInfo[UIKeyboardFrameEndUserInfoKey];
    if (!keyboardEndFrameValue) {
        OWSFailDebug(@"Missing keyboard end frame");
        return;
    }
    CGRect keyboardEndFrame = [keyboardEndFrameValue CGRectValue];
    CGRect keyboardEndFrameConverted = [self.view convertRect:keyboardEndFrame fromView:nil];

    UIEdgeInsets oldInsets = self.collectionView.contentInset;
    UIEdgeInsets newInsets = oldInsets;

    // Measures how far the keyboard "intrudes" into the collection view's content region.
    // Indicates how large the bottom content inset should be in order to avoid the keyboard
    // from hiding the conversation content.
    //
    // NOTE: we can ignore the "bottomLayoutGuide" (i.e. the notch); this will be accounted
    // for by the "adjustedContentInset".
    CGFloat keyboardContentOverlap
        = MAX(0, self.view.height - self.bottomLayoutGuide.length - keyboardEndFrameConverted.origin.y);

    // For the sake of continuity, we want to maintain the same contentInsetBottom when the
    // the keyboard/input accessory are hidden, e.g. during dismissal animations, when
    // presenting popups like the attachment picker, etc.
    //
    // Therefore, we only zero out the contentInsetBottom if the inputAccessoryView is nil.
    if (self.inputAccessoryView == nil || keyboardContentOverlap > 0) {
        self.contentInsetBottom = keyboardContentOverlap;
    } else if (!CurrentAppContext().isAppForegroundAndActive) {
        // If app is not active, we'll dismiss the keyboard
        // so only reserve enough space for the input accessory
        // view.  Otherwise, the content will animate into place
        // when the app returns from the background.
        //
        // NOTE: There are two separate cases. If the keyboard is
        //       dismissed, the inputAccessoryView grows to allow
        //       space for the notch.  In this case, we need to
        //       subtract bottomLayoutGuide.  However, if the
        //       keyboard is presented we don't want to do that.
        //       I don't see a simple, safe way to distinguish
        //       these two cases.  Therefore, I'm _always_
        //       subtracting bottomLayoutGuide.  This will cause
        //       a slight animation when returning to the app
        //       but it will "match" the presentation animation
        //       of the input accessory.
        self.contentInsetBottom = MAX(0, self.inputAccessoryView.height - self.bottomLayoutGuide.length);
    }

    newInsets.top = 0 + self.extraContentInsetPadding;
    newInsets.bottom = self.contentInsetBottom + self.extraContentInsetPadding;

    BOOL wasScrolledToBottom = [self isScrolledToBottom];

    void (^adjustInsets)(void) = ^(void) {
        if (!UIEdgeInsetsEqualToEdgeInsets(self.collectionView.contentInset, newInsets)) {
            self.collectionView.contentInset = newInsets;
        }
        self.collectionView.scrollIndicatorInsets = newInsets;

        // Note there is a bug in iOS11.2 which where switching to the emoji keyboard
        // does not fire a UIKeyboardFrameWillChange notification. In that case, the scroll
        // down button gets mostly obscured by the keyboard.
        // RADAR: #36297652
        [self updateScrollDownButtonLayout];

        // Update the layout of the scroll down button immediately.
        // This change might be animated by the keyboard notification.
        [self.scrollDownButton.superview layoutIfNeeded];

        // Adjust content offset to prevent the presented keyboard from obscuring content.
        if (!self.viewHasEverAppeared) {
            [self scrollToDefaultPosition:NO];
        } else if (wasScrolledToBottom) {
            // If we were scrolled to the bottom, don't do any fancy math. Just stay at the bottom.
            [self scrollToBottomAnimated:NO];
        } else if (self.isViewCompletelyAppeared) {
            // If we were scrolled away from the bottom, shift the content in lockstep with the
            // keyboard, up to the limits of the content bounds.
            CGFloat insetChange = newInsets.bottom - oldInsets.bottom;
            CGFloat oldYOffset = self.collectionView.contentOffset.y;
            CGFloat newYOffset = CGFloatClamp(oldYOffset + insetChange, 0, self.safeContentHeight);
            CGPoint newOffset = CGPointMake(0, newYOffset);

            // If the user is dismissing the keyboard via interactive scrolling, any additional conset offset feels
            // redundant, so we only adjust content offset when *presenting* the keyboard (i.e. when insetChange > 0).
            if (insetChange > 0 && newYOffset > keyboardEndFrame.origin.y) {
                [self.collectionView setContentOffset:newOffset animated:NO];
            }
        }
    };

    if (self.shouldAnimateKeyboardChanges && CurrentAppContext().isAppForegroundAndActive) {
        adjustInsets();
    } else {
        // Even though we are scrolling without explicitly animating, the notification seems to occur within the context
        // of a system animation, which is desirable when the view is visible, because the user sees the content rise
        // in sync with the keyboard. However, when the view hasn't yet been presented, the animation conflicts and the
        // result is that initial load causes the collection cells to visably "animate" to their final position once the
        // view appears.
        [UIView performWithoutAnimation:adjustInsets];
    }
}

- (void)applyTheme
{
    OWSAssertIsOnMainThread();

    // make sure toolbar extends below iPhoneX home button.
    self.view.backgroundColor = Theme.toolbarBackgroundColor;
    self.collectionView.backgroundColor = Theme.backgroundColor;
}

#pragma mark - AttachmentApprovalViewControllerDelegate

- (void)attachmentApproval:(AttachmentApprovalViewController *)attachmentApproval
     didApproveAttachments:(NSArray<SignalAttachment *> *)attachments
               messageText:(NSString *_Nullable)messageText
{
    [self tryToSendAttachments:attachments messageText:messageText];
    [self.inputToolbar clearTextMessageAnimated:NO];
    [self resetMentions];
    [self dismissViewControllerAnimated:YES completion:nil];

    // We always want to scroll to the bottom of the conversation after the local user
    // sends a message.  Normally, this is taken care of in yapDatabaseModified:, but
    // we don't listen to db modifications when this view isn't visible, i.e. when the
    // attachment approval view is presented.
    [self scrollToBottomAnimated:NO];
}

- (void)attachmentApprovalDidCancel:(AttachmentApprovalViewController *)attachmentApproval
{
    [self dismissViewControllerAnimated:YES completion:nil];
}

- (void)attachmentApproval:(AttachmentApprovalViewController *)attachmentApproval
      didChangeMessageText:(nullable NSString *)newMessageText
{
    [self.inputToolbar setMessageText:newMessageText animated:NO];
}

#pragma mark -

- (void)showErrorAlertForAttachment:(SignalAttachment *_Nullable)attachment
{
    OWSAssertDebug(attachment == nil || [attachment hasError]);

    NSString *errorMessage
        = (attachment ? [attachment localizedErrorDescription] : [SignalAttachment missingDataErrorMessage]);

    OWSLogError(@": %@", errorMessage);

    [OWSAlerts showAlertWithTitle:NSLocalizedString(
                                      @"ATTACHMENT_ERROR_ALERT_TITLE", @"The title of the 'attachment error' alert.")
                          message:errorMessage];
}

- (CGFloat)safeContentHeight
{
    // Don't use self.collectionView.contentSize.height as the collection view's
    // content size might not be set yet.
    //
    // We can safely call prepareLayout to ensure the layout state is up-to-date
    // since our layout uses a dirty flag internally to debounce redundant work.
    [self.layout prepareLayout];
    return [self.collectionView.collectionViewLayout collectionViewContentSize].height;
}

- (void)scrollToBottomAnimated:(BOOL)animated
{
    OWSAssertIsOnMainThread();

    if (self.isUserScrolling) {
        return;
    }

    // Ensure the view is fully layed out before we try to scroll to the bottom, since
    // we use the collectionView bounds to determine where the "bottom" is.
    [self.view layoutIfNeeded];

    const CGFloat topInset = ^{
        if (@available(iOS 11, *)) {
            return -self.collectionView.adjustedContentInset.top;
        } else {
            return -self.collectionView.contentInset.top;
        }
    }();

    const CGFloat bottomInset = ^{
        if (@available(iOS 11, *)) {
            return -self.collectionView.adjustedContentInset.bottom;
        } else {
            return -self.collectionView.contentInset.bottom;
        }
    }();

    const CGFloat firstContentPageTop = topInset;
    const CGFloat collectionViewUnobscuredHeight = self.collectionView.bounds.size.height + bottomInset;
    const CGFloat lastContentPageTop = self.safeContentHeight - collectionViewUnobscuredHeight;

    CGFloat dstY = MAX(firstContentPageTop, lastContentPageTop);

    [self.collectionView setContentOffset:CGPointMake(0, dstY) animated:animated];
    [self didScrollToBottom];
}

- (void)scrollToFirstUnreadMessage:(BOOL)isAnimated
{
    [self scrollToDefaultPosition:isAnimated];
}

#pragma mark - UIScrollViewDelegate

- (void)updateLastKnownDistanceFromBottom
{
    // Never update the lastKnownDistanceFromBottom,
    // if we're presenting the menu actions which
    // temporarily meddles with the content insets.
    if (!OWSWindowManager.sharedManager.isPresentingMenuActions) {
        self.lastKnownDistanceFromBottom = @(self.safeDistanceFromBottom);
    }
}

- (void)scrollViewDidScroll:(UIScrollView *)scrollView
{
    // Constantly try to update the lastKnownDistanceFromBottom.
    [self updateLastKnownDistanceFromBottom];

    [self updateLastVisibleSortId];

    [self.autoLoadMoreTimer invalidate];
    self.autoLoadMoreTimer = [NSTimer weakScheduledTimerWithTimeInterval:0.1f
                                                                  target:self
                                                                selector:@selector(autoLoadMoreTimerDidFire)
                                                                userInfo:nil
                                                                 repeats:NO];
}

- (void)autoLoadMoreTimerDidFire
{
    [self autoLoadMoreIfNecessary];
}

- (void)scrollViewWillBeginDragging:(UIScrollView *)scrollView
{
    self.userHasScrolled = YES;
    self.isUserScrolling = YES;
}

- (void)scrollViewDidEndDragging:(UIScrollView *)scrollView willDecelerate:(BOOL)decelerate
{
    self.isUserScrolling = NO;
}

#pragma mark - OWSConversationSettingsViewDelegate

- (void)resendGroupUpdateForErrorMessage:(TSErrorMessage *)message
{
    OWSAssertIsOnMainThread();
    OWSAssertDebug([_thread isKindOfClass:[TSGroupThread class]]);
    OWSAssertDebug(message);

    TSGroupThread *groupThread = (TSGroupThread *)self.thread;
    TSGroupModel *groupModel = groupThread.groupModel;
    [self updateGroupModelTo:groupModel
           successCompletion:^{
               OWSLogInfo(@"Group updated, removing group creation error.");

               [message remove];
           }];
}

- (void)conversationColorWasUpdated
{
    [self.conversationStyle updateProperties];
    [self resetContentAndLayout];
}

- (void)groupWasUpdated:(TSGroupModel *)groupModel
{
    OWSAssertDebug(groupModel);

    NSMutableSet *groupMemberIds = [NSMutableSet setWithArray:groupModel.groupMemberIds];
    [groupMemberIds addObject:self.tsAccountManager.localNumber];
    groupModel.groupMemberIds = [NSMutableArray arrayWithArray:[groupMemberIds allObjects]];
    [self updateGroupModelTo:groupModel successCompletion:nil];
}

- (void)popAllConversationSettingsViewsWithCompletion:(void (^_Nullable)(void))completionBlock
{
    if (self.presentedViewController) {
        [self.presentedViewController dismissViewControllerAnimated:YES
                                                         completion:^{
                                                             [self.navigationController
                                                                 popToViewController:self
                                                                            animated:YES
                                                                          completion:completionBlock];
                                                         }];
    } else {
        [self.navigationController popToViewController:self animated:YES completion:completionBlock];
    }
}

#pragma mark - Conversation Search

- (void)conversationSettingsDidRequestConversationSearch:(OWSConversationSettingsViewController *)conversationSettingsViewController
{
    [self showSearchUI];
    [self popAllConversationSettingsViewsWithCompletion:^{
        // This delay is unfortunate, but without it, self.searchController.uiSearchController.searchBar
        // isn't yet ready to become first responder. Presumably we're still mid transition.
        // A hardcorded constant like this isn't great because it's either too slow, making our users
        // wait, or too fast, and fails to wait long enough to be ready to become first responder.
        // Luckily in this case the stakes aren't catastrophic. In the case that we're too aggressive
        // the user will just have to manually tap into the search field before typing.

        // Leaving this assert in as proof that we're not ready to become first responder yet.
        // If this assert fails, *great* maybe we can get rid of this delay.
        OWSAssertDebug(![self.searchController.uiSearchController.searchBar canBecomeFirstResponder]);

        dispatch_after(dispatch_time(DISPATCH_TIME_NOW, (int64_t)(0.5 * NSEC_PER_SEC)), dispatch_get_main_queue(), ^{
            [self.searchController.uiSearchController.searchBar becomeFirstResponder];
        });
    }];
}

- (void)showSearchUI
{
    self.isShowingSearchUI = YES;

    UISearchBar *searchBar = self.searchController.uiSearchController.searchBar;

    searchBar.searchBarStyle = UISearchBarStyleMinimal;
    searchBar.barStyle = UIBarStyleBlack;
    searchBar.tintColor = LKColors.accent;
    UIImage *searchImage = [[UIImage imageNamed:@"searchbar_search"] asTintedImageWithColor:LKColors.searchBarPlaceholder];
    [searchBar setImage:searchImage forSearchBarIcon:UISearchBarIconSearch state:UIControlStateNormal];
    UIImage *clearImage = [[UIImage imageNamed:@"searchbar_clear"] asTintedImageWithColor:LKColors.searchBarPlaceholder];
    [searchBar setImage:clearImage forSearchBarIcon:UISearchBarIconClear state:UIControlStateNormal];
    UITextField *searchTextField;
    if (@available(iOS 13, *)) {
        searchTextField = searchBar.searchTextField;
    } else {
        searchTextField = (UITextField *)[searchBar valueForKey:@"_searchField"];
    }
    searchTextField.backgroundColor = LKColors.searchBarBackground;
    searchTextField.textColor = LKColors.text;
    searchTextField.attributedPlaceholder = [[NSAttributedString alloc] initWithString:NSLocalizedString(@"Search", @"") attributes:@{ NSForegroundColorAttributeName : LKColors.searchBarPlaceholder }];
    searchBar.keyboardAppearance = UIKeyboardAppearanceDark;
    [searchBar setPositionAdjustment:UIOffsetMake(4, 0) forSearchBarIcon:UISearchBarIconSearch];
    [searchBar setSearchTextPositionAdjustment:UIOffsetMake(2, 0)];
    [searchBar setPositionAdjustment:UIOffsetMake(-4, 0) forSearchBarIcon:UISearchBarIconClear];
    
    // Note: setting a searchBar as the titleView causes UIKit to render the navBar
    // *slightly* taller (44pt -> 56pt)
    self.navigationItem.titleView = searchBar;
    
    [self updateBarButtonItems];

    // Hack so that the ResultsBar stays on the screen when dismissing the search field
    // keyboard.
    //
    // Details:
    //
    // When the search UI is activated, both the SearchField and the ConversationVC
    // have the resultsBar as their inputAccessoryView.
    //
    // So when the SearchField is first responder, the ResultsBar is shown on top of the keyboard.
    // When the ConversationVC is first responder, the ResultsBar is shown at the bottom of the
    // screen.
    //
    // When the user swipes to dismiss the keyboard, trying to see more of the content while
    // searching, we want the ResultsBar to stay at the bottom of the screen - that is, we
    // want the ConversationVC to becomeFirstResponder.
    //
    // If the SearchField were a subview of ConversationVC.view, this would all be automatic,
    // as first responder status is percolated up the responder chain via `nextResponder`, which
    // basically travereses each superView, until you're at a rootView, at which point the next
    // responder is the ViewController which controls that View.
    //
    // However, because SearchField lives in the Navbar, it's "controlled" by the
    // NavigationController, not the ConversationVC.
    //
    // So here we stub the next responder on the navBar so that when the searchBar resigns
    // first responder, the ConversationVC will be in it's responder chain - keeeping the
    // ResultsBar on the bottom of the screen after dismissing the keyboard.
    if (![self.navigationController.navigationBar isKindOfClass:[OWSNavigationBar class]]) {
        OWSFailDebug(@"unexpected navigationController: %@", self.navigationController);
        return;
    }
    OWSNavigationBar *navBar = (OWSNavigationBar *)self.navigationController.navigationBar;
    navBar.stubbedNextResponder = self;
}

- (void)hideSearchUI
{
    self.isShowingSearchUI = NO;

    self.navigationItem.titleView = self.headerView;
    [self updateBarButtonItems];

    if (![self.navigationController.navigationBar isKindOfClass:[OWSNavigationBar class]]) {
        OWSFailDebug(@"unexpected navigationController: %@", self.navigationController);
        return;
    }
    OWSNavigationBar *navBar = (OWSNavigationBar *)self.navigationController.navigationBar;
    OWSAssertDebug(navBar.stubbedNextResponder == self);
    navBar.stubbedNextResponder = nil;

    // restore first responder to VC
    [self becomeFirstResponder];
    if (@available(iOS 10, *)) {
        [self reloadInputViews];
    } else {
        // We want to change the inputAccessoryView from SearchResults -> MessageInput
        // reloading too soon on an old iOS9 device caused the inputAccessoryView to go from
        // SearchResults -> MessageInput -> SearchResults
        dispatch_after(dispatch_time(DISPATCH_TIME_NOW, (int64_t)(0.5 * NSEC_PER_SEC)), dispatch_get_main_queue(), ^{
            [self reloadInputViews];
        });
    }
}

#pragma mark ConversationSearchControllerDelegate

- (void)didDismissSearchController:(UISearchController *)searchController
{
    OWSLogVerbose(@"");
    OWSAssertIsOnMainThread();
    [self hideSearchUI];
}

- (void)conversationSearchController:(ConversationSearchController *)conversationSearchController
              didUpdateSearchResults:(nullable ConversationScreenSearchResultSet *)conversationScreenSearchResultSet
{
    OWSAssertIsOnMainThread();

    OWSLogInfo(@"conversationScreenSearchResultSet: %@", conversationScreenSearchResultSet.debugDescription);
    self.lastSearchedText = conversationScreenSearchResultSet.searchText;
    [UIView performWithoutAnimation:^{
        [self.collectionView reloadItemsAtIndexPaths:self.collectionView.indexPathsForVisibleItems];
    }];
    if (conversationScreenSearchResultSet) {
        [BenchManager completeEventWithEventId:self.lastSearchedText];
    }
}

- (void)conversationSearchController:(ConversationSearchController *)conversationSearchController
                  didSelectMessageId:(NSString *)messageId
{
    OWSLogDebug(@"messageId: %@", messageId);
    [self scrollToInteractionId:messageId];
    [BenchManager completeEventWithEventId:[NSString stringWithFormat:@"Conversation Search Nav: %@", messageId]];
}

- (void)scrollToInteractionId:(NSString *)interactionId
{
    NSIndexPath *_Nullable indexPath = [self.conversationViewModel ensureLoadWindowContainsInteractionId:interactionId];
    if (!indexPath) {
        OWSFailDebug(@"unable to find indexPath");
        return;
    }

    [self.collectionView scrollToItemAtIndexPath:indexPath
                                atScrollPosition:UICollectionViewScrollPositionCenteredVertically
                                        animated:YES];
}

#pragma mark - FriendRequestViewDelegate

- (void)acceptFriendRequest:(TSIncomingMessage *)friendRequest
{
    // Accept all outstanding friend requests associated with this user and try to establish sessions with the
    // subset of their devices that haven't sent a friend request.
    NSString *senderID = friendRequest.authorId;
    __block NSSet<TSContactThread *> *linkedDeviceThreads;
    [OWSPrimaryStorage.sharedManager.dbReadWriteConnection readWriteWithBlock:^(YapDatabaseReadWriteTransaction *transaction) {
        linkedDeviceThreads = [LKDatabaseUtilities getLinkedDeviceThreadsFor:senderID in:transaction];
    }];
    for (TSContactThread *thread in linkedDeviceThreads) {
        if (thread.hasPendingFriendRequest) {
            [ThreadUtil enqueueFriendRequestAcceptanceMessageInThread:self.thread];
        } else {
            OWSMessageSender *messageSender = SSKEnvironment.shared.messageSender;
            OWSMessageSend *automatedFriendRequestMessage = [messageSender getMultiDeviceFriendRequestMessageForHexEncodedPublicKey:thread.contactIdentifier];
            dispatch_async(OWSDispatch.sendingQueue, ^{
                [messageSender sendMessage:automatedFriendRequestMessage];
            });
        }
    }
    // Update the thread's friend request status
    [self.thread saveFriendRequestStatus:LKThreadFriendRequestStatusFriends withTransaction:nil];
}

- (void)declineFriendRequest:(TSIncomingMessage *)friendRequest
{
    // Reset the thread's friend request status
    [self.thread saveFriendRequestStatus:LKThreadFriendRequestStatusNone withTransaction:nil];
    // Delete prekeys
    NSString *contactID = friendRequest.authorId;
    OWSPrimaryStorage *primaryStorage = SSKEnvironment.shared.primaryStorage;
    [self.editingDatabaseConnection readWriteWithBlock:^(YapDatabaseReadWriteTransaction *transaction) {
        [primaryStorage removePreKeyBundleForContact:contactID transaction:transaction];
    }];
}

#pragma mark - ConversationViewLayoutDelegate

- (NSArray<id<ConversationViewLayoutItem>> *)layoutItems
{
    return self.viewItems;
}

- (CGFloat)layoutHeaderHeight
{
    return (self.showLoadMoreHeader ? kLoadMoreHeaderHeight : 0.f);
}

#pragma mark - ConversationInputToolbarDelegate

- (void)sendButtonPressed
{
    [BenchManager startEventWithTitle:@"Send Message" eventId:@"message-send"];
    [BenchManager startEventWithTitle:@"Send Message milestone: clearTextMessageAnimated completed"
                              eventId:@"fromSendUntil_clearTextMessageAnimated"];
    [BenchManager startEventWithTitle:@"Send Message milestone: toggleDefaultKeyboard completed"
                              eventId:@"fromSendUntil_toggleDefaultKeyboard"];

    [self.inputToolbar hideMentionCandidateSelectionView];
    [self tryToSendTextMessage:[self getSendText] updateKeyboardState:YES];
}

- (void)tryToSendTextMessage:(NSString *)text updateKeyboardState:(BOOL)updateKeyboardState
{
    OWSAssertIsOnMainThread();

    __weak ConversationViewController *weakSelf = self;
    if ([self isBlockedConversation]) {
        [self showUnblockConversationUI:^(BOOL isBlocked) {
            if (!isBlocked) {
                [weakSelf tryToSendTextMessage:text updateKeyboardState:NO];
            }
        }];
        return;
    }

    BOOL didShowSNAlert =
        [self showSafetyNumberConfirmationIfNecessaryWithConfirmationText:[SafetyNumberStrings confirmSendButton]
                                                               completion:^(BOOL didConfirmIdentity) {
                                                                   if (didConfirmIdentity) {
                                                                       [weakSelf tryToSendTextMessage:text
                                                                                  updateKeyboardState:NO];
                                                                   }
                                                               }];
    if (didShowSNAlert) {
        return;
    }

    text = [text ows_stripped];

    if (text.length < 1) {
        return;
    }

    // Limit outgoing text messages to 16kb.
    //
    // We convert large text messages to attachments
    // which are presented as normal text messages.
    BOOL didAddToProfileWhitelist = [ThreadUtil addThreadToProfileWhitelistIfEmptyContactThread:self.thread];
    __block TSOutgoingMessage *message;
    [self.uiDatabaseConnection readWithBlock:^(YapDatabaseReadTransaction *_Nonnull transaction) {
        message = [ThreadUtil enqueueMessageWithText:text
                                            inThread:self.thread
                                    quotedReplyModel:self.inputToolbar.quotedReply
                                    linkPreviewDraft:self.inputToolbar.linkPreviewDraft
                                         transaction:transaction];
    }];
    [self.conversationViewModel appendUnsavedOutgoingTextMessage:message];

    [self messageWasSent:message];

    // Clearing the text message is a key part of the send animation.
    // It takes 10-15ms, but we do it inline rather than dispatch async
    // since the send can't feel "complete" without it.
    [BenchManager benchWithTitle:@"clearTextMessageAnimated"
                           block:^{
                               [self.inputToolbar clearTextMessageAnimated:YES];
                               [self resetMentions];
                           }];
    [BenchManager completeEventWithEventId:@"fromSendUntil_clearTextMessageAnimated"];

    dispatch_async(dispatch_get_main_queue(), ^{
        // After sending we want to return from the numeric keyboard to the
        // alphabetical one. Because this is so slow (40-50ms), we prefer it
        // happens async, after any more essential send UI work is done.
        [BenchManager benchWithTitle:@"toggleDefaultKeyboard"
                               block:^{
                                   [self.inputToolbar toggleDefaultKeyboard];
                               }];
        [BenchManager completeEventWithEventId:@"fromSendUntil_toggleDefaultKeyboard"];
    });

    [self.editingDatabaseConnection asyncReadWriteWithBlock:^(YapDatabaseReadWriteTransaction *transaction) {
        [self.thread setDraft:@"" transaction:transaction];
    }];

    if (didAddToProfileWhitelist) {
        [self.conversationViewModel ensureDynamicInteractionsAndUpdateIfNecessary:YES];
    }
}

- (void)voiceMemoGestureDidStart
{
    OWSAssertIsOnMainThread();

    OWSLogInfo(@"voiceMemoGestureDidStart");

    const CGFloat kIgnoreMessageSendDoubleTapDurationSeconds = 2.f;
    if (self.lastMessageSentDate &&
        [[NSDate new] timeIntervalSinceDate:self.lastMessageSentDate] < kIgnoreMessageSendDoubleTapDurationSeconds) {
        // If users double-taps the message send button, the second tap can look like a
        // very short voice message gesture.  We want to ignore such gestures.
        [self.inputToolbar cancelVoiceMemoIfNecessary];
        [self.inputToolbar hideVoiceMemoUI:NO];
        [self cancelRecordingVoiceMemo];
        return;
    }

    [self.inputToolbar showVoiceMemoUI];
    AudioServicesPlaySystemSound(kSystemSoundID_Vibrate);
    [self requestRecordingVoiceMemo];
}

- (void)voiceMemoGestureDidComplete
{
    OWSAssertIsOnMainThread();

    OWSLogInfo(@"");

    [self.inputToolbar hideVoiceMemoUI:YES];
    [self endRecordingVoiceMemo];
    AudioServicesPlaySystemSound(kSystemSoundID_Vibrate);
}

- (void)voiceMemoGestureDidLock
{
    OWSAssertIsOnMainThread();
    OWSLogInfo(@"");

    [self.inputToolbar lockVoiceMemoUI];
}

- (void)voiceMemoGestureDidCancel
{
    OWSAssertIsOnMainThread();

    OWSLogInfo(@"voiceMemoGestureDidCancel");

    [self.inputToolbar hideVoiceMemoUI:NO];
    [self cancelRecordingVoiceMemo];
    AudioServicesPlaySystemSound(kSystemSoundID_Vibrate);
}

- (void)voiceMemoGestureDidUpdateCancelWithRatioComplete:(CGFloat)cancelAlpha
{
    OWSAssertIsOnMainThread();

    [self.inputToolbar setVoiceMemoUICancelAlpha:cancelAlpha];
}

- (void)cancelVoiceMemo
{
    OWSAssertIsOnMainThread();

    [self.inputToolbar cancelVoiceMemoIfNecessary];
    [self.inputToolbar hideVoiceMemoUI:NO];
    [self cancelRecordingVoiceMemo];
}

#pragma mark - Database Observation

- (void)setIsUserScrolling:(BOOL)isUserScrolling
{
    _isUserScrolling = isUserScrolling;

    [self autoLoadMoreIfNecessary];
}

- (void)setIsViewVisible:(BOOL)isViewVisible
{
    _isViewVisible = isViewVisible;

    [self updateCellsVisible];
}

- (void)updateCellsVisible
{
    BOOL isAppInBackground = CurrentAppContext().isInBackground;
    BOOL isCellVisible = self.isViewVisible && !isAppInBackground;
    for (ConversationViewCell *cell in self.collectionView.visibleCells) {
        cell.isCellVisible = isCellVisible;
    }
}

- (nullable NSIndexPath *)firstIndexPathAtViewHorizonTimestamp
{
    if (!self.viewHorizonTimestamp) {
        return nil;
    }
    if (self.viewItems.count < 1) {
        return nil;
    }
    uint64_t viewHorizonTimestamp = self.viewHorizonTimestamp.unsignedLongLongValue;
    // Binary search for the first view item whose timestamp >= the "view horizon" timestamp.
    // We want to move "left" rightward, discarding interactions before this cutoff.
    // We want to move "right" leftward, discarding all-but-the-first interaction after this cutoff.
    // In the end, if we converge on an item _after_ this cutoff, it's the one we want.
    // If we converge on an item _before_ this cutoff, there was no interaction that fit our criteria.
    NSUInteger left = 0, right = self.viewItems.count - 1;
    while (left != right) {
        OWSAssertDebug(left < right);
        NSUInteger mid = (left + right) / 2;
        OWSAssertDebug(left <= mid);
        OWSAssertDebug(mid < right);
        id<ConversationViewItem> viewItem = self.viewItems[mid];
        if (viewItem.interaction.timestamp >= viewHorizonTimestamp) {
            right = mid;
        } else {
            // This is an optimization; it also ensures that we converge.
            left = mid + 1;
        }
    }
    OWSAssertDebug(left == right);
    id<ConversationViewItem> viewItem = self.viewItems[left];
    if (viewItem.interaction.timestamp >= viewHorizonTimestamp) {
        OWSLogInfo(@"firstIndexPathAtViewHorizonTimestamp: %zd / %zd", left, self.viewItems.count);
        return [NSIndexPath indexPathForRow:(NSInteger) left inSection:0];
    } else {
        OWSLogInfo(@"firstIndexPathAtViewHorizonTimestamp: none / %zd", self.viewItems.count);
        return nil;
    }
}

#pragma mark - ConversationCollectionViewDelegate

- (void)collectionViewWillChangeSizeFrom:(CGSize)oldSize to:(CGSize)newSize
{
    OWSAssertIsOnMainThread();
}

- (void)collectionViewDidChangeSizeFrom:(CGSize)oldSize to:(CGSize)newSize
{
    OWSAssertIsOnMainThread();

    if (oldSize.width != newSize.width) {
        [self resetForSizeOrOrientationChange];
    }

    [self updateLastVisibleSortId];
}

#pragma mark - View Items

- (nullable id<ConversationViewItem>)viewItemForIndex:(NSInteger)index
{
    if (index < 0 || index >= (NSInteger)self.viewItems.count) {
        OWSFailDebug(@"Invalid view item index: %lu", (unsigned long)index);
        return nil;
    }
    return self.viewItems[(NSUInteger)index];
}

#pragma mark - UICollectionViewDataSource

- (NSInteger)collectionView:(UICollectionView *)collectionView numberOfItemsInSection:(NSInteger)section
{
    return (NSInteger)self.viewItems.count;
}

- (UICollectionViewCell *)collectionView:(UICollectionView *)collectionView
                  cellForItemAtIndexPath:(NSIndexPath *)indexPath
{
    id<ConversationViewItem> _Nullable viewItem = [self viewItemForIndex:indexPath.row];
    ConversationViewCell *cell = [viewItem dequeueCellForCollectionView:self.collectionView indexPath:indexPath];
    if (!cell) {
        OWSFailDebug(@"Could not dequeue cell.");
        return cell;
    }
    cell.viewItem = viewItem;
    cell.delegate = self;
    if ([cell isKindOfClass:[OWSMessageCell class]]) {
        OWSMessageCell *messageCell = (OWSMessageCell *)cell;
        messageCell.messageBubbleView.delegate = self;
        messageCell.friendRequestViewDelegate = self;
    }
    cell.conversationStyle = self.conversationStyle;

    [cell loadForDisplay];

    // TODO: Confirm with nancy if this will work.
    NSString *cellName = [NSString stringWithFormat:@"interaction.%@", NSUUID.UUID.UUIDString];
    cell.accessibilityIdentifier = ACCESSIBILITY_IDENTIFIER_WITH_NAME(self, cellName);

    return cell;
}

#pragma mark - UICollectionViewDelegate

- (void)collectionView:(UICollectionView *)collectionView
       willDisplayCell:(UICollectionViewCell *)cell
    forItemAtIndexPath:(NSIndexPath *)indexPath
{
    OWSAssertDebug([cell isKindOfClass:[ConversationViewCell class]]);

    ConversationViewCell *conversationViewCell = (ConversationViewCell *)cell;
    conversationViewCell.isCellVisible = YES;
}

- (void)collectionView:(UICollectionView *)collectionView
    didEndDisplayingCell:(nonnull UICollectionViewCell *)cell
      forItemAtIndexPath:(nonnull NSIndexPath *)indexPath
{
    OWSAssertDebug([cell isKindOfClass:[ConversationViewCell class]]);

    ConversationViewCell *conversationViewCell = (ConversationViewCell *)cell;
    conversationViewCell.isCellVisible = NO;
}

// We use this hook to ensure scroll state continuity.  As the collection
// view's content size changes, we want to keep the same cells in view.
- (CGPoint)collectionView:(UICollectionView *)collectionView
    targetContentOffsetForProposedContentOffset:(CGPoint)proposedContentOffset
{
    if (@available(iOS 13, *)) {
        
    } else {
        if (self.menuActionsViewController != nil) {
            NSValue *_Nullable contentOffset = [self contentOffsetForMenuActionInteraction];
            if (contentOffset != nil) {
                return contentOffset.CGPointValue;
            }
        }
    }

    if (self.scrollContinuity == kScrollContinuityBottom && self.lastKnownDistanceFromBottom) {
        NSValue *_Nullable contentOffset =
            [self contentOffsetForLastKnownDistanceFromBottom:self.lastKnownDistanceFromBottom.floatValue];
        if (contentOffset) {
            proposedContentOffset = contentOffset.CGPointValue;
        }
    }

    return proposedContentOffset;
}

// We use this hook to ensure scroll state continuity.  As the collection
// view's content size changes, we want to keep the same cells in view.
- (nullable NSValue *)contentOffsetForLastKnownDistanceFromBottom:(CGFloat)lastKnownDistanceFromBottom
{
    // Adjust the content offset to reflect the "last known" distance
    // from the bottom of the content.
    CGFloat contentOffsetYBottom = self.maxContentOffsetY;
    CGFloat contentOffsetY = contentOffsetYBottom - MAX(0, lastKnownDistanceFromBottom);
    CGFloat minContentOffsetY;
    if (@available(iOS 11, *)) {
        minContentOffsetY = -self.collectionView.safeAreaInsets.top;
    } else {
        minContentOffsetY = 0.f;
    }
    contentOffsetY = MAX(minContentOffsetY, contentOffsetY);
    return [NSValue valueWithCGPoint:CGPointMake(0, contentOffsetY)];
}

#pragma mark - Scroll State

- (BOOL)isScrolledToBottom
{
    CGFloat distanceFromBottom = self.safeDistanceFromBottom;
    const CGFloat kIsAtBottomTolerancePts = 5;
    BOOL isScrolledToBottom = distanceFromBottom <= kIsAtBottomTolerancePts;
    return isScrolledToBottom;
}

- (CGFloat)safeDistanceFromBottom
{
    // This is a bit subtle.
    //
    // The _wrong_ way to determine if we're scrolled to the bottom is to
    // measure whether the collection view's content is "near" the bottom edge
    // of the collection view.  This is wrong because the collection view
    // might not have enough content to fill the collection view's bounds
    // _under certain conditions_ (e.g. with the keyboard dismissed).
    //
    // What we're really interested in is something a bit more subtle:
    // "Is the scroll view scrolled down as far as it can, "at rest".
    //
    // To determine that, we find the appropriate "content offset y" if
    // the scroll view were scrolled down as far as possible.  IFF the
    // actual "content offset y" is "near" that value, we return YES.
    CGFloat maxContentOffsetY = self.maxContentOffsetY;
    CGFloat distanceFromBottom = maxContentOffsetY - self.collectionView.contentOffset.y;
    return distanceFromBottom;
}

- (CGFloat)maxContentOffsetY
{
    CGFloat contentHeight = self.safeContentHeight;

    UIEdgeInsets adjustedContentInset;
    if (@available(iOS 11, *)) {
        adjustedContentInset = self.collectionView.adjustedContentInset;
    } else {
        adjustedContentInset = self.collectionView.contentInset;
    }
    // Note the usage of MAX() to handle the case where there isn't enough
    // content to fill the collection view at its current size.
    CGFloat maxContentOffsetY = contentHeight + adjustedContentInset.bottom - self.collectionView.bounds.size.height;
    return maxContentOffsetY;
}

#pragma mark - ContactsPickerDelegate

- (void)contactsPickerDidCancel:(ContactsPicker *)contactsPicker
{
    OWSLogDebug(@"");
    [self dismissViewControllerAnimated:YES completion:nil];
}

- (void)contactsPicker:(ContactsPicker *)contactsPicker contactFetchDidFail:(NSError *)error
{
    OWSLogDebug(@"with error %@", error);
    [self dismissViewControllerAnimated:YES completion:nil];
}

- (void)contactsPicker:(ContactsPicker *)contactsPicker didSelectContact:(Contact *)contact
{
    OWSAssertDebug(contact);

    CNContact *_Nullable cnContact = [self.contactsManager cnContactWithId:contact.cnContactId];
    if (!cnContact) {
        OWSFailDebug(@"Could not load system contact.");
        return;
    }

    OWSLogDebug(@"with contact: %@", contact);

    OWSContact *_Nullable contactShareRecord = [OWSContacts contactForSystemContact:cnContact];
    if (!contactShareRecord) {
        OWSFailDebug(@"Could not convert system contact.");
        return;
    }

    BOOL isProfileAvatar = NO;
    NSData *_Nullable avatarImageData = [self.contactsManager avatarDataForCNContactId:cnContact.identifier];
    for (NSString *recipientId in contact.textSecureIdentifiers) {
        if (avatarImageData) {
            break;
        }
        avatarImageData = [self.contactsManager profileImageDataForPhoneIdentifier:recipientId];
        if (avatarImageData) {
            isProfileAvatar = YES;
        }
    }
    contactShareRecord.isProfileAvatar = isProfileAvatar;

    ContactShareViewModel *contactShare =
        [[ContactShareViewModel alloc] initWithContactShareRecord:contactShareRecord avatarImageData:avatarImageData];

    // TODO: We should probably show this in the same navigation view controller.
    ContactShareApprovalViewController *approveContactShare =
        [[ContactShareApprovalViewController alloc] initWithContactShare:contactShare
                                                         contactsManager:self.contactsManager
                                                                delegate:self];
    OWSAssertDebug(contactsPicker.navigationController);
    [contactsPicker.navigationController pushViewController:approveContactShare animated:YES];
}

- (void)contactsPicker:(ContactsPicker *)contactsPicker didSelectMultipleContacts:(NSArray<Contact *> *)contacts
{
    OWSFailDebug(@"with contacts: %@", contacts);
    [self dismissViewControllerAnimated:YES completion:nil];
}

- (BOOL)contactsPicker:(ContactsPicker *)contactsPicker shouldSelectContact:(Contact *)contact
{
    // Any reason to preclude contacts?
    return YES;
}

#pragma mark - ContactShareApprovalViewControllerDelegate

- (void)approveContactShare:(ContactShareApprovalViewController *)approveContactShare
     didApproveContactShare:(ContactShareViewModel *)contactShare
{
    OWSLogInfo(@"");

    [self dismissViewControllerAnimated:YES
                             completion:^{
                                 [self sendContactShare:contactShare];
                             }];
}

- (void)approveContactShare:(ContactShareApprovalViewController *)approveContactShare
      didCancelContactShare:(ContactShareViewModel *)contactShare
{
    OWSLogInfo(@"");

    [self dismissViewControllerAnimated:YES completion:nil];
}

#pragma mark - ContactShareViewHelperDelegate

- (void)didCreateOrEditContact
{
    OWSLogInfo(@"");
    [self dismissViewControllerAnimated:YES completion:nil];
}

#pragma mark - Toast

- (void)presentMissingQuotedReplyToast
{
    OWSLogInfo(@"");

    NSString *toastText = NSLocalizedString(@"QUOTED_REPLY_ORIGINAL_MESSAGE_DELETED",
        @"Toast alert text shown when tapping on a quoted message which we cannot scroll to because the local copy of "
        @"the message was since deleted.");

    ToastController *toastController = [[ToastController alloc] initWithText:toastText];

    CGFloat bottomInset = kToastInset + self.collectionView.contentInset.bottom + self.view.layoutMargins.bottom;

    [toastController presentToastViewFromBottomOfView:self.view inset:bottomInset];
}

- (void)presentRemotelySourcedQuotedReplyToast
{
    OWSLogInfo(@"");

    NSString *toastText = NSLocalizedString(@"QUOTED_REPLY_ORIGINAL_MESSAGE_REMOTELY_SOURCED",
        @"Toast alert text shown when tapping on a quoted message which we cannot scroll to because the local copy of "
        @"the message didn't exist when the quote was received.");

    ToastController *toastController = [[ToastController alloc] initWithText:toastText];

    CGFloat bottomInset = kToastInset + self.collectionView.contentInset.bottom + self.view.layoutMargins.bottom;

    [toastController presentToastViewFromBottomOfView:self.view inset:bottomInset];
}

#pragma mark -

- (void)presentViewController:(UIViewController *)viewController
                     animated:(BOOL)animated
                   completion:(void (^__nullable)(void))completion
{
    // Ensure that we are first responder before presenting other views.
    // This ensures that the input toolbar will be restored after the
    // presented view is dismissed.
    if (![self isFirstResponder]) {
        [self becomeFirstResponder];
    }

    [super presentViewController:viewController animated:animated completion:completion];
}

#pragma mark - ConversationViewModelDelegate

- (void)conversationViewModelWillUpdate
{
    OWSAssertIsOnMainThread();
    OWSAssertDebug(self.conversationViewModel);

    // HACK to work around radar #28167779
    // "UICollectionView performBatchUpdates can trigger a crash if the collection view is flagged for layout"
    // more: https://github.com/PSPDFKit-labs/radar.apple.com/tree/master/28167779%20-%20CollectionViewBatchingIssue
    // This was our #2 crash, and much exacerbated by the refactoring somewhere between 2.6.2.0-2.6.3.8
    //
    // NOTE: It's critical we do this before beginLongLivedReadTransaction.
    //       We want to relayout our contents using the old message mappings and
    //       view items before they are updated.
    [self.collectionView layoutIfNeeded];
    // ENDHACK to work around radar #28167779
}

- (void)conversationViewModelDidUpdate:(ConversationUpdate *)conversationUpdate
{
    OWSAssertIsOnMainThread();
    OWSAssertDebug(conversationUpdate);
    OWSAssertDebug(self.conversationViewModel);

    if (!self.viewLoaded) {
        // It's safe to ignore updates before the view loads;
        // viewWillAppear will call resetContentAndLayout.
        return;
    }

    [self dismissMenuActionsIfNecessary];
    [self updateInputToolbar];

    if (self.isGroupConversation) {
        [self.uiDatabaseConnection readWithBlock:^(YapDatabaseReadTransaction *transaction) {
            [self.thread reloadWithTransaction:transaction];
        }];
    }

    [self updateDisappearingMessagesConfiguration];

    if (conversationUpdate.conversationUpdateType == ConversationUpdateType_Minor) {
        return;
    } else if (conversationUpdate.conversationUpdateType == ConversationUpdateType_Reload) {
        [self resetContentAndLayout];
        [self updateLastVisibleSortId];
        return;
    }

    OWSAssertDebug(conversationUpdate.conversationUpdateType == ConversationUpdateType_Diff);
    OWSAssertDebug(conversationUpdate.updateItems);

    // We want to auto-scroll to the bottom of the conversation
    // if the user is inserting new interactions.
    __block BOOL scrollToBottom = NO;

    self.scrollContinuity = ([self isScrolledToBottom] ? kScrollContinuityBottom : kScrollContinuityTop);

    void (^batchUpdates)(void) = ^{
        OWSAssertIsOnMainThread();

        const NSUInteger section = 0;
        BOOL hasInserted = NO, hasUpdated = NO;
        for (ConversationUpdateItem *updateItem in conversationUpdate.updateItems) {
            switch (updateItem.updateItemType) {
                case ConversationUpdateItemType_Delete: {
                    // Always perform deletes before inserts and updates.
                    OWSAssertDebug(!hasInserted && !hasUpdated);
                    [self.collectionView deleteItemsAtIndexPaths:@[
                        [NSIndexPath indexPathForRow:(NSInteger)updateItem.oldIndex inSection:section]
                    ]];
                    break;
                }
                case ConversationUpdateItemType_Insert: {
                    // Always perform inserts before updates.
                    OWSAssertDebug(!hasUpdated);
                    [self.collectionView insertItemsAtIndexPaths:@[
                        [NSIndexPath indexPathForRow:(NSInteger)updateItem.newIndex inSection:section]
                    ]];
                    hasInserted = YES;

                    id<ConversationViewItem> viewItem = updateItem.viewItem;
                    OWSAssertDebug(viewItem);
                    if ([viewItem.interaction isKindOfClass:[TSOutgoingMessage class]]) {
                        TSOutgoingMessage *outgoingMessage = (TSOutgoingMessage *)viewItem.interaction;
                        if (!outgoingMessage.isFromLinkedDevice) {
                            scrollToBottom = YES;
                        }
                    }

                    break;
                }
                case ConversationUpdateItemType_Update: {
                    [self.collectionView reloadItemsAtIndexPaths:@[
                        [NSIndexPath indexPathForRow:(NSInteger)updateItem.oldIndex inSection:section]
                    ]];
                    hasUpdated = YES;
                    break;
                }
            }
        }
    };

    BOOL shouldAnimateUpdates = conversationUpdate.shouldAnimateUpdates;
    void (^batchUpdatesCompletion)(BOOL) = ^(BOOL finished) {
        OWSAssertIsOnMainThread();

        if (!finished) {
            OWSLogInfo(@"performBatchUpdates did not finish");
        }

        [self updateLastVisibleSortId];

        if (scrollToBottom) {
            [self scrollToBottomAnimated:NO];
        }

        // Try to update the lastKnownDistanceFromBottom; the content size may have changed.
        [self updateLastKnownDistanceFromBottom];
    };

    @try {
        if (shouldAnimateUpdates) {
            [self.collectionView performBatchUpdates:batchUpdates completion:batchUpdatesCompletion];

        } else {
            // HACK: We use `UIView.animateWithDuration:0` rather than `UIView.performWithAnimation` to work around a
            // UIKit Crash like:
            //
            //     *** Assertion failure in -[ConversationViewLayout prepareForCollectionViewUpdates:],
            //     /BuildRoot/Library/Caches/com.apple.xbs/Sources/UIKit_Sim/UIKit-3600.7.47/UICollectionViewLayout.m:760
            //     *** Terminating app due to uncaught exception 'NSInternalInconsistencyException', reason: 'While
            //     preparing update a visible view at <NSIndexPath: 0xc000000011c00016> {length = 2, path = 0 - 142}
            //     wasn't found in the current data model and was not in an update animation. This is an internal
            //     error.'
            //
            // I'm unclear if this is a bug in UIKit, or if we're doing something crazy in
            // ConversationViewLayout#prepareLayout. To reproduce, rapidily insert and delete items into the
            // conversation. See `DebugUIMessages#thrashCellsInThread:`
            [UIView
                animateWithDuration:0.0
                         animations:^{
                             [self.collectionView performBatchUpdates:batchUpdates completion:batchUpdatesCompletion];
                             if (scrollToBottom) {
                                 [self scrollToBottomAnimated:NO];
                             }
                             [BenchManager completeEventWithEventId:@"message-send"];
                         }];
        }
    } @catch (NSException *exception) {
        OWSFailDebug(@"exception: %@ of type: %@ with reason: %@, user info: %@.",
            exception.description,
            exception.name,
            exception.reason,
            exception.userInfo);

        for (ConversationUpdateItem *updateItem in conversationUpdate.updateItems) {
            switch (updateItem.updateItemType) {
                case ConversationUpdateItemType_Delete:
                    OWSLogWarn(@"ConversationUpdateItemType_Delete class: %@, itemId: %@, oldIndex: %lu, "
                               @"newIndex: %lu",
                        [updateItem.viewItem class],
                        updateItem.viewItem.itemId,
                        (unsigned long)updateItem.oldIndex,
                        (unsigned long)updateItem.newIndex);
                    break;
                case ConversationUpdateItemType_Insert:
                    OWSLogWarn(@"ConversationUpdateItemType_Insert class: %@, itemId: %@, oldIndex: %lu, "
                               @"newIndex: %lu",
                        [updateItem.viewItem class],
                        updateItem.viewItem.itemId,
                        (unsigned long)updateItem.oldIndex,
                        (unsigned long)updateItem.newIndex);
                    break;
                case ConversationUpdateItemType_Update:
                    OWSLogWarn(@"ConversationUpdateItemType_Update class: %@, itemId: %@, oldIndex: %lu, "
                               @"newIndex: %lu",
                        [updateItem.viewItem class],
                        updateItem.viewItem.itemId,
                        (unsigned long)updateItem.oldIndex,
                        (unsigned long)updateItem.newIndex);
                    break;
            }
        }

        @throw exception;
    }

    self.lastReloadDate = [NSDate new];
}

- (void)conversationViewModelWillLoadMoreItems
{
    OWSAssertIsOnMainThread();
    OWSAssertDebug(self.conversationViewModel);

    // We want to restore the current scroll state after we update the range, update
    // the dynamic interactions and re-layout.  Here we take a "before" snapshot.
    self.scrollDistanceToBottomSnapshot = self.safeContentHeight - self.collectionView.contentOffset.y;
}

- (void)conversationViewModelDidLoadMoreItems
{
    OWSAssertIsOnMainThread();
    OWSAssertDebug(self.conversationViewModel);

    [self.layout prepareLayout];

    self.collectionView.contentOffset = CGPointMake(0, self.safeContentHeight - self.scrollDistanceToBottomSnapshot);
}

- (void)conversationViewModelDidLoadPrevPage
{
    OWSAssertIsOnMainThread();
    OWSAssertDebug(self.conversationViewModel);

    [self scrollToUnreadIndicatorAnimated];
}

- (void)conversationViewModelRangeDidChange
{
    OWSAssertIsOnMainThread();

    if (!self.conversationViewModel) {
        return;
    }

    [self updateShowLoadMoreHeader];
}

- (void)conversationViewModelDidReset
{
    OWSAssertIsOnMainThread();

    // Scroll to bottom to get view back to a known good state.
    [self scrollToBottomAnimated:NO];
}

#pragma mark - Orientation

- (void)viewWillTransitionToSize:(CGSize)size
       withTransitionCoordinator:(id<UIViewControllerTransitionCoordinator>)coordinator
{
    OWSAssertIsOnMainThread();

    [super viewWillTransitionToSize:size withTransitionCoordinator:coordinator];

    // The "message actions" window tries to pin the message
    // in the content of this view.  It's easier to dismiss the
    // "message actions" window when the device changes orientation
    // than to try to ensure this works in that case.
    if (OWSWindowManager.sharedManager.isPresentingMenuActions) {
        [self dismissMenuActions];
    }

    // Snapshot the "last visible row".
    NSIndexPath *_Nullable lastVisibleIndexPath = self.lastVisibleIndexPath;

    __weak ConversationViewController *weakSelf = self;
    [coordinator
        animateAlongsideTransition:^(id<UIViewControllerTransitionCoordinatorContext> context) {
            if (lastVisibleIndexPath) {
                [self.collectionView scrollToItemAtIndexPath:lastVisibleIndexPath
                                            atScrollPosition:UICollectionViewScrollPositionBottom
                                                    animated:NO];
            }
        }
        completion:^(id<UIViewControllerTransitionCoordinatorContext> context) {
            ConversationViewController *strongSelf = weakSelf;
            if (!strongSelf) {
                return;
            }

            // When transition animation is complete, update layout to reflect
            // new size.
            [strongSelf resetForSizeOrOrientationChange];

            [strongSelf updateInputToolbarLayout];

            if (self.menuActionsViewController != nil) {
                [self scrollToMenuActionInteraction:NO];
            } else if (lastVisibleIndexPath) {
                [strongSelf.collectionView scrollToItemAtIndexPath:lastVisibleIndexPath
                                                  atScrollPosition:UICollectionViewScrollPositionBottom
                                                          animated:NO];
            }
        }];
}

- (void)traitCollectionDidChange:(nullable UITraitCollection *)previousTraitCollection
{
    [super traitCollectionDidChange:previousTraitCollection];

    [self ensureBannerState];
    [self updateBarButtonItems];
}

- (void)resetForSizeOrOrientationChange
{
    self.scrollContinuity = kScrollContinuityBottom;

    self.conversationStyle.viewWidth = self.collectionView.width;
    // Evacuate cached cell sizes.
    for (id<ConversationViewItem> viewItem in self.viewItems) {
        [viewItem clearCachedLayoutState];
    }
    [self.collectionView.collectionViewLayout invalidateLayout];
    [self.collectionView reloadData];
    if (self.viewHasEverAppeared) {
        // Try to update the lastKnownDistanceFromBottom; the content size may have changed.
        [self updateLastKnownDistanceFromBottom];
    }
    [self updateInputToolbarLayout];
}

- (void)viewSafeAreaInsetsDidChange
{
    [super viewSafeAreaInsetsDidChange];

    [self updateInputToolbarLayout];
}

- (void)updateInputToolbarLayout
{
    UIEdgeInsets safeAreaInsets = UIEdgeInsetsZero;
    if (@available(iOS 11, *)) {
        safeAreaInsets = self.view.safeAreaInsets;
    }
    [self.inputToolbar updateLayoutWithSafeAreaInsets:safeAreaInsets];

    // Scroll button layout depends on input toolbar size.
    [self updateScrollDownButtonLayout];
}

- (void)handleCalculatingPoWNotification:(NSNotification *)notification
{
    NSNumber *timestamp = (NSNumber *)notification.object;
    [self setProgressIfNeededTo:0.25f forMessageWithTimestamp:timestamp];
}

- (void)handleContactingNetworkNotification:(NSNotification *)notification
{
    NSNumber *timestamp = (NSNumber *)notification.object;
    [self setProgressIfNeededTo:0.50f forMessageWithTimestamp:timestamp];
}

- (void)handleSendingMessageNotification:(NSNotification *)notification
{
    NSNumber *timestamp = (NSNumber *)notification.object;
    [self setProgressIfNeededTo:0.75f forMessageWithTimestamp:timestamp];
}

- (void)handleMessageSentNotification:(NSNotification *)notification
{
    NSNumber *timestamp = (NSNumber *)notification.object;
    [self setProgressIfNeededTo:1.0f forMessageWithTimestamp:timestamp];
    dispatch_after(dispatch_time(DISPATCH_TIME_NOW, (int64_t)(1 * NSEC_PER_SEC)), dispatch_get_main_queue(), ^(void) {
        [self hideProgressIndicatorViewForMessageWithTimestamp:timestamp];
    });
}

- (void)handleMessageFailedNotification:(NSNotification *)notification
{
    NSNumber *timestamp = (NSNumber *)notification.object;
    [self hideProgressIndicatorViewForMessageWithTimestamp:timestamp];
}

- (void)setProgressIfNeededTo:(float)progress forMessageWithTimestamp:(NSNumber *)timestamp
{
    __block TSInteraction *targetInteraction;
    [self.thread enumerateInteractionsUsingBlock:^(TSInteraction *interaction) {
        if (interaction.timestamp == timestamp.unsignedLongLongValue) {
            targetInteraction = interaction;
        }
    }];
    if (targetInteraction == nil || targetInteraction.interactionType != OWSInteractionType_OutgoingMessage) { return; }
    dispatch_async(dispatch_get_main_queue(), ^{
        if (progress <= self.progressIndicatorView.progress) { return; }
        self.progressIndicatorView.alpha = 1;
        [self.progressIndicatorView setProgress:progress animated:YES];
    });
}

- (void)hideProgressIndicatorViewForMessageWithTimestamp:(NSNumber *)timestamp
{
    __block TSInteraction *targetInteraction;
    [self.thread enumerateInteractionsUsingBlock:^(TSInteraction *interaction) {
        if (interaction.timestamp == timestamp.unsignedLongLongValue) {
            targetInteraction = interaction;
        }
    }];
    if (targetInteraction == nil || targetInteraction.interactionType != OWSInteractionType_OutgoingMessage) { return; }
    dispatch_async(dispatch_get_main_queue(), ^{
        [UIView animateWithDuration:0.25 animations:^{
            self.progressIndicatorView.alpha = 0;
        } completion:^(BOOL finished) {
            [self.progressIndicatorView setProgress:0.0f];
        }];
    });
}

@end

NS_ASSUME_NONNULL_END<|MERGE_RESOLUTION|>--- conflicted
+++ resolved
@@ -262,7 +262,7 @@
     _recordVoiceNoteAudioActivity = [[OWSAudioActivity alloc] initWithAudioDescription:audioActivityDescription behavior:OWSAudioBehavior_PlayAndRecord];
 
     self.scrollContinuity = kScrollContinuityBottom;
-    
+
     _currentMentionStartIndex = -1;
     _mentions = [NSMutableArray new];
     _oldText = @"";
@@ -420,10 +420,10 @@
                                                  name:NSNotification.threadFriendRequestStatusChanged
                                                object:nil];
     [[NSNotificationCenter defaultCenter] addObserver:self
-<<<<<<< HEAD
                                              selector:@selector(handleThreadSessionRestoreDevicesChangedNotifiaction:)
                                                  name:NSNotification.threadSessionRestoreDevicesChanged
-=======
+                                               object:nil];
+    [[NSNotificationCenter defaultCenter] addObserver:self
                                              selector:@selector(handleCalculatingPoWNotification:)
                                                  name:NSNotification.calculatingPoW
                                                object:nil];
@@ -442,7 +442,6 @@
     [[NSNotificationCenter defaultCenter] addObserver:self
                                              selector:@selector(handleMessageFailedNotification:)
                                                  name:NSNotification.messageFailed
->>>>>>> 52dda938
                                                object:nil];
 }
 
@@ -564,7 +563,7 @@
                                                           selector:@selector(reloadTimerDidFire)
                                                           userInfo:nil
                                                            repeats:YES];
-    
+
     [LKAPI populateUserHexEncodedPublicKeyCacheIfNeededFor:thread.uniqueId in:nil];
 }
 
@@ -639,7 +638,7 @@
     [super viewDidLoad];
 
     [self createContents];
-    
+
     [self registerCellClasses];
 
     [self createConversationScrollButtons];
@@ -658,20 +657,20 @@
     [self loadDraftInCompose];
     [self applyTheme];
     [self.conversationViewModel viewDidLoad];
-    
+
     // Loki: Set gradient background
     self.collectionView.backgroundColor = UIColor.clearColor;
     LKGradient *gradient = LKGradients.defaultLokiBackground;
     self.view.backgroundColor = UIColor.clearColor;
     [self.view setGradient:gradient];
-    
+
     // Loki: Set navigation bar background color
     UINavigationBar *navigationBar = self.navigationController.navigationBar;
     [navigationBar setBackgroundImage:[UIImage new] forBarMetrics:UIBarMetricsDefault];
     navigationBar.shadowImage = [UIImage new];
     [navigationBar setTranslucent:NO];
     navigationBar.barTintColor = LKColors.navigationBarBackground;
-    
+
     // Loki: Set up navigation bar buttons
     UIBarButtonItem *backButton = [[UIBarButtonItem alloc] initWithTitle:NSLocalizedString(@"Back", "") style:UIBarButtonItemStylePlain target:nil action:nil];
     backButton.tintColor = LKColors.text;
@@ -679,7 +678,7 @@
     UIBarButtonItem *settingsButton = [[UIBarButtonItem alloc] initWithImage:[UIImage imageNamed:@"Gear"] style:UIBarButtonItemStylePlain target:self action:@selector(showConversationSettings)];
     settingsButton.tintColor = LKColors.text;
     self.navigationItem.rightBarButtonItem = settingsButton;
-    
+
     if (self.thread.isGroupThread) {
         TSGroupThread *thread = (TSGroupThread *)self.thread;
         if (thread.isRSSFeed) { return; }
@@ -736,7 +735,7 @@
     [self.progressIndicatorView autoPinEdgeToSuperviewEdge:ALEdgeTop];
     [self.progressIndicatorView autoPinEdgeToSuperviewSafeArea:ALEdgeLeading];
     [self.progressIndicatorView autoPinEdgeToSuperviewSafeArea:ALEdgeTrailing];
-    
+
     [self.collectionView applyScrollViewInsetsFix];
     SET_SUBVIEW_ACCESSIBILITY_IDENTIFIER(self, _collectionView);
 
@@ -745,7 +744,7 @@
     self.inputToolbar.inputTextViewDelegate = self;
     SET_SUBVIEW_ACCESSIBILITY_IDENTIFIER(self, _inputToolbar);
     [self updateInputToolbar];
-    
+
     self.loadMoreHeader = [UILabel new];
     self.loadMoreHeader.text = NSLocalizedString(@"CONVERSATION_VIEW_LOADING_MORE_MESSAGES", @"Indicates that the app is loading more messages in this conversation.");
     self.loadMoreHeader.textColor = [LKColors.text colorWithAlphaComponent:0.8];
@@ -1035,7 +1034,7 @@
             shouldRemoveBanner = true;
         }
     }
-    
+
     if (shouldRemoveBanner && self.restoreSessionBannerView) {
         [self.restoreSessionBannerView removeFromSuperview];
         self.restoreSessionBannerView = nil;
@@ -1404,7 +1403,7 @@
     // - Begin presenting another view, e.g. swipe-left for details or swipe-right to go back, but quit part way, so that you remain on the conversation view
     // - toolbar will be not be visible unless we reaquire first responder.
     if (!self.isFirstResponder) {
-        
+
         // We don't have to worry about the input toolbar being visible if the inputToolbar.textView is first responder
         // In fact doing so would unnecessarily dismiss the keyboard which is probably not desirable and at least
         // a distracting animation.
@@ -1552,7 +1551,7 @@
 - (void)updateBarButtonItems
 {
     return; // Loki: Re-enable later?
-    
+
     self.navigationItem.hidesBackButton = NO;
     if (self.customBackButton) {
         self.navigationItem.leftBarButtonItem = self.customBackButton;
@@ -1579,7 +1578,7 @@
         UIButton *callButton = [UIButton buttonWithType:UIButtonTypeCustom];
         UIImage *image = [[UIImage imageNamed:@"button_phone_white"] imageWithRenderingMode:UIImageRenderingModeAlwaysTemplate];
         [callButton setImage:image forState:UIControlStateNormal];
-        
+
         if (OWSWindowManager.sharedManager.hasCall) {
             callButton.enabled = NO;
             callButton.userInteractionEnabled = NO;
@@ -1591,7 +1590,7 @@
         }
 
         UIEdgeInsets imageEdgeInsets = UIEdgeInsetsZero;
-        
+
         // We normally would want to use left and right insets that ensure the button
         // is square and the icon is centered.  However UINavigationBar doesn't offer us
         // control over the margins and spacing of its content, and the buttons end up
@@ -1944,14 +1943,14 @@
             // Before 2.13 we didn't track the recipient id in the identity change error.
             OWSLogWarn(@"Ignoring tap on legacy nonblocking identity change since it has no signal id");
             return;
-            
+
         } else {
             OWSLogInfo(@"Assuming tap on legacy nonblocking identity change corresponds to current contact thread: %@",
                 self.thread.contactIdentifier);
             signalIdParam = self.thread.contactIdentifier;
         }
     }
-    
+
     NSString *signalId = signalIdParam;
 
     [self showFingerprintWithRecipientId:signalId];
@@ -2479,7 +2478,7 @@
 
     self.audioAttachmentPlayer =
         [[OWSAudioPlayer alloc] initWithMediaUrl:attachmentStream.originalMediaURL audioBehavior:OWSAudioBehavior_AudioMessagePlayback delegate:viewItem];
-    
+
     // Associate the player with this media adapter.
     self.audioAttachmentPlayer.owner = viewItem;
     [self.audioAttachmentPlayer play];
@@ -4332,11 +4331,11 @@
     [searchBar setPositionAdjustment:UIOffsetMake(4, 0) forSearchBarIcon:UISearchBarIconSearch];
     [searchBar setSearchTextPositionAdjustment:UIOffsetMake(2, 0)];
     [searchBar setPositionAdjustment:UIOffsetMake(-4, 0) forSearchBarIcon:UISearchBarIconClear];
-    
+
     // Note: setting a searchBar as the titleView causes UIKit to render the navBar
     // *slightly* taller (44pt -> 56pt)
     self.navigationItem.titleView = searchBar;
-    
+
     [self updateBarButtonItems];
 
     // Hack so that the ResultsBar stays on the screen when dismissing the search field
@@ -4814,7 +4813,7 @@
     targetContentOffsetForProposedContentOffset:(CGPoint)proposedContentOffset
 {
     if (@available(iOS 13, *)) {
-        
+
     } else {
         if (self.menuActionsViewController != nil) {
             NSValue *_Nullable contentOffset = [self contentOffsetForMenuActionInteraction];
