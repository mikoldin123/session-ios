
// Ideally this should be in SignalServiceKit, but somehow linking fails when it is.

@objc(LKPushNotificationManager)
final class LokiPushNotificationManager : NSObject {

    // MARK: Settings
    #if DEBUG
    private static let url = URL(string: "https://dev.apns.getsession.org/register")!
    #else
    private static let url = URL(string: "https://live.apns.getsession.org/register")!
    #endif
    private static let tokenExpirationInterval: TimeInterval = 2 * 24 * 60 * 60

    // MARK: Initialization
    private override init() { }

    // MARK: Registration
    @objc(registerWithToken:)
    static func register(with token: Data) {
        let hexEncodedToken = token.toHexString()
        let userDefaults = UserDefaults.standard
        let oldToken = userDefaults[.deviceToken]
        let lastUploadTime = userDefaults[.lastDeviceTokenUpload]
<<<<<<< HEAD
        let applyNormalNotification = userDefaults[.applyNormalNotification]
=======
        let isUsingFullAPNs = userDefaults[.isUsingFullAPNs]
>>>>>>> 388f3e54
        let now = Date().timeIntervalSince1970
        guard hexEncodedToken != oldToken || now - lastUploadTime < tokenExpirationInterval else {
            return print("[Loki] Device token hasn't changed; no need to re-upload.")
        }
        guard !isUsingFullAPNs else {
            return print("[Loki] Using full APNs; no need to upload device token.")
        }
<<<<<<< HEAD
        if applyNormalNotification {
            print("[Loki] Using normal notification; no need to upload.")
            return
        }
        // Send token to Loki server
=======
>>>>>>> 388f3e54
        let parameters = [ "token" : hexEncodedToken ]
        let request = TSRequest(url: url, method: "POST", parameters: parameters)
        request.allHTTPHeaderFields = [ "Content-Type" : "application/json" ]
        TSNetworkManager.shared().makeRequest(request, success: { _, response in
            guard let json = response as? JSON else {
                return print("[Loki] Couldn't register device token.")
            }
            guard json["code"] as? Int != 0 else {
                return print("[Loki] Couldn't register device token due to error: \(json["message"] as? String ?? "nil").")
            }
            userDefaults[.deviceToken] = hexEncodedToken
            userDefaults[.lastDeviceTokenUpload] = now
            userDefaults[.isUsingFullAPNs] = false
        }, failure: { _, error in
            print("[Loki] Couldn't register device token.")
        })
    }
    
    @objc(registerWithToken:hexEncodedPublicKey:)
    static func register(with token: Data, hexEncodedPublicKey: String) {
        let hexEncodedToken = token.toHexString()
        let userDefaults = UserDefaults.standard
        let now = Date().timeIntervalSince1970
        let parameters = [ "token" : hexEncodedToken, "pubKey" : hexEncodedPublicKey]
        let request = TSRequest(url: url, method: "POST", parameters: parameters)
        request.allHTTPHeaderFields = [ "Content-Type" : "application/json" ]
        TSNetworkManager.shared().makeRequest(request, success: { _, response in
            guard let json = response as? JSON else {
                return print("[Loki] Couldn't register device token.")
            }
            guard json["code"] as? Int != 0 else {
                return print("[Loki] Couldn't register device token due to error: \(json["message"] as? String ?? "nil").")
            }
            userDefaults[.deviceToken] = hexEncodedToken
            userDefaults[.lastDeviceTokenUpload] = now
<<<<<<< HEAD
            userDefaults[.applyNormalNotification] = false
        }, failure: { _, error in
            print("[Loki] Couldn't register device token.")
        })
    }
    
    @objc(registerWithToken: pubkey:)
    func register(with token: Data, pubkey: String) {
        let hexEncodedToken = token.map { String(format: "%02.2hhx", $0) }.joined()
        let userDefaults = UserDefaults.standard
        let now = Date().timeIntervalSince1970
        // Send token to Loki server
        let parameters = [ "token" : hexEncodedToken,
                           "pubKey": pubkey]
        #if DEBUG
        let url = URL(string: "https://dev.apns.getsession.org/register")!
        #else
        let url = URL(string: "https://live.apns.getsession.org/register")!
        #endif
        let request = TSRequest(url: url, method: "POST", parameters: parameters)
        request.allHTTPHeaderFields = [ "Content-Type" : "application/json" ]
        TSNetworkManager.shared().makeRequest(request, success: { _, response in
            guard let json = response as? JSON else { return }
            guard json["code"] as? Int != 0 else {
                return print("[Loki] An error occured during device token registration: \(json["message"] as? String ?? "nil").")
            }
            userDefaults[.deviceToken] = hexEncodedToken
            userDefaults[.lastDeviceTokenUpload] = now
            userDefaults[.applyNormalNotification] = true
=======
            userDefaults[.isUsingFullAPNs] = true
>>>>>>> 388f3e54
        }, failure: { _, error in
            print("[Loki] Couldn't register device token.")
        })
    }
}<|MERGE_RESOLUTION|>--- conflicted
+++ resolved
@@ -22,11 +22,7 @@
         let userDefaults = UserDefaults.standard
         let oldToken = userDefaults[.deviceToken]
         let lastUploadTime = userDefaults[.lastDeviceTokenUpload]
-<<<<<<< HEAD
-        let applyNormalNotification = userDefaults[.applyNormalNotification]
-=======
         let isUsingFullAPNs = userDefaults[.isUsingFullAPNs]
->>>>>>> 388f3e54
         let now = Date().timeIntervalSince1970
         guard hexEncodedToken != oldToken || now - lastUploadTime < tokenExpirationInterval else {
             return print("[Loki] Device token hasn't changed; no need to re-upload.")
@@ -34,14 +30,6 @@
         guard !isUsingFullAPNs else {
             return print("[Loki] Using full APNs; no need to upload device token.")
         }
-<<<<<<< HEAD
-        if applyNormalNotification {
-            print("[Loki] Using normal notification; no need to upload.")
-            return
-        }
-        // Send token to Loki server
-=======
->>>>>>> 388f3e54
         let parameters = [ "token" : hexEncodedToken ]
         let request = TSRequest(url: url, method: "POST", parameters: parameters)
         request.allHTTPHeaderFields = [ "Content-Type" : "application/json" ]
@@ -77,39 +65,7 @@
             }
             userDefaults[.deviceToken] = hexEncodedToken
             userDefaults[.lastDeviceTokenUpload] = now
-<<<<<<< HEAD
-            userDefaults[.applyNormalNotification] = false
-        }, failure: { _, error in
-            print("[Loki] Couldn't register device token.")
-        })
-    }
-    
-    @objc(registerWithToken: pubkey:)
-    func register(with token: Data, pubkey: String) {
-        let hexEncodedToken = token.map { String(format: "%02.2hhx", $0) }.joined()
-        let userDefaults = UserDefaults.standard
-        let now = Date().timeIntervalSince1970
-        // Send token to Loki server
-        let parameters = [ "token" : hexEncodedToken,
-                           "pubKey": pubkey]
-        #if DEBUG
-        let url = URL(string: "https://dev.apns.getsession.org/register")!
-        #else
-        let url = URL(string: "https://live.apns.getsession.org/register")!
-        #endif
-        let request = TSRequest(url: url, method: "POST", parameters: parameters)
-        request.allHTTPHeaderFields = [ "Content-Type" : "application/json" ]
-        TSNetworkManager.shared().makeRequest(request, success: { _, response in
-            guard let json = response as? JSON else { return }
-            guard json["code"] as? Int != 0 else {
-                return print("[Loki] An error occured during device token registration: \(json["message"] as? String ?? "nil").")
-            }
-            userDefaults[.deviceToken] = hexEncodedToken
-            userDefaults[.lastDeviceTokenUpload] = now
-            userDefaults[.applyNormalNotification] = true
-=======
             userDefaults[.isUsingFullAPNs] = true
->>>>>>> 388f3e54
         }, failure: { _, error in
             print("[Loki] Couldn't register device token.")
         })
