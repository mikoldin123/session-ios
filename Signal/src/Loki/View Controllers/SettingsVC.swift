--- conflicted
+++ resolved
@@ -120,8 +120,6 @@
         getSettingButtons().forEach { settingButtonOrSeparator in
             settingButtonsStackView.addArrangedSubview(settingButtonOrSeparator)
         }
-<<<<<<< HEAD
-=======
         // Set up version label
         let versionLabel = UILabel()
         versionLabel.textColor = Colors.text.withAlphaComponent(Values.unimportantElementOpacity)
@@ -132,7 +130,6 @@
         let version = Bundle.main.infoDictionary!["CFBundleShortVersionString"]!
         let buildNumber = Bundle.main.infoDictionary!["CFBundleVersion"]!
         versionLabel.text = "Version \(version) (\(buildNumber))"
->>>>>>> 036ebb52
         // Set up stack view
         let stackView = UIStackView(arrangedSubviews: [ topStackView, settingButtonsStackView, versionLabel ])
         stackView.axis = .vertical
