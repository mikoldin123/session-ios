--- conflicted
+++ resolved
@@ -7,6 +7,9 @@
 
 @testable import SessionUtilitiesKit
 
+// These tests seem pointless but we want to make sure we don't modify the logic in
+// such a way that the `dateNow` property gets incorrectly fixed as that will result
+// in the `JobRunner` and `Poller` classes breaking
 class DependenciesSpec: QuickSpec {
     override class func spec() {
         // MARK: Configuration
@@ -15,41 +18,23 @@
         
         // MARK: - Dependencies
         describe("Dependencies") {
-<<<<<<< HEAD
-            beforeEach {
-                dependencies = Dependencies()
-            }
-            
-            // These tests seem pointless but we want to make sure we don't modify the logic in
-            // such a way that the `dateNow` property gets incorrectly fixed as that will result
-            // in the `JobRunner` and `Poller` classes breaking
-            context("when accessing dateNow") {
-                it("creates a new date every time") {
-=======
             // MARK: -- when accessing dateNow
             context("when accessing dateNow") {
-                // MARK: ---- creates a new date every time when not overwritten
-                it("creates a new date every time when not overwritten") {
->>>>>>> 34481b7f
+                // MARK: ---- creates a new date every time
+                it("creates a new date every time") {
                     let date1 = dependencies.dateNow
                     Thread.sleep(forTimeInterval: 0.05)
                     let date2 = dependencies.dateNow
                     
                     expect(date1.timeIntervalSince1970).toNot(equal(date2.timeIntervalSince1970))
                 }
-                
-<<<<<<< HEAD
+            
                 it("only has read access") {
                     // It looks like when reflecting any computed properties will actually be omitted
                     // so we just need to make sure we don't find a 'dateNow' property
                     let mirror = Mirror(reflecting: dependencies!)
                     let mutableDateNowChild: Mirror.Child? = mirror.children
                         .first { label, _ in label == "dateNow" }
-=======
-                // MARK: ---- returns the same new date every time when overwritten
-                it("returns the same new date every time when overwritten") {
-                    dependencies.dateNow = Date(timeIntervalSince1970: 1234567890)
->>>>>>> 34481b7f
                     
                     expect(mutableDateNowChild).to(beNil())
                 }
