// Copyright © 2023 Rangeproof Pty Ltd. All rights reserved.

import Foundation
import GRDB

import Quick
import Nimble

@testable import SessionUtilitiesKit

class JobRunnerSpec: QuickSpec {
    override class func spec() {
        // MARK: Configuration
        
<<<<<<< HEAD
        init(
            result: ResultType = .success,
            completeTime: Int = 0,
            intValue: Int64 = 100,
            stringValue: String = "200"
        ) {
            self.result = result
            self.completeTime = completeTime
            self.intValue = intValue
            self.stringValue = stringValue
        }
    }
    
    struct InvalidDetails: Codable {
        func encode(to encoder: Encoder) throws { throw HTTPError.parsingFailed }
    }
    
    enum TestJob: JobExecutor {
        static let maxFailureCount: Int = 1
        static let requiresThreadId: Bool = false
        static let requiresInteractionId: Bool = false
        
        static func run(
            _ job: Job,
            queue: DispatchQueue,
            success: @escaping (Job, Bool, Dependencies) -> (),
            failure: @escaping (Job, Error?, Bool, Dependencies) -> (),
            deferred: @escaping (Job, Dependencies) -> (),
            using dependencies: Dependencies
        ) {
            guard
                let detailsData: Data = job.details,
                let details: TestDetails = try? JSONDecoder().decode(TestDetails.self, from: detailsData)
            else { return success(job, true, dependencies) }
            
            let completeJob: () -> () = {
                // Need to increase the 'completeTime' and 'nextRunTimestamp' to prevent the job
                // from immediately being run again or immediately completing afterwards
                let updatedJob: Job = job
                    .with(nextRunTimestamp: TimeInterval(details.completeTime + 1))
                    .with(
                        details: TestDetails(
                            result: details.result,
                            completeTime: (details.completeTime + 2),
                            intValue: details.intValue,
                            stringValue: details.stringValue
                        )
                    )!
                dependencies[singleton: .storage].write { db in try _ = updatedJob.saved(db) }
                
                switch details.result {
                    case .success: success(job, true, dependencies)
                    case .failure: failure(job, nil, false, dependencies)
                    case .permanentFailure: failure(job, nil, true, dependencies)
                    case .deferred: deferred(updatedJob, dependencies)
                }
=======
        @TestState var job1: Job! = Job(
            id: 100,
            failureCount: 0,
            variant: .messageSend,
            behaviour: .runOnce,
            shouldBlock: false,
            shouldSkipLaunchBecomeActive: false,
            nextRunTimestamp: 0,
            threadId: nil,
            interactionId: nil,
            details: nil
        )
        @TestState var job2: Job! = Job(
            id: 101,
            failureCount: 0,
            variant: .attachmentUpload,
            behaviour: .runOnce,
            shouldBlock: false,
            shouldSkipLaunchBecomeActive: false,
            nextRunTimestamp: 0,
            threadId: nil,
            interactionId: nil,
            details: nil
        )
        @TestState var mockStorage: Storage! = SynchronousStorage(
            customWriter: try! DatabaseQueue(),
            customMigrationTargets: [
                SNUtilitiesKit.self
            ],
            initialData: { db in
                // Migrations add jobs which we don't want so delete them
                try Job.deleteAll(db)
>>>>>>> 34481b7f
            }
        )
        @TestState var dependencies: Dependencies! = Dependencies(
            storage: mockStorage,
            dateNow: Date(timeIntervalSince1970: 0),
            forceSynchronous: true
        )
        @TestState var jobRunner: JobRunnerType! = {
            let result = JobRunner(isTestingJobRunner: true, using: dependencies)
            result.setExecutor(TestJob.self, for: .messageSend)
            result.setExecutor(TestJob.self, for: .attachmentUpload)
            result.setExecutor(TestJob.self, for: .messageReceive)
            
            // Need to assign this to ensure it's used by nested dependencies
            dependencies.jobRunner = result
            
<<<<<<< HEAD
            dependencies.asyncExecutions.appendTo(details.completeTime) {
                queue.async(using: dependencies) {
                    completeJob()
                }
            }
        }
    }
    
    // MARK: - Spec

    override func spec() {
        var jobRunner: JobRunnerType!
        var job1: Job!
        var job2: Job!
        var mockStorage: Storage!
        var dependencies: TestDependencies!
=======
            return result
        }()
>>>>>>> 34481b7f
        
        // MARK: - a JobRunner
        describe("a JobRunner") {
<<<<<<< HEAD
            // MARK: - Configuration
            
            beforeEach {
                dependencies = TestDependencies(
                    dateNow: Date(timeIntervalSince1970: 0),
                    forceSynchronous: true
                )
                mockStorage = SynchronousStorage(
                    customWriter: try! DatabaseQueue(),
                    customMigrationTargets: [
                        SNUtilitiesKit.self
                    ],
                    using: dependencies
                )
                jobRunner = JobRunner(isTestingJobRunner: true, using: dependencies)
                
                dependencies[singleton: .storage] = mockStorage
                dependencies[singleton: .jobRunner] = jobRunner
                
                // Migrations add jobs which we don't want so delete them
                mockStorage.write { db in try Job.deleteAll(db) }
                
                job1 = Job(
                    id: 100,
                    failureCount: 0,
                    variant: .messageSend,
                    behaviour: .runOnce,
                    shouldBlock: false,
                    shouldSkipLaunchBecomeActive: false,
                    nextRunTimestamp: 0,
                    threadId: nil,
                    interactionId: nil,
                    details: nil
                )
                job2 = Job(
                    id: 101,
                    failureCount: 0,
                    variant: .attachmentUpload,
                    behaviour: .runOnce,
                    shouldBlock: false,
                    shouldSkipLaunchBecomeActive: false,
                    nextRunTimestamp: 0,
                    threadId: nil,
                    interactionId: nil,
                    details: nil
                )
                
                jobRunner.setExecutor(TestJob.self, for: .messageSend)
                jobRunner.setExecutor(TestJob.self, for: .attachmentUpload)
                jobRunner.setExecutor(TestJob.self, for: .messageReceive)
            }
            
=======
>>>>>>> 34481b7f
            afterEach {
                /// We **must** set `fixedTime` to ensure we break any loops within the `TestJob` executor
                dependencies.fixedTime = Int.max
                jobRunner.stopAndClearPendingJobs()
            }
            
            // MARK: -- when configuring
            context("when configuring") {
                // MARK: ---- adds an executor correctly
                it("adds an executor correctly") {
                    job1 = Job(
                        id: 101,
                        failureCount: 0,
                        variant: .getSnodePool,
                        behaviour: .runOnce,
                        shouldBlock: false,
                        shouldSkipLaunchBecomeActive: false,
                        nextRunTimestamp: 0,
                        threadId: nil,
                        interactionId: nil,
                        details: try? JSONEncoder()
                            .with(outputFormatting: .sortedKeys)
                            .encode(TestDetails(completeTime: 1))
                    )
                    jobRunner.appDidFinishLaunching(using: dependencies)
                    jobRunner.appDidBecomeActive(using: dependencies)
                    
                    // Save the job to the database
                    mockStorage.write { db in _ = try job1.inserted(db) }
                    expect(mockStorage.read { db in try Job.fetchCount(db) }).to(equal(1))
                    
                    // Try to start the job
                    mockStorage.write { db in
                        jobRunner.upsert(
                            db,
                            job: job1,
                            canStartJob: true,
                            using: dependencies
                        )
                    }
                    
                    // Ensure the job isn't running, and that it has been deleted (can't retry if there
                    // is no executer so no failure counts)
                    expect(jobRunner.isCurrentlyRunning(job1)).to(beFalse())
                    expect(mockStorage.read { db in try Job.fetchCount(db) }).to(equal(0))
                    
                    // Add the executor and start the job again
                    jobRunner.setExecutor(TestJob.self, for: .getSnodePool)
                    
                    mockStorage.write { db in
                        jobRunner.add(
                            db,
                            job: job1,
                            canStartJob: true,
                            using: dependencies
                        )
                    }
                    
                    // Job is now running
                    expect(jobRunner.isCurrentlyRunning(job1)).to(beTrue())
                }
            }
            
            // MARK: ---- when managing state
            context("when managing state") {
                // MARK: ------ by checking if a job is currently running
                context("by checking if a job is currently running") {
                    // MARK: -------- returns false when not given a job
                    it("returns false when not given a job") {
                        expect(jobRunner.isCurrentlyRunning(nil)).to(beFalse())
                    }
                    
                    // MARK: -------- returns false when given a job that has not been persisted
                    it("returns false when given a job that has not been persisted") {
                        job1 = Job(variant: .messageSend)
                        
                        expect(jobRunner.isCurrentlyRunning(job1)).to(beFalse())
                    }
                    
                    // MARK: -------- returns false when given a job that is not running
                    it("returns false when given a job that is not running") {
                        expect(jobRunner.isCurrentlyRunning(job1)).to(beFalse())
                    }
                    
                    // MARK: -------- returns true when given a non blocking job that is running
                    it("returns true when given a non blocking job that is running") {
                        job1 = job1.with(details: TestDetails(completeTime: 1))
                        jobRunner.appDidFinishLaunching(using: dependencies)
                        jobRunner.appDidBecomeActive(using: dependencies)
                        
                        mockStorage.write { db in
                            jobRunner.add(
                                db,
                                job: job1,
                                canStartJob: true,
                                using: dependencies
                            )
                        }
                        
                        expect(jobRunner.isCurrentlyRunning(job1)).to(beTrue())
                    }
                    
                    // MARK: -------- returns true when given a blocking job that is running
                    it("returns true when given a blocking job that is running") {
                        job2 = Job(
                            id: 101,
                            failureCount: 0,
                            variant: .messageSend,
                            behaviour: .runOnceNextLaunch,
                            shouldBlock: true,
                            shouldSkipLaunchBecomeActive: false,
                            nextRunTimestamp: 0,
                            threadId: nil,
                            interactionId: nil,
                            details: try? JSONEncoder()
                                .with(outputFormatting: .sortedKeys)
                                .encode(TestDetails(completeTime: 1))
                        )
                        
                        mockStorage.write { db in
                            jobRunner.add(
                                db,
                                job: job2,
                                canStartJob: true,
                                using: dependencies
                            )
                        }
                        
                        jobRunner.appDidFinishLaunching(using: dependencies)
                        
                        expect(jobRunner.isCurrentlyRunning(job2)).to(beTrue())
                    }
                }
                
                // MARK: ------ by getting the details for jobs
                context("by getting the details for jobs") {
                    // MARK: -------- returns an empty dictionary when there are no jobs
                    it("returns an empty dictionary when there are no jobs") {
                        expect(jobRunner.allJobInfo()).to(equal([:]))
                    }
                    
                    // MARK: -------- returns an empty dictionary when there are no jobs matching the filters
                    it("returns an empty dictionary when there are no jobs matching the filters") {
                        jobRunner.appDidFinishLaunching(using: dependencies)
                        jobRunner.appDidBecomeActive(using: dependencies)
                        
                        mockStorage.write { db in
                            jobRunner.add(
                                db,
                                job: job2,
                                canStartJob: true,
                                using: dependencies
                            )
                        }
                        
                        expect(jobRunner.jobInfoFor(state: .running, variant: .messageSend)).to(equal([:]))
                    }
                    
                    // MARK: -------- can filter to specific jobs
                    it("can filter to specific jobs") {
                        job1 = Job(
                            id: 100,
                            failureCount: 0,
                            variant: .messageReceive,
                            behaviour: .runOnce,
                            shouldBlock: false,
                            shouldSkipLaunchBecomeActive: false,
                            nextRunTimestamp: 0,
                            threadId: nil,
                            interactionId: nil,
                            details: try? JSONEncoder()
                                .with(outputFormatting: .sortedKeys)
                                .encode(TestDetails(completeTime: 1))
                        )
                        job2 = Job(
                            id: 101,
                            failureCount: 0,
                            variant: .messageReceive,
                            behaviour: .runOnce,
                            shouldBlock: false,
                            shouldSkipLaunchBecomeActive: false,
                            nextRunTimestamp: 0,
                            threadId: nil,
                            interactionId: nil,
                            details: nil
                        )
                        jobRunner.appDidFinishLaunching(using: dependencies)
                        jobRunner.appDidBecomeActive(using: dependencies)
                        
                        mockStorage.write { db in
                            jobRunner.add(
                                db,
                                job: job1,
                                canStartJob: true,
                                using: dependencies
                            )
                            
                            jobRunner.add(
                                db,
                                job: job2,
                                canStartJob: true,
                                using: dependencies
                            )
                        }
                        
                        // Validate the filtering works
                        expect(jobRunner.allJobInfo()).toNot(beEmpty())
                        expect(jobRunner.jobInfoFor(jobs: [job1]))
                            .to(equal([
                                100: JobRunner.JobInfo(
                                    variant: .messageReceive,
                                    threadId: nil,
                                    interactionId: nil,
                                    detailsData: job1.details
                                )
                            ]))
                        expect(jobRunner.jobInfoFor(jobs: [job2]))
                            .to(equal([
                                101: JobRunner.JobInfo(
                                    variant: .messageReceive,
                                    threadId: nil,
                                    interactionId: nil,
                                    detailsData: nil
                                )
                            ]))
                    }
                    
                    // MARK: -------- can filter to running jobs
                    it("can filter to running jobs") {
                        job1 = Job(
                            id: 100,
                            failureCount: 0,
                            variant: .messageReceive,
                            behaviour: .runOnce,
                            shouldBlock: false,
                            shouldSkipLaunchBecomeActive: false,
                            nextRunTimestamp: 0,
                            threadId: nil,
                            interactionId: nil,
                            details: try? JSONEncoder()
                                .with(outputFormatting: .sortedKeys)
                                .encode(TestDetails(completeTime: 1))
                        )
                        job2 = Job(
                            id: 101,
                            failureCount: 0,
                            variant: .messageReceive,
                            behaviour: .runOnce,
                            shouldBlock: false,
                            shouldSkipLaunchBecomeActive: false,
                            nextRunTimestamp: 0,
                            threadId: nil,
                            interactionId: nil,
                            details: try? JSONEncoder()
                                .with(outputFormatting: .sortedKeys)
                                .encode(TestDetails(completeTime: 1))
                        )
                        jobRunner.appDidFinishLaunching(using: dependencies)
                        jobRunner.appDidBecomeActive(using: dependencies)
                        
                        mockStorage.write { db in
                            jobRunner.add(
                                db,
                                job: job1,
                                canStartJob: true,
                                using: dependencies
                            )
                            
                            jobRunner.add(
                                db,
                                job: job2,
                                canStartJob: false,
                                using: dependencies
                            )
                        }
                        
                        // Wait for there to be data and the validate the filtering works
                        expect(jobRunner.jobInfoFor(state: .running))
                            .to(equal([
                                100: JobRunner.JobInfo(
                                    variant: .messageReceive,
                                    threadId: nil,
                                    interactionId: nil,
                                    detailsData: try! JSONEncoder()
                                        .with(outputFormatting: .sortedKeys)
                                        .encode(TestDetails(completeTime: 1))
                                )
                            ]))
                        expect(Array(jobRunner.allJobInfo().keys).sorted()).to(equal([100, 101]))
                    }
                    
                    // MARK: -------- can filter to pending jobs
                    it("can filter to pending jobs") {
                        job1 = Job(
                            id: 100,
                            failureCount: 0,
                            variant: .messageReceive,
                            behaviour: .runOnce,
                            shouldBlock: false,
                            shouldSkipLaunchBecomeActive: false,
                            nextRunTimestamp: 0,
                            threadId: nil,
                            interactionId: nil,
                            details: try? JSONEncoder()
                                .with(outputFormatting: .sortedKeys)
                                .encode(TestDetails(completeTime: 1))
                        )
                        job2 = Job(
                            id: 101,
                            failureCount: 0,
                            variant: .messageReceive,
                            behaviour: .runOnce,
                            shouldBlock: false,
                            shouldSkipLaunchBecomeActive: false,
                            nextRunTimestamp: 0,
                            threadId: nil,
                            interactionId: nil,
                            details: try? JSONEncoder()
                                .with(outputFormatting: .sortedKeys)
                                .encode(TestDetails(completeTime: 1))
                        )
                        jobRunner.appDidFinishLaunching(using: dependencies)
                        jobRunner.appDidBecomeActive(using: dependencies)
                        
                        mockStorage.write { db in
                            jobRunner.add(
                                db,
                                job: job1,
                                canStartJob: true,
                                using: dependencies
                            )
                            
                            jobRunner.add(
                                db,
                                job: job2,
                                canStartJob: true,
                                using: dependencies
                            )
                        }
                        
                        // Wait for there to be data and the validate the filtering works
                        expect(jobRunner.jobInfoFor(state: .pending))
                            .to(equal([
                                101: JobRunner.JobInfo(
                                    variant: .messageReceive,
                                    threadId: nil,
                                    interactionId: nil,
                                    detailsData: try! JSONEncoder()
                                        .with(outputFormatting: .sortedKeys)
                                        .encode(TestDetails(completeTime: 1))
                                )
                            ]))
                        expect(Array(jobRunner.allJobInfo().keys).sorted()).to(equal([100, 101]))
                    }
                    
                    // MARK: -------- can filter to specific variants
                    it("can filter to specific variants") {
                        job1 = job1.with(details: TestDetails(completeTime: 1))
                        job2 = job2.with(details: TestDetails(completeTime: 2))
                        jobRunner.appDidFinishLaunching(using: dependencies)
                        jobRunner.appDidBecomeActive(using: dependencies)
                        
                        mockStorage.write { db in
                            jobRunner.add(
                                db,
                                job: job1,
                                canStartJob: true,
                                using: dependencies
                            )
                            
                            jobRunner.add(
                                db,
                                job: job2,
                                canStartJob: true,
                                using: dependencies
                            )
                        }
                        
                        // Wait for there to be data and the validate the filtering works
                        expect(jobRunner.jobInfoFor(variant: .attachmentUpload))
                            .to(equal([
                                101: JobRunner.JobInfo(
                                    variant: .attachmentUpload,
                                    threadId: nil,
                                    interactionId: nil,
                                    detailsData: try! JSONEncoder()
                                        .with(outputFormatting: .sortedKeys)
                                        .encode(TestDetails(completeTime: 2))
                                )
                            ]))
                        expect(Array(jobRunner.allJobInfo().keys).sorted()).to(equal([100, 101]))
                    }
                    
                    // MARK: -------- includes non blocking jobs
                    it("includes non blocking jobs") {
                        job2 = job2.with(details: TestDetails(completeTime: 1))
                        jobRunner.appDidFinishLaunching(using: dependencies)
                        jobRunner.appDidBecomeActive(using: dependencies)
                        
                        mockStorage.write { db in
                            jobRunner.add(
                                db,
                                job: job2,
                                canStartJob: true,
                                using: dependencies
                            )
                        }
                        
                        expect(jobRunner.jobInfoFor(state: .running, variant: .attachmentUpload))
                            .to(equal([
                                101: JobRunner.JobInfo(
                                    variant: .attachmentUpload,
                                    threadId: nil,
                                    interactionId: nil,
                                    detailsData: try! JSONEncoder()
                                        .with(outputFormatting: .sortedKeys)
                                        .encode(TestDetails(completeTime: 1))
                                )
                            ]))
                    }
                    
                    // MARK: -------- includes blocking jobs
                    it("includes blocking jobs") {
                        job2 = Job(
                            id: 101,
                            failureCount: 0,
                            variant: .attachmentUpload,
                            behaviour: .runOnceNextLaunch,
                            shouldBlock: true,
                            shouldSkipLaunchBecomeActive: false,
                            nextRunTimestamp: 0,
                            threadId: nil,
                            interactionId: nil,
                            details: try! JSONEncoder()
                                .with(outputFormatting: .sortedKeys)
                                .encode(TestDetails(completeTime: 1))
                        )
                        
                        mockStorage.write { db in
                            jobRunner.add(
                                db,
                                job: job2,
                                canStartJob: true,
                                using: dependencies
                            )
                        }
                        
                        jobRunner.appDidFinishLaunching(using: dependencies)
                        
                        expect(jobRunner.jobInfoFor(state: .running, variant: .attachmentUpload))
                            .to(equal([
                                101: JobRunner.JobInfo(
                                    variant: .attachmentUpload,
                                    threadId: nil,
                                    interactionId: nil,
                                    detailsData: try! JSONEncoder()
                                        .with(outputFormatting: .sortedKeys)
                                        .encode(TestDetails(completeTime: 1))
                                )
                            ]))
                    }
                }
                
                // MARK: ------ by checking for an existing job
                context("by checking for an existing job") {
                    // MARK: -------- returns false for a queue that doesn't exist
                    it("returns false for a queue that doesn't exist") {
                        jobRunner = JobRunner(
                            isTestingJobRunner: true,
                            variantsToExclude: [.attachmentUpload],
                            using: dependencies
                        )
                        
                        expect(jobRunner.hasJob(of: .attachmentUpload, with: TestDetails()))
                            .to(beFalse())
                    }
                    
                    // MARK: -------- returns false when the provided details fail to decode
                    it("returns false when the provided details fail to decode") {
                        expect(jobRunner.hasJob(of: .attachmentUpload, with: InvalidDetails()))
                            .to(beFalse())
                    }
                    
                    // MARK: -------- returns false when there is not a pending or running job
                    it("returns false when there is not a pending or running job") {
                        expect(jobRunner.hasJob(of: .attachmentUpload, with: TestDetails()))
                            .to(beFalse())
                    }
                    
                    // MARK: -------- returns true when there is a pending job
                    it("returns true when there is a pending job") {
                        job1 = Job(
                            id: 100,
                            failureCount: 0,
                            variant: .messageReceive,
                            behaviour: .runOnce,
                            shouldBlock: false,
                            shouldSkipLaunchBecomeActive: false,
                            nextRunTimestamp: 0,
                            threadId: nil,
                            interactionId: nil,
                            details: try? JSONEncoder()
                                .with(outputFormatting: .sortedKeys)
                                .encode(TestDetails(completeTime: 1))
                        )
                        job2 = Job(
                            id: 101,
                            failureCount: 0,
                            variant: .messageReceive,
                            behaviour: .runOnce,
                            shouldBlock: false,
                            shouldSkipLaunchBecomeActive: false,
                            nextRunTimestamp: 0,
                            threadId: nil,
                            interactionId: nil,
                            details: try? JSONEncoder()
                                .with(outputFormatting: .sortedKeys)
                                .encode(TestDetails(completeTime: 2))
                        )
                        jobRunner.appDidFinishLaunching(using: dependencies)
                        jobRunner.appDidBecomeActive(using: dependencies)
                        
                        mockStorage.write { db in
                            jobRunner.add(
                                db,
                                job: job1,
                                canStartJob: true,
                                using: dependencies
                            )
                            
                            jobRunner.add(
                                db,
                                job: job2,
                                canStartJob: true,
                                using: dependencies
                            )
                        }
                        
                        expect(Array(jobRunner.jobInfoFor(state: .pending, variant: .messageReceive).keys))
                            .to(equal([101]))
                        expect(jobRunner.hasJob(of: .messageReceive, with: TestDetails(completeTime: 2)))
                            .to(beTrue())
                    }
                    
                    // MARK: -------- returns true when there is a running job
                    it("returns true when there is a running job") {
                        job2 = job2.with(details: TestDetails(completeTime: 1))
                        jobRunner.appDidFinishLaunching(using: dependencies)
                        jobRunner.appDidBecomeActive(using: dependencies)
                        
                        mockStorage.write { db in
                            jobRunner.add(
                                db,
                                job: job2,
                                canStartJob: true,
                                using: dependencies
                            )
                        }
                        
                        expect(Array(jobRunner.jobInfoFor(state: .running, variant: .attachmentUpload).keys))
                            .to(equal([101]))
                        expect(jobRunner.hasJob(of: .attachmentUpload, with: TestDetails(completeTime: 1)))
                            .to(beTrue())
                    }
                    
                    // MARK: -------- returns true when there is a blocking job
                    it("returns true when there is a blocking job") {
                        job2 = Job(
                            id: 101,
                            failureCount: 0,
                            variant: .attachmentUpload,
                            behaviour: .runOnceNextLaunch,
                            shouldBlock: true,
                            shouldSkipLaunchBecomeActive: false,
                            nextRunTimestamp: 0,
                            threadId: nil,
                            interactionId: nil,
                            details: try! JSONEncoder()
                                .with(outputFormatting: .sortedKeys)
                                .encode(TestDetails(completeTime: 1))
                        )
                        
                        mockStorage.write { db in
                            jobRunner.add(
                                db,
                                job: job2,
                                canStartJob: true,
                                using: dependencies
                            )
                        }
                        
                        // Need to add the job before starting it since it's a 'runOnceNextLaunch'
                        jobRunner.appDidFinishLaunching(using: dependencies)
                        jobRunner.appDidBecomeActive(using: dependencies)
                        
                        expect(Array(jobRunner.jobInfoFor(state: .running, variant: .attachmentUpload).keys))
                            .to(equal([101]))
                        expect(jobRunner.hasJob(of: .attachmentUpload, with: TestDetails(completeTime: 1)))
                            .to(beTrue())
                    }
                    
                    // MARK: -------- returns true when there is a non blocking job
                    it("returns true when there is a non blocking job") {
                        job2 = job2.with(details: TestDetails(completeTime: 1))
                        jobRunner.appDidFinishLaunching(using: dependencies)
                        jobRunner.appDidBecomeActive(using: dependencies)
                        
                        mockStorage.write { db in
                            jobRunner.add(
                                db,
                                job: job2,
                                canStartJob: true,
                                using: dependencies
                            )
                        }
                        
                        expect(Array(jobRunner.jobInfoFor(state: .running, variant: .attachmentUpload).keys))
                            .to(equal([101]))
                        expect(jobRunner.hasJob(of: .attachmentUpload, with: TestDetails(completeTime: 1)))
                            .to(beTrue())
                    }
                }
                
                // MARK: ------ by being notified of app launch
                context("by being notified of app launch") {
                    // MARK: -------- does not start a job before getting the app launch call
                    it("does not start a job before getting the app launch call") {
                        job1 = job1.with(details: TestDetails(completeTime: 1))
                        
                        mockStorage.write { db in
                            jobRunner.add(
                                db,
                                job: job1,
                                canStartJob: true,
                                using: dependencies
                            )
                        }
                        
                        expect(jobRunner.isCurrentlyRunning(job1)).to(beFalse())
                    }
                    
                    // MARK: -------- starts the job queues if there are no app launch jobs
                    it("does nothing if there are no app launch jobs") {
                        job1 = job1.with(details: TestDetails(completeTime: 1))
                        
                        mockStorage.write { db in
                            jobRunner.add(
                                db,
                                job: job1,
                                canStartJob: true,
                                using: dependencies
                            )
                        }
                        
                        jobRunner.appDidFinishLaunching(using: dependencies)
                        expect(jobRunner.allJobInfo()).to(beEmpty())
                    }
                }
                
                // MARK: ------ by being notified of app becoming active
                context("by being notified of app becoming active") {
                    // MARK: -------- does not start a job before getting the app active call
                    it("does not start a job before getting the app active call") {
                        job1 = job1.with(details: TestDetails(completeTime: 1))
                        
                        mockStorage.write { db in
                            jobRunner.add(
                                db,
                                job: job1,
                                canStartJob: true,
                                using: dependencies
                            )
                        }
                        
                        expect(jobRunner.isCurrentlyRunning(job1)).to(beFalse())
                    }
                    
                    // MARK: -------- does not start the job queues if there are no app active jobs and blocking jobs are running
                    it("does not start the job queues if there are no app active jobs and blocking jobs are running") {
                        job1 = job1.with(details: TestDetails(completeTime: 2))
                        job2 = Job(
                            id: 101,
                            failureCount: 0,
                            variant: .messageSend,
                            behaviour: .runOnceNextLaunch,
                            shouldBlock: true,
                            shouldSkipLaunchBecomeActive: false,
                            nextRunTimestamp: 0,
                            threadId: nil,
                            interactionId: nil,
                            details: try? JSONEncoder()
                                .with(outputFormatting: .sortedKeys)
                                .encode(TestDetails(completeTime: 1))
                        )
                        
                        mockStorage.write { db in
                            jobRunner.add(
                                db,
                                job: job1,
                                canStartJob: true,
                                using: dependencies
                            )
                            jobRunner.add(
                                db,
                                job: job2,
                                canStartJob: true,
                                using: dependencies
                            )
                        }
                        
                        // Not currently running
                        expect(jobRunner.isCurrentlyRunning(job1)).to(beFalse())
                        
                        // Start the blocking job
                        jobRunner.appDidFinishLaunching(using: dependencies)
                        
                        // Make sure the other queues don't start
                        jobRunner.appDidBecomeActive(using: dependencies)
                        
                        expect(jobRunner.isCurrentlyRunning(job1)).to(beFalse())
                    }
                    
                    // MARK: -------- does not start the job queues if there are app active jobs and blocking jobs are running
                    it("does not start the job queues if there are app active jobs and blocking jobs are running") {
                        job1 = Job(
                            id: 100,
                            failureCount: 0,
                            variant: .messageSend,
                            behaviour: .recurringOnActive,
                            shouldBlock: false,
                            shouldSkipLaunchBecomeActive: false,
                            nextRunTimestamp: 0,
                            threadId: nil,
                            interactionId: nil,
                            details: try? JSONEncoder()
                                .with(outputFormatting: .sortedKeys)
                                .encode(TestDetails(completeTime: 2))
                        )
                        job2 = Job(
                            id: 101,
                            failureCount: 0,
                            variant: .messageSend,
                            behaviour: .runOnceNextLaunch,
                            shouldBlock: true,
                            shouldSkipLaunchBecomeActive: false,
                            nextRunTimestamp: 0,
                            threadId: nil,
                            interactionId: nil,
                            details: try? JSONEncoder()
                                .with(outputFormatting: .sortedKeys)
                                .encode(TestDetails(completeTime: 1))
                        )
                        
                        mockStorage.write { db in
                            jobRunner.add(
                                db,
                                job: job1,
                                canStartJob: true,
                                using: dependencies
                            )
                            jobRunner.add(
                                db,
                                job: job2,
                                canStartJob: true,
                                using: dependencies
                            )
                        }
                        
                        // Not currently running
                        expect(jobRunner.isCurrentlyRunning(job1)).to(beFalse())
                        
                        // Start the blocking queue
                        jobRunner.appDidFinishLaunching(using: dependencies)
                        
                        // Make sure the other queues don't start
                        jobRunner.appDidBecomeActive(using: dependencies)
                        
                        expect(jobRunner.isCurrentlyRunning(job1)).to(beFalse())
                    }
                    
                    // MARK: -------- starts the job queues if there are no app active jobs
                    it("starts the job queues if there are no app active jobs") {
                        job1 = job1.with(details: TestDetails(completeTime: 1))
                        jobRunner.appDidFinishLaunching(using: dependencies)
                        
                        mockStorage.write { db in
                            jobRunner.add(
                                db,
                                job: job1,
                                canStartJob: true,
                                using: dependencies
                            )
                        }
                        
                        // Make sure it isn't already started
                        expect(jobRunner.isCurrentlyRunning(job1)).to(beFalse())
                        
                        // Make sure it starts after 'appDidBecomeActive' is called
                        jobRunner.appDidBecomeActive(using: dependencies)
                        
                        expect(jobRunner.isCurrentlyRunning(job1)).to(beTrue())
                    }
                    
                    // MARK: -------- starts the job queues if there are app active jobs
                    it("starts the job queues if there are app active jobs") {
                        job1 = Job(
                            id: 100,
                            failureCount: 0,
                            variant: .messageSend,
                            behaviour: .recurringOnActive,
                            shouldBlock: false,
                            shouldSkipLaunchBecomeActive: false,
                            nextRunTimestamp: 0,
                            threadId: nil,
                            interactionId: nil,
                            details: try? JSONEncoder()
                                .with(outputFormatting: .sortedKeys)
                                .encode(TestDetails(completeTime: 1))
                        )
                        job2 = Job(
                            id: 101,
                            failureCount: 0,
                            variant: .messageSend,
                            behaviour: .runOnce,
                            shouldBlock: false,
                            shouldSkipLaunchBecomeActive: false,
                            nextRunTimestamp: 0,
                            threadId: nil,
                            interactionId: nil,
                            details: try? JSONEncoder()
                                .with(outputFormatting: .sortedKeys)
                                .encode(TestDetails(completeTime: 1))
                        )
                        jobRunner.appDidFinishLaunching(using: dependencies)
                        
                        mockStorage.write { db in
                            jobRunner.add(
                                db,
                                job: job1,
                                canStartJob: true,
                                using: dependencies
                            )
                            jobRunner.add(
                                db,
                                job: job2,
                                canStartJob: true,
                                using: dependencies
                            )
                        }
                        
                        // Not currently running
                        expect(jobRunner.isCurrentlyRunning(job1)).to(beFalse())
                        expect(jobRunner.isCurrentlyRunning(job2)).to(beFalse())
                        
                        // Make sure the queues are started
                        jobRunner.appDidBecomeActive(using: dependencies)
                        
                        expect(jobRunner.isCurrentlyRunning(job1)).to(beTrue())
                        expect(jobRunner.isCurrentlyRunning(job2)).to(beTrue())
                    }
                    
                    // MARK: -------- starts the job queues after completing blocking app launch jobs
                    it("starts the job queues after completing blocking app launch jobs") {
                        job1 = job1.with(details: TestDetails(completeTime: 2))
                        job2 = Job(
                            id: 101,
                            failureCount: 0,
                            variant: .messageSend,
                            behaviour: .runOnceNextLaunch,
                            shouldBlock: true,
                            shouldSkipLaunchBecomeActive: false,
                            nextRunTimestamp: 0,
                            threadId: nil,
                            interactionId: nil,
                            details: try! JSONEncoder()
                                .with(outputFormatting: .sortedKeys)
                                .encode(TestDetails(completeTime: 1))
                        )
                        
                        mockStorage.write { db in
                            jobRunner.add(
                                db,
                                job: job1,
                                canStartJob: true,
                                using: dependencies
                            )
                            jobRunner.add(
                                db,
                                job: job2,
                                canStartJob: true,
                                using: dependencies
                            )
                        }
                        
                        // Not currently running
                        expect(jobRunner.isCurrentlyRunning(job1))
                            .to(beFalse())
                        expect(jobRunner.isCurrentlyRunning(job2)).to(beFalse())
                        
                        // Make sure it starts
                        jobRunner.appDidFinishLaunching(using: dependencies)
                        jobRunner.appDidBecomeActive(using: dependencies)
                        
                        // Blocking job running but blocked job not
                        expect(jobRunner.isCurrentlyRunning(job2)).to(beTrue())
                        expect(jobRunner.isCurrentlyRunning(job1)).to(beFalse())
                        
                        // Complete 'job2'
                        dependencies.stepForwardInTime()
                        
                        // Blocked job eventually starts
                        expect(jobRunner.isCurrentlyRunning(job2)).to(beFalse())
                        expect(jobRunner.isCurrentlyRunning(job1)).to(beTrue())
                    }
                    
                    // MARK: -------- starts the job queues alongside non blocking app launch jobs
                    it("starts the job queues alongside non blocking app launch jobs") {
                        job1 = job1.with(details: TestDetails(completeTime: 1))
                        job2 = Job(
                            id: 101,
                            failureCount: 0,
                            variant: .messageSend,
                            behaviour: .runOnceNextLaunch,
                            shouldBlock: false,
                            shouldSkipLaunchBecomeActive: false,
                            nextRunTimestamp: 0,
                            threadId: nil,
                            interactionId: nil,
                            details: try! JSONEncoder()
                                .with(outputFormatting: .sortedKeys)
                                .encode(TestDetails(completeTime: 1))
                        )
                        
                        mockStorage.write { db in
                            jobRunner.add(
                                db,
                                job: job1,
                                canStartJob: true,
                                using: dependencies
                            )
                            jobRunner.add(
                                db,
                                job: job2,
                                canStartJob: true,
                                using: dependencies
                            )
                        }
                        
                        // Not currently running
                        expect(jobRunner.isCurrentlyRunning(job1)).to(beFalse())
                        expect(jobRunner.isCurrentlyRunning(job2)).to(beFalse())
                        
                        // Make sure it starts
                        jobRunner.appDidFinishLaunching(using: dependencies)
                        jobRunner.appDidBecomeActive(using: dependencies)
                        
                        expect(jobRunner.isCurrentlyRunning(job1)).to(beTrue())
                        expect(jobRunner.isCurrentlyRunning(job2)).to(beTrue())
                    }
                }
                
                // MARK: ------ by checking if a job can be added to the queue
                context("by checking if a job can be added to the queue") {
                    // MARK: -------- does not add a general job to the queue before launch
                    it("does not add a general job to the queue before launch") {
                        job1 = Job(
                            id: 100,
                            failureCount: 0,
                            variant: .messageSend,
                            behaviour: .runOnce,
                            shouldBlock: false,
                            shouldSkipLaunchBecomeActive: false,
                            nextRunTimestamp: 0,
                            threadId: nil,
                            interactionId: nil,
                            details: try? JSONEncoder()
                                .with(outputFormatting: .sortedKeys)
                                .encode(TestDetails(completeTime: 1))
                        )
                        
                        mockStorage.write { db in
                            jobRunner.add(
                                db,
                                job: job1,
                                canStartJob: true,
                                using: dependencies
                            )
                        }
                        
                        expect(jobRunner.allJobInfo()).to(beEmpty())
                    }
                    
                    // MARK: -------- adds a launch job to the queue in a pending state before launch
                    it("adds a launch job to the queue in a pending state before launch") {
                        job1 = Job(
                            id: 100,
                            failureCount: 0,
                            variant: .messageSend,
                            behaviour: .recurringOnLaunch,
                            shouldBlock: false,
                            shouldSkipLaunchBecomeActive: false,
                            nextRunTimestamp: 0,
                            threadId: nil,
                            interactionId: nil,
                            details: try? JSONEncoder()
                                .with(outputFormatting: .sortedKeys)
                                .encode(TestDetails(completeTime: 1))
                        )
                        
                        mockStorage.write { db in
                            jobRunner.add(
                                db,
                                job: job1,
                                canStartJob: true,
                                using: dependencies
                            )
                        }
                        
                        expect(Array(jobRunner.jobInfoFor(state: [.pending]).keys)).to(equal([100]))
                    }
                    
                    // MARK: -------- does not add a general job to the queue after launch but before becoming active
                    it("does not add a general job to the queue after launch but before becoming active") {
                        job1 = Job(
                            id: 100,
                            failureCount: 0,
                            variant: .messageSend,
                            behaviour: .runOnce,
                            shouldBlock: false,
                            shouldSkipLaunchBecomeActive: false,
                            nextRunTimestamp: 0,
                            threadId: nil,
                            interactionId: nil,
                            details: try? JSONEncoder()
                                .with(outputFormatting: .sortedKeys)
                                .encode(TestDetails(completeTime: 1))
                        )
                        jobRunner.appDidFinishLaunching(using: dependencies)
                        
                        mockStorage.write { db in
                            jobRunner.add(
                                db,
                                job: job1,
                                canStartJob: true,
                                using: dependencies
                            )
                        }
                        
                        expect(jobRunner.allJobInfo()).to(beEmpty())
                    }
                    
                    // MARK: -------- adds a launch job to the queue in a pending state after launch but before becoming active
                    it("adds a launch job to the queue in a pending state after launch but before becoming active") {
                        job1 = Job(
                            id: 100,
                            failureCount: 0,
                            variant: .messageSend,
                            behaviour: .recurringOnLaunch,
                            shouldBlock: false,
                            shouldSkipLaunchBecomeActive: false,
                            nextRunTimestamp: 0,
                            threadId: nil,
                            interactionId: nil,
                            details: try? JSONEncoder()
                                .with(outputFormatting: .sortedKeys)
                                .encode(TestDetails(completeTime: 1))
                        )
                        jobRunner.appDidFinishLaunching(using: dependencies)
                        
                        mockStorage.write { db in
                            jobRunner.add(
                                db,
                                job: job1,
                                canStartJob: true,
                                using: dependencies
                            )
                        }
                        
                        expect(Array(jobRunner.jobInfoFor(state: .pending).keys)).to(equal([100]))
                    }
                    
                    // MARK: -------- adds a general job to the queue after becoming active
                    it("adds a general job to the queue after becoming active") {
                        job1 = Job(
                            id: 100,
                            failureCount: 0,
                            variant: .messageSend,
                            behaviour: .runOnce,
                            shouldBlock: false,
                            shouldSkipLaunchBecomeActive: false,
                            nextRunTimestamp: 0,
                            threadId: nil,
                            interactionId: nil,
                            details: try? JSONEncoder()
                                .with(outputFormatting: .sortedKeys)
                                .encode(TestDetails(completeTime: 1))
                        )
                        jobRunner.appDidFinishLaunching(using: dependencies)
                        jobRunner.appDidBecomeActive(using: dependencies)
                        
                        mockStorage.write { db in
                            jobRunner.add(
                                db,
                                job: job1,
                                canStartJob: true,
                                using: dependencies
                            )
                        }
                        
                        expect(Array(jobRunner.allJobInfo().keys)).to(equal([100]))
                    }
                    
                    // MARK: -------- adds a launch job to the queue and starts it after becoming active
                    it("adds a launch job to the queue and starts it after becoming active") {
                        job1 = Job(
                            id: 100,
                            failureCount: 0,
                            variant: .messageSend,
                            behaviour: .recurringOnLaunch,
                            shouldBlock: false,
                            shouldSkipLaunchBecomeActive: false,
                            nextRunTimestamp: 0,
                            threadId: nil,
                            interactionId: nil,
                            details: try? JSONEncoder()
                                .with(outputFormatting: .sortedKeys)
                                .encode(TestDetails(completeTime: 1))
                        )
                        jobRunner.appDidFinishLaunching(using: dependencies)
                        jobRunner.appDidBecomeActive(using: dependencies)
                        
                        mockStorage.write { db in
                            jobRunner.add(
                                db,
                                job: job1,
                                canStartJob: true,
                                using: dependencies
                            )
                        }
                        
                        expect(Array(jobRunner.jobInfoFor(state: .running).keys)).to(equal([100]))
                    }
                }
            }
            
            // MARK: ---- when running jobs
            context("when running jobs") {
                beforeEach {
                    jobRunner.appDidFinishLaunching(using: dependencies)
                    jobRunner.appDidBecomeActive(using: dependencies)
                }
                
                // MARK: ------ by adding
                context("by adding") {
                    // MARK: -------- does not start until after the db transaction completes
                    it("does not start until after the db transaction completes") {
                        job1 = job1.with(details: TestDetails(completeTime: 1))
                        
                        mockStorage.write { db in
                            jobRunner.add(db, job: job1, canStartJob: true, using: dependencies)
                            
                            expect(Array(jobRunner.jobInfoFor(state: .running).keys)).to(beEmpty())
                        }
                        
                        expect(Array(jobRunner.jobInfoFor(state: .running).keys)).to(equal([100]))
                    }
                }
                
                // MARK: ------ with job dependencies
                context("with job dependencies") {
                    // MARK: -------- starts dependencies first
                    it("starts dependencies first") {
                        job1 = job1.with(details: TestDetails(completeTime: 1))
                        job2 = job2.with(details: TestDetails(completeTime: 2))
                        
                        mockStorage.write { db in
                            try job1.insert(db)
                            try job2.insert(db)
                            try JobDependencies(jobId: job1.id!, dependantId: job2.id!).insert(db)
                            
                            jobRunner.upsert(db, job: job1, canStartJob: true, using: dependencies)
                        }
                        
                        // Make sure the dependency is run
                        expect(Array(jobRunner.jobInfoFor(state: .running, variant: .attachmentUpload).keys))
                            .to(equal([101]))
                    }
                    
                    // MARK: -------- removes the initial job from the queue
                    it("removes the initial job from the queue") {
                        job1 = job1.with(details: TestDetails(completeTime: 1))
                        job2 = job2.with(details: TestDetails(completeTime: 2))
                        
                        mockStorage.write { db in
                            try job1.insert(db)
                            try job2.insert(db)
                            try JobDependencies(jobId: job1.id!, dependantId: job2.id!).insert(db)
                            
                            jobRunner.upsert(db, job: job1, canStartJob: true, using: dependencies)
                        }
                        
                        // Make sure the initial job is removed from the queue
                        expect(Array(jobRunner.jobInfoFor(state: .running, variant: .attachmentUpload).keys))
                            .to(equal([101]))
                        expect(jobRunner.jobInfoFor(state: .running, variant: .messageSend).keys).toNot(contain(100))
                    }
                    
                    // MARK: -------- starts the initial job when the dependencies succeed
                    it("starts the initial job when the dependencies succeed") {
                        job1 = job1.with(details: TestDetails(completeTime: 2))
                        job2 = job2.with(details: TestDetails(completeTime: 1))
                        
                        mockStorage.write { db in
                            try job1.insert(db)
                            try job2.insert(db)
                            try JobDependencies(jobId: job1.id!, dependantId: job2.id!).insert(db)
                            
                            jobRunner.upsert(db, job: job1, canStartJob: true, using: dependencies)
                        }
                        
                        // Make sure the dependency is run
                        expect(Array(jobRunner.jobInfoFor(state: .running, variant: .attachmentUpload).keys))
                            .to(equal([101]))
                        expect(jobRunner.jobInfoFor(state: .running, variant: .messageSend).keys).toNot(contain(100))
                        
                        // Make sure the initial job starts
                        dependencies.stepForwardInTime()
                        expect(Array(jobRunner.jobInfoFor(state: .running, variant: .messageSend).keys))
                            .to(equal([100]))
                    }
                    
                    // MARK: -------- does not start the initial job if the dependencies are deferred
                    it("does not start the initial job if the dependencies are deferred") {
                        job1 = job1.with(details: TestDetails(result: .failure, completeTime: 2))
                        job2 = job2.with(details: TestDetails(result: .deferred, completeTime: 1))
                        
                        mockStorage.write { db in
                            try job1.insert(db)
                            try job2.insert(db)
                            try JobDependencies(jobId: job1.id!, dependantId: job2.id!).insert(db)
                            
                            jobRunner.upsert(db, job: job1, canStartJob: true, using: dependencies)
                        }
                        
                        // Make sure the dependency is run
                        expect(Array(jobRunner.jobInfoFor(state: .running, variant: .attachmentUpload).keys))
                            .to(equal([101]))
                        expect(jobRunner.jobInfoFor(state: .running, variant: .messageSend).keys).toNot(contain(100))
                        
                        // Make sure there are no running jobs
                        dependencies.stepForwardInTime()
                        expect(Array(jobRunner.jobInfoFor(state: .running).keys)).to(beEmpty())
                    }
                    
                    // MARK: -------- does not start the initial job if the dependencies fail
                    it("does not start the initial job if the dependencies fail") {
                        job1 = job1.with(details: TestDetails(result: .failure, completeTime: 2))
                        job2 = job2.with(details: TestDetails(result: .failure, completeTime: 1))
                        
                        mockStorage.write { db in
                            try job1.insert(db)
                            try job2.insert(db)
                            try JobDependencies(jobId: job1.id!, dependantId: job2.id!).insert(db)
                            
                            jobRunner.upsert(db, job: job1, canStartJob: true, using: dependencies)
                        }
                        
                        // Make sure the dependency is run
                        expect(Array(jobRunner.jobInfoFor(state: .running, variant: .attachmentUpload).keys))
                            .to(equal([101]))
                        expect(jobRunner.jobInfoFor(state: .running, variant: .messageSend).keys).toNot(contain(100))
                        
                        // Make sure there are no running jobs
                        dependencies.stepForwardInTime()
                        expect(Array(jobRunner.jobInfoFor(state: .running).keys)).to(beEmpty())
                    }
                    
                    // MARK: -------- does not delete the initial job if the dependencies fail
                    it("does not delete the initial job if the dependencies fail") {
                        job1 = job1.with(details: TestDetails(result: .failure, completeTime: 2))
                        job2 = job2.with(details: TestDetails(result: .failure, completeTime: 1))
                        
                        mockStorage.write { db in
                            try job1.insert(db)
                            try job2.insert(db)
                            try JobDependencies(jobId: job1.id!, dependantId: job2.id!).insert(db)
                            
                            jobRunner.upsert(db, job: job1, canStartJob: true, using: dependencies)
                        }
                        
                        // Make sure the dependency is run
                        expect(Array(jobRunner.jobInfoFor(state: .running, variant: .attachmentUpload).keys))
                            .to(equal([101]))
                        expect(jobRunner.jobInfoFor(state: .running, variant: .messageSend).keys).toNot(contain(100))
                        
                        // Make sure there are no running jobs
                        dependencies.stepForwardInTime()
                        expect(Array(jobRunner.jobInfoFor(state: .running, variant: .attachmentUpload).keys))
                            .to(beEmpty())
                        
                        // Stop the queues so it doesn't run out of retry attempts
                        jobRunner.stopAndClearPendingJobs(exceptForVariant: nil, onComplete: nil)
                        
                        // Make sure the jobs still exist
                        expect(mockStorage.read { db in try Job.fetchCount(db) }).to(equal(2))
                    }
                    
                    // MARK: -------- deletes the initial job if the dependencies permanently fail
                    it("deletes the initial job if the dependencies permanently fail") {
                        job1 = job1.with(details: TestDetails(result: .failure, completeTime: 2))
                        job2 = job2.with(details: TestDetails(result: .permanentFailure, completeTime: 1))
                        
                        mockStorage.write { db in
                            try job1.insert(db)
                            try job2.insert(db)
                            try JobDependencies(jobId: job1.id!, dependantId: job2.id!).insert(db)
                            
                            jobRunner.upsert(db, job: job1, canStartJob: true, using: dependencies)
                        }
                        
                        // Make sure the dependency is run
                        expect(Array(jobRunner.jobInfoFor(state: .running, variant: .attachmentUpload).keys))
                            .to(equal([101]))
                        expect(jobRunner.jobInfoFor(state: .running, variant: .messageSend).keys).toNot(contain(100))
                        
                        // Make sure there are no running jobs
                        dependencies.stepForwardInTime()
                        expect(Array(jobRunner.jobInfoFor(state: .running, variant: .attachmentUpload).keys))
                            .to(beEmpty())
                        
                        // Make sure the jobs were deleted
                        expect(mockStorage.read { db in try Job.fetchCount(db) }).to(equal(0))
                    }
                }
            }
            
            // MARK: ---- when completing jobs
            context("when completing jobs") {
                beforeEach {
                    jobRunner.appDidFinishLaunching(using: dependencies)
                    jobRunner.appDidBecomeActive(using: dependencies)
                }
                
                // MARK: ------ by succeeding
                context("by succeeding") {
                    // MARK: -------- removes the job from the queue
                    it("removes the job from the queue") {
                        job1 = job1.with(details: TestDetails(result: .success, completeTime: 1))
                        
                        mockStorage.write { db in
                            try job1.insert(db)
                            
                            jobRunner.upsert(db, job: job1, canStartJob: true, using: dependencies)
                        }
                        
                        // Make sure the dependency is run
                        expect(Array(jobRunner.jobInfoFor(state: .running).keys)).to(equal([100]))
                        
                        // Make sure there are no running jobs
                        dependencies.stepForwardInTime()
                        expect(Array(jobRunner.jobInfoFor(state: .running).keys)).to(beEmpty())
                    }
                    
                    // MARK: -------- deletes the job
                    it("deletes the job") {
                        job1 = job1.with(details: TestDetails(result: .success, completeTime: 1))
                        
                        mockStorage.write { db in
                            try job1.insert(db)
                            
                            jobRunner.upsert(db, job: job1, canStartJob: true, using: dependencies)
                        }
                        
                        // Make sure the dependency is run
                        expect(Array(jobRunner.jobInfoFor(state: .running).keys)).to(equal([100]))
                        
                        // Make sure there are no running jobs
                        dependencies.stepForwardInTime()
                        expect(Array(jobRunner.jobInfoFor(state: .running).keys)).to(beEmpty())
                        
                        // Make sure the jobs were deleted
                        expect(mockStorage.read { db in try Job.fetchCount(db) }).to(equal(0))
                    }
                }
                
                // MARK: ------ by deferring
                context("by deferring") {
                    // MARK: -------- reschedules the job to run again later
                    it("reschedules the job to run again later") {
                        job1 = job1.with(details: TestDetails(result: .deferred, completeTime: 1))
                        
                        mockStorage.write { db in
                            try job1.insert(db)
                            
                            jobRunner.upsert(db, job: job1, canStartJob: true, using: dependencies)
                        }
                        
                        // Make sure the dependency is run
                        expect(Array(jobRunner.jobInfoFor(state: .running).keys)).to(equal([100]))
                        
                        // Make sure there are no running jobs
                        dependencies.stepForwardInTime()
                        expect(jobRunner.jobInfoFor(state: .running)).to(beEmpty())
                        expect {
                            mockStorage.read { db in try Job.select(.details).asRequest(of: Data.self).fetchOne(db) }
                        }.to(equal(
                            try! JSONEncoder()
                                .with(outputFormatting: .sortedKeys)
                                .encode(TestDetails(result: .deferred, completeTime: 3))
                        ))
                    }
                    
                    // MARK: -------- does not delete the job
                    it("does not delete the job") {
                        job1 = job1.with(details: TestDetails(result: .deferred, completeTime: 1))
                        
                        mockStorage.write { db in
                            try job1.insert(db)
                            
                            jobRunner.upsert(db, job: job1, canStartJob: true, using: dependencies)
                        }
                        
                        // Make sure the dependency is run
                        expect(Array(jobRunner.jobInfoFor(state: .running).keys)).to(equal([100]))
                        
                        // Make sure there are no running jobs
                        dependencies.stepForwardInTime()
                        expect(jobRunner.jobInfoFor(state: .running)).to(beEmpty())
                        
                        // Make sure the jobs were deleted
                        expect(mockStorage.read { db in try Job.fetchCount(db) }).toNot(equal(0))
                    }
                    
                    // MARK: -------- fails the job if it is deferred too many times
                    it("fails the job if it is deferred too many times") {
                        job1 = job1.with(details: TestDetails(result: .deferred, completeTime: 1))
                        
                        mockStorage.write { db in
                            try job1.insert(db)
                            
                            jobRunner.upsert(db, job: job1, canStartJob: true, using: dependencies)
                        }
                        
                        // Make sure it runs
                        expect(Array(jobRunner.jobInfoFor(state: .running).keys)).to(equal([100]))
                        dependencies.stepForwardInTime()
                        expect(Array(jobRunner.jobInfoFor(state: .running).keys)).to(beEmpty())
                        
                        // Progress the time
                        dependencies.stepForwardInTime()
                        
                        // Make sure it finishes once
                        expect(jobRunner.jobInfoFor(state: .running))
                            .to(equal([
                                100: JobRunner.JobInfo(
                                    variant: .messageSend,
                                    threadId: nil,
                                    interactionId: nil,
                                    detailsData: try! JSONEncoder()
                                        .with(outputFormatting: .sortedKeys)
                                        .encode(TestDetails(result: .deferred, completeTime: 3))
                                )
                            ]))
                        dependencies.stepForwardInTime()
                        expect(Array(jobRunner.jobInfoFor(state: .running).keys)).to(beEmpty())
                        
                        // Progress the time
                        dependencies.stepForwardInTime()
                        
                        // Make sure it finishes twice
                        expect(jobRunner.jobInfoFor(state: .running))
                            .to(equal([
                                100: JobRunner.JobInfo(
                                    variant: .messageSend,
                                    threadId: nil,
                                    interactionId: nil,
                                    detailsData: try! JSONEncoder()
                                        .with(outputFormatting: .sortedKeys)
                                        .encode(TestDetails(result: .deferred, completeTime: 5))
                                )
                            ]))
                        dependencies.stepForwardInTime()
                        expect(Array(jobRunner.jobInfoFor(state: .running).keys)).to(beEmpty())
                        
                        // Progress the time
                        dependencies.stepForwardInTime()
                        
                        // Make sure it's finishes the last time
                        expect(jobRunner.jobInfoFor(state: .running))
                            .to(equal([
                                100: JobRunner.JobInfo(
                                    variant: .messageSend,
                                    threadId: nil,
                                    interactionId: nil,
                                    detailsData: try! JSONEncoder()
                                        .with(outputFormatting: .sortedKeys)
                                        .encode(TestDetails(result: .deferred, completeTime: 7))
                                )
                            ]))
                        dependencies.stepForwardInTime()
                        expect(Array(jobRunner.jobInfoFor(state: .running).keys)).to(beEmpty())
                        
                        // Make sure the job was marked as failed
                        expect(mockStorage.read { db in try Job.fetchOne(db, id: 100)?.failureCount }).to(equal(1))
                    }
                }
                
                // MARK: ------ by failing
                context("by failing") {
                    // MARK: -------- removes the job from the queue
                    it("removes the job from the queue") {
                        job1 = job1.with(details: TestDetails(result: .failure, completeTime: 1))
                        
                        mockStorage.write { db in
                            try job1.insert(db)
                            
                            jobRunner.upsert(db, job: job1, canStartJob: true, using: dependencies)
                        }
                        
                        // Make sure the dependency is run
                        expect(Array(jobRunner.jobInfoFor(state: .running).keys)).to(equal([100]))
                        
                        // Make sure there are no running jobs
                        dependencies.stepForwardInTime()
                        expect(Array(jobRunner.jobInfoFor(state: .running).keys)).to(beEmpty())
                    }
                    
                    // MARK: -------- does not delete the job
                    it("does not delete the job") {
                        job1 = job1.with(details: TestDetails(result: .failure, completeTime: 1))
                        
                        mockStorage.write { db in
                            try job1.insert(db)
                            
                            jobRunner.upsert(db, job: job1, canStartJob: true, using: dependencies)
                        }
                        
                        // Make sure the dependency is run
                        expect(Array(jobRunner.jobInfoFor(state: .running).keys)).to(equal([100]))
                        
                        // Make sure there are no running jobs
                        dependencies.stepForwardInTime()
                        expect(Array(jobRunner.jobInfoFor(state: .running).keys)).to(beEmpty())
                        
                        // Make sure the jobs were deleted
                        expect(mockStorage.read { db in try Job.fetchCount(db) }).toNot(equal(0))
                    }
                }
                
                // MARK: ------ by permanently failing
                context("by permanently failing") {
                    // MARK: -------- removes the job from the queue
                    it("removes the job from the queue") {
                        job1 = job1.with(details: TestDetails(result: .permanentFailure, completeTime: 1))
                        
                        mockStorage.write { db in
                            try job1.insert(db)
                            
                            jobRunner.upsert(db, job: job1, canStartJob: true, using: dependencies)
                        }
                        
                        // Make sure the dependency is run
                        expect(Array(jobRunner.jobInfoFor(state: .running).keys)).to(equal([100]))
                        
                        // Make sure there are no running jobs
                        dependencies.stepForwardInTime()
                        expect(Array(jobRunner.jobInfoFor(state: .running).keys)).to(beEmpty())
                    }
                    
                    // MARK: -------- deletes the job
                    it("deletes the job") {
                        job1 = job1.with(details: TestDetails(result: .permanentFailure, completeTime: 1))
                        
                        mockStorage.write { db in
                            try job1.insert(db)
                            
                            jobRunner.upsert(db, job: job1, canStartJob: true, using: dependencies)
                        }
                        
                        // Make sure the dependency is run
                        expect(Array(jobRunner.jobInfoFor(state: .running).keys)).to(equal([100]))
                        
                        // Make sure there are no running jobs
                        dependencies.stepForwardInTime()
                        expect(Array(jobRunner.jobInfoFor(state: .running).keys)).to(beEmpty())
                        
                        // Make sure the jobs were deleted
                        expect(mockStorage.read { db in try Job.fetchCount(db) }).to(equal(0))
                    }
                }
            }
        }
    }
}

// MARK: - Test Types

fileprivate struct TestDetails: Codable {
    enum ResultType: Codable {
        case success
        case failure
        case permanentFailure
        case deferred
    }
    
    public let result: ResultType
    public let completeTime: Int
    public let intValue: Int64
    public let stringValue: String
    
    init(
        result: ResultType = .success,
        completeTime: Int = 0,
        intValue: Int64 = 100,
        stringValue: String = "200"
    ) {
        self.result = result
        self.completeTime = completeTime
        self.intValue = intValue
        self.stringValue = stringValue
    }
}

fileprivate struct InvalidDetails: Codable {
    func encode(to encoder: Encoder) throws { throw HTTPError.parsingFailed }
}

fileprivate enum TestJob: JobExecutor {
    static let maxFailureCount: Int = 1
    static let requiresThreadId: Bool = false
    static let requiresInteractionId: Bool = false
    
    static func run(
        _ job: Job,
        queue: DispatchQueue,
        success: @escaping (Job, Bool, Dependencies) -> (),
        failure: @escaping (Job, Error?, Bool, Dependencies) -> (),
        deferred: @escaping (Job, Dependencies) -> (),
        using dependencies: Dependencies
    ) {
        guard
            let detailsData: Data = job.details,
            let details: TestDetails = try? JSONDecoder().decode(TestDetails.self, from: detailsData)
        else { return success(job, true, dependencies) }
        
        let completeJob: () -> () = {
            // Need to increase the 'completeTime' and 'nextRunTimestamp' to prevent the job
            // from immediately being run again or immediately completing afterwards
            let updatedJob: Job = job
                .with(nextRunTimestamp: TimeInterval(details.completeTime + 1))
                .with(
                    details: TestDetails(
                        result: details.result,
                        completeTime: (details.completeTime + 2),
                        intValue: details.intValue,
                        stringValue: details.stringValue
                    )
                )!
            dependencies.storage.write { db in try _ = updatedJob.saved(db) }
            
            switch details.result {
                case .success: success(job, true, dependencies)
                case .failure: failure(job, nil, false, dependencies)
                case .permanentFailure: failure(job, nil, true, dependencies)
                case .deferred: deferred(updatedJob, dependencies)
            }
        }
        
        guard dependencies.fixedTime < details.completeTime else {
            return queue.async(using: dependencies) {
                completeJob()
            }
        }
        
        dependencies.asyncExecutions.appendTo(details.completeTime) {
            queue.async(using: dependencies) {
                completeJob()
            }
        }
    }
}<|MERGE_RESOLUTION|>--- conflicted
+++ resolved
@@ -12,64 +12,6 @@
     override class func spec() {
         // MARK: Configuration
         
-<<<<<<< HEAD
-        init(
-            result: ResultType = .success,
-            completeTime: Int = 0,
-            intValue: Int64 = 100,
-            stringValue: String = "200"
-        ) {
-            self.result = result
-            self.completeTime = completeTime
-            self.intValue = intValue
-            self.stringValue = stringValue
-        }
-    }
-    
-    struct InvalidDetails: Codable {
-        func encode(to encoder: Encoder) throws { throw HTTPError.parsingFailed }
-    }
-    
-    enum TestJob: JobExecutor {
-        static let maxFailureCount: Int = 1
-        static let requiresThreadId: Bool = false
-        static let requiresInteractionId: Bool = false
-        
-        static func run(
-            _ job: Job,
-            queue: DispatchQueue,
-            success: @escaping (Job, Bool, Dependencies) -> (),
-            failure: @escaping (Job, Error?, Bool, Dependencies) -> (),
-            deferred: @escaping (Job, Dependencies) -> (),
-            using dependencies: Dependencies
-        ) {
-            guard
-                let detailsData: Data = job.details,
-                let details: TestDetails = try? JSONDecoder().decode(TestDetails.self, from: detailsData)
-            else { return success(job, true, dependencies) }
-            
-            let completeJob: () -> () = {
-                // Need to increase the 'completeTime' and 'nextRunTimestamp' to prevent the job
-                // from immediately being run again or immediately completing afterwards
-                let updatedJob: Job = job
-                    .with(nextRunTimestamp: TimeInterval(details.completeTime + 1))
-                    .with(
-                        details: TestDetails(
-                            result: details.result,
-                            completeTime: (details.completeTime + 2),
-                            intValue: details.intValue,
-                            stringValue: details.stringValue
-                        )
-                    )!
-                dependencies[singleton: .storage].write { db in try _ = updatedJob.saved(db) }
-                
-                switch details.result {
-                    case .success: success(job, true, dependencies)
-                    case .failure: failure(job, nil, false, dependencies)
-                    case .permanentFailure: failure(job, nil, true, dependencies)
-                    case .deferred: deferred(updatedJob, dependencies)
-                }
-=======
         @TestState var job1: Job! = Job(
             id: 100,
             failureCount: 0,
@@ -94,110 +36,33 @@
             interactionId: nil,
             details: nil
         )
-        @TestState var mockStorage: Storage! = SynchronousStorage(
+        @TestState var dependencies: TestDependencies! = TestDependencies { dependencies in
+            dependencies.dateNow = Date(timeIntervalSince1970: 0)
+            dependencies.forceSynchronous = true
+        }
+        @TestState(singleton: .storage, in: dependencies) var mockStorage: Storage! = SynchronousStorage(
             customWriter: try! DatabaseQueue(),
             customMigrationTargets: [
                 SNUtilitiesKit.self
             ],
+            using: dependencies,
             initialData: { db in
                 // Migrations add jobs which we don't want so delete them
                 try Job.deleteAll(db)
->>>>>>> 34481b7f
             }
         )
-        @TestState var dependencies: Dependencies! = Dependencies(
-            storage: mockStorage,
-            dateNow: Date(timeIntervalSince1970: 0),
-            forceSynchronous: true
+        @TestState(singleton: .jobRunner, in: dependencies) var jobRunner: JobRunnerType! = JobRunner(
+            isTestingJobRunner: true,
+            executors: [
+                .messageSend: TestJob.self,
+                .attachmentUpload: TestJob.self,
+                .messageReceive: TestJob.self
+            ],
+            using: dependencies
         )
-        @TestState var jobRunner: JobRunnerType! = {
-            let result = JobRunner(isTestingJobRunner: true, using: dependencies)
-            result.setExecutor(TestJob.self, for: .messageSend)
-            result.setExecutor(TestJob.self, for: .attachmentUpload)
-            result.setExecutor(TestJob.self, for: .messageReceive)
-            
-            // Need to assign this to ensure it's used by nested dependencies
-            dependencies.jobRunner = result
-            
-<<<<<<< HEAD
-            dependencies.asyncExecutions.appendTo(details.completeTime) {
-                queue.async(using: dependencies) {
-                    completeJob()
-                }
-            }
-        }
-    }
-    
-    // MARK: - Spec
-
-    override func spec() {
-        var jobRunner: JobRunnerType!
-        var job1: Job!
-        var job2: Job!
-        var mockStorage: Storage!
-        var dependencies: TestDependencies!
-=======
-            return result
-        }()
->>>>>>> 34481b7f
         
         // MARK: - a JobRunner
         describe("a JobRunner") {
-<<<<<<< HEAD
-            // MARK: - Configuration
-            
-            beforeEach {
-                dependencies = TestDependencies(
-                    dateNow: Date(timeIntervalSince1970: 0),
-                    forceSynchronous: true
-                )
-                mockStorage = SynchronousStorage(
-                    customWriter: try! DatabaseQueue(),
-                    customMigrationTargets: [
-                        SNUtilitiesKit.self
-                    ],
-                    using: dependencies
-                )
-                jobRunner = JobRunner(isTestingJobRunner: true, using: dependencies)
-                
-                dependencies[singleton: .storage] = mockStorage
-                dependencies[singleton: .jobRunner] = jobRunner
-                
-                // Migrations add jobs which we don't want so delete them
-                mockStorage.write { db in try Job.deleteAll(db) }
-                
-                job1 = Job(
-                    id: 100,
-                    failureCount: 0,
-                    variant: .messageSend,
-                    behaviour: .runOnce,
-                    shouldBlock: false,
-                    shouldSkipLaunchBecomeActive: false,
-                    nextRunTimestamp: 0,
-                    threadId: nil,
-                    interactionId: nil,
-                    details: nil
-                )
-                job2 = Job(
-                    id: 101,
-                    failureCount: 0,
-                    variant: .attachmentUpload,
-                    behaviour: .runOnce,
-                    shouldBlock: false,
-                    shouldSkipLaunchBecomeActive: false,
-                    nextRunTimestamp: 0,
-                    threadId: nil,
-                    interactionId: nil,
-                    details: nil
-                )
-                
-                jobRunner.setExecutor(TestJob.self, for: .messageSend)
-                jobRunner.setExecutor(TestJob.self, for: .attachmentUpload)
-                jobRunner.setExecutor(TestJob.self, for: .messageReceive)
-            }
-            
-=======
->>>>>>> 34481b7f
             afterEach {
                 /// We **must** set `fixedTime` to ensure we break any loops within the `TestJob` executor
                 dependencies.fixedTime = Int.max
@@ -1856,7 +1721,7 @@
                         stringValue: details.stringValue
                     )
                 )!
-            dependencies.storage.write { db in try _ = updatedJob.saved(db) }
+            dependencies[singleton: .storage].write { db in try _ = updatedJob.saved(db) }
             
             switch details.result {
                 case .success: success(job, true, dependencies)
@@ -1878,4 +1743,23 @@
             }
         }
     }
+}
+
+// MARK: - Unit Test Convenience
+
+fileprivate extension JobRunner {
+    convenience init(
+        isTestingJobRunner: Bool = false,
+        variantsToExclude: [Job.Variant] = [],
+        executors: [Job.Variant: JobExecutor.Type],
+        using dependencies: Dependencies
+    ) {
+        self.init(
+            isTestingJobRunner: isTestingJobRunner,
+            variantsToExclude: variantsToExclude,
+            using: dependencies
+        )
+        
+        executors.forEach { variant, executor in self.setExecutor(executor, for: variant) }
+    }
 }