// Copyright © 2023 Rangeproof Pty Ltd. All rights reserved.

import Foundation
import GRDB

import Quick
import Nimble

@testable import SessionUtilitiesKit

class JobRunnerSpec: QuickSpec {
    override class func spec() {
        // MARK: Configuration
        
        @TestState var job1: Job! = Job(
            id: 100,
            failureCount: 0,
            variant: .messageSend,
            behaviour: .runOnce,
            shouldBlock: false,
            shouldBeUnique: false,
            shouldSkipLaunchBecomeActive: false,
            nextRunTimestamp: 0,
            threadId: nil,
            interactionId: nil,
            details: nil
        )
        @TestState var job2: Job! = Job(
            id: 101,
            failureCount: 0,
            variant: .attachmentUpload,
            behaviour: .runOnce,
            shouldBlock: false,
            shouldBeUnique: false,
            shouldSkipLaunchBecomeActive: false,
            nextRunTimestamp: 0,
            threadId: nil,
            interactionId: nil,
            details: nil
        )
        @TestState var dependencies: TestDependencies! = TestDependencies { dependencies in
            dependencies.dateNow = Date(timeIntervalSince1970: 0)
            dependencies.forceSynchronous = true
            dependencies.setMockableValue(JSONEncoder.OutputFormatting.sortedKeys)  // Deterministic ordering
        }
        @TestState(singleton: .storage, in: dependencies) var mockStorage: Storage! = SynchronousStorage(
            customWriter: try! DatabaseQueue(),
            migrationTargets: [
                SNUtilitiesKit.self
            ],
            using: dependencies,
            initialData: { db in
                // Migrations add jobs which we don't want so delete them
                try Job.deleteAll(db)
            }
        )
        @TestState(singleton: .jobRunner, in: dependencies) var jobRunner: JobRunnerType! = JobRunner(
            isTestingJobRunner: true,
            executors: [
                .messageSend: TestJob.self,
                .attachmentUpload: TestJob.self,
                .messageReceive: TestJob.self
            ],
            using: dependencies
        )
        
        // MARK: - a JobRunner
        describe("a JobRunner") {
            afterEach {
                /// We **must** set `fixedTime` to ensure we break any loops within the `TestJob` executor
                dependencies.fixedTime = Int.max
                jobRunner.stopAndClearPendingJobs(using: dependencies)
            }
            
            // MARK: -- when configuring
            context("when configuring") {
                // MARK: ---- adds an executor correctly
                it("adds an executor correctly") {
                    job1 = Job(
                        id: 101,
                        failureCount: 0,
                        variant: .disappearingMessages,
                        behaviour: .runOnce,
                        shouldBlock: false,
                        shouldBeUnique: false,
                        shouldSkipLaunchBecomeActive: false,
                        nextRunTimestamp: 0,
                        threadId: nil,
                        interactionId: nil,
                        details: try? JSONEncoder(using: dependencies)
                            .encode(TestDetails(completeTime: 1))
                    )
                    jobRunner.appDidFinishLaunching(using: dependencies)
                    jobRunner.appDidBecomeActive(using: dependencies)
                    
                    // Save the job to the database
                    mockStorage.write { db in _ = try job1.inserted(db) }
                    expect(mockStorage.read { db in try Job.fetchCount(db) }).to(equal(1))
                    
                    // Try to start the job
                    mockStorage.write { db in
                        jobRunner.upsert(
                            db,
                            job: job1,
                            canStartJob: true,
                            using: dependencies
                        )
                    }
                    
                    // Ensure the job isn't running, and that it has been deleted (can't retry if there
                    // is no executer so no failure counts)
                    expect(jobRunner.isCurrentlyRunning(job1)).to(beFalse())
                    expect(mockStorage.read { db in try Job.fetchCount(db) }).to(equal(0))
                    
                    // Add the executor and start the job again
                    jobRunner.setExecutor(TestJob.self, for: .disappearingMessages)
                    
                    mockStorage.write { db in
                        jobRunner.add(
                            db,
                            job: job1,
                            canStartJob: true,
                            using: dependencies
                        )
                    }
                    
                    // Job is now running
                    expect(jobRunner.isCurrentlyRunning(job1)).to(beTrue())
                }
            }
            
            // MARK: ---- when managing state
            context("when managing state") {
                // MARK: ------ by checking if a job is currently running
                context("by checking if a job is currently running") {
                    // MARK: -------- returns false when not given a job
                    it("returns false when not given a job") {
                        expect(jobRunner.isCurrentlyRunning(nil)).to(beFalse())
                    }
                    
                    // MARK: -------- returns false when given a job that has not been persisted
                    it("returns false when given a job that has not been persisted") {
                        job1 = Job(variant: .messageSend)
                        
                        expect(jobRunner.isCurrentlyRunning(job1)).to(beFalse())
                    }
                    
                    // MARK: -------- returns false when given a job that is not running
                    it("returns false when given a job that is not running") {
                        expect(jobRunner.isCurrentlyRunning(job1)).to(beFalse())
                    }
                    
                    // MARK: -------- returns true when given a non blocking job that is running
                    it("returns true when given a non blocking job that is running") {
                        job1 = job1.with(details: TestDetails(completeTime: 1))
                        jobRunner.appDidFinishLaunching(using: dependencies)
                        jobRunner.appDidBecomeActive(using: dependencies)
                        
                        mockStorage.write { db in
                            jobRunner.add(
                                db,
                                job: job1,
                                canStartJob: true,
                                using: dependencies
                            )
                        }
                        
                        expect(jobRunner.isCurrentlyRunning(job1)).to(beTrue())
                    }
                    
                    // MARK: -------- returns true when given a blocking job that is running
                    it("returns true when given a blocking job that is running") {
                        job2 = Job(
                            id: 101,
                            failureCount: 0,
                            variant: .messageSend,
                            behaviour: .runOnceNextLaunch,
                            shouldBlock: true,
                            shouldBeUnique: false,
                            shouldSkipLaunchBecomeActive: false,
                            nextRunTimestamp: 0,
                            threadId: nil,
                            interactionId: nil,
                            details: try? JSONEncoder(using: dependencies)
                                .encode(TestDetails(completeTime: 1))
                        )
                        
                        mockStorage.write { db in
                            jobRunner.add(
                                db,
                                job: job2,
                                canStartJob: true,
                                using: dependencies
                            )
                        }
                        
                        jobRunner.appDidFinishLaunching(using: dependencies)
                        
                        expect(jobRunner.isCurrentlyRunning(job2)).to(beTrue())
                    }
                }
                
                // MARK: ------ by getting the details for jobs
                context("by getting the details for jobs") {
                    // MARK: -------- returns an empty dictionary when there are no jobs
                    it("returns an empty dictionary when there are no jobs") {
                        expect(jobRunner.allJobInfo()).to(equal([:]))
                    }
                    
                    // MARK: -------- returns an empty dictionary when there are no jobs matching the filters
                    it("returns an empty dictionary when there are no jobs matching the filters") {
                        jobRunner.appDidFinishLaunching(using: dependencies)
                        jobRunner.appDidBecomeActive(using: dependencies)
                        
                        mockStorage.write { db in
                            jobRunner.add(
                                db,
                                job: job2,
                                canStartJob: true,
                                using: dependencies
                            )
                        }
                        
                        expect(jobRunner.jobInfoFor(state: .running, variant: .messageSend)).to(equal([:]))
                    }
                    
                    // MARK: -------- can filter to specific jobs
                    it("can filter to specific jobs") {
                        job1 = Job(
                            id: 100,
                            failureCount: 0,
                            variant: .messageReceive,
                            behaviour: .runOnce,
                            shouldBlock: false,
                            shouldBeUnique: false,
                            shouldSkipLaunchBecomeActive: false,
                            nextRunTimestamp: 0,
                            threadId: nil,
                            interactionId: nil,
                            details: try? JSONEncoder(using: dependencies)
                                .encode(TestDetails(completeTime: 1))
                        )
                        job2 = Job(
                            id: 101,
                            failureCount: 0,
                            variant: .messageReceive,
                            behaviour: .runOnce,
                            shouldBlock: false,
                            shouldBeUnique: false,
                            shouldSkipLaunchBecomeActive: false,
                            nextRunTimestamp: 0,
                            threadId: nil,
                            interactionId: nil,
                            details: nil
                        )
                        jobRunner.appDidFinishLaunching(using: dependencies)
                        jobRunner.appDidBecomeActive(using: dependencies)
                        
                        mockStorage.write { db in
                            jobRunner.add(
                                db,
                                job: job1,
                                canStartJob: true,
                                using: dependencies
                            )
                            
                            jobRunner.add(
                                db,
                                job: job2,
                                canStartJob: true,
                                using: dependencies
                            )
                        }
                        
                        // Validate the filtering works
                        expect(jobRunner.allJobInfo()).toNot(beEmpty())
                        expect(jobRunner.jobInfoFor(jobs: [job1]))
                            .to(equal([
                                100: JobRunner.JobInfo(
                                    variant: .messageReceive,
                                    threadId: nil,
                                    interactionId: nil,
                                    detailsData: job1.details,
                                    uniqueHashValue: nil
                                )
                            ]))
                        expect(jobRunner.jobInfoFor(jobs: [job2]))
                            .to(equal([
                                101: JobRunner.JobInfo(
                                    variant: .messageReceive,
                                    threadId: nil,
                                    interactionId: nil,
                                    detailsData: nil,
                                    uniqueHashValue: nil
                                )
                            ]))
                    }
                    
                    // MARK: -------- can filter to running jobs
                    it("can filter to running jobs") {
                        job1 = Job(
                            id: 100,
                            failureCount: 0,
                            variant: .messageReceive,
                            behaviour: .runOnce,
                            shouldBlock: false,
                            shouldBeUnique: false,
                            shouldSkipLaunchBecomeActive: false,
                            nextRunTimestamp: 0,
                            threadId: nil,
                            interactionId: nil,
                            details: try? JSONEncoder(using: dependencies)
                                .encode(TestDetails(completeTime: 1))
                        )
                        job2 = Job(
                            id: 101,
                            failureCount: 0,
                            variant: .messageReceive,
                            behaviour: .runOnce,
                            shouldBlock: false,
                            shouldBeUnique: false,
                            shouldSkipLaunchBecomeActive: false,
                            nextRunTimestamp: 0,
                            threadId: nil,
                            interactionId: nil,
                            details: try? JSONEncoder(using: dependencies)
                                .encode(TestDetails(completeTime: 1))
                        )
                        jobRunner.appDidFinishLaunching(using: dependencies)
                        jobRunner.appDidBecomeActive(using: dependencies)
                        
                        mockStorage.write { db in
                            jobRunner.add(
                                db,
                                job: job1,
                                canStartJob: true,
                                using: dependencies
                            )
                            
                            jobRunner.add(
                                db,
                                job: job2,
                                canStartJob: false,
                                using: dependencies
                            )
                        }
                        
                        // Wait for there to be data and the validate the filtering works
                        expect(jobRunner.jobInfoFor(state: .running))
                            .to(equal([
                                100: JobRunner.JobInfo(
                                    variant: .messageReceive,
                                    threadId: nil,
                                    interactionId: nil,
<<<<<<< HEAD
                                    detailsData: try! JSONEncoder(using: dependencies)
=======
                                    detailsData: try! JSONEncoder()
                                        .with(outputFormatting: .sortedKeys)
>>>>>>> 82767494
                                        .encode(TestDetails(completeTime: 1)),
                                    uniqueHashValue: nil
                                )
                            ]))
                        expect(Array(jobRunner.allJobInfo().keys).sorted()).to(equal([100, 101]))
                    }
                    
                    // MARK: -------- can filter to pending jobs
                    it("can filter to pending jobs") {
                        job1 = Job(
                            id: 100,
                            failureCount: 0,
                            variant: .messageReceive,
                            behaviour: .runOnce,
                            shouldBlock: false,
                            shouldBeUnique: false,
                            shouldSkipLaunchBecomeActive: false,
                            nextRunTimestamp: 0,
                            threadId: nil,
                            interactionId: nil,
                            details: try? JSONEncoder(using: dependencies)
                                .encode(TestDetails(completeTime: 1))
                        )
                        job2 = Job(
                            id: 101,
                            failureCount: 0,
                            variant: .messageReceive,
                            behaviour: .runOnce,
                            shouldBlock: false,
                            shouldBeUnique: false,
                            shouldSkipLaunchBecomeActive: false,
                            nextRunTimestamp: 0,
                            threadId: nil,
                            interactionId: nil,
                            details: try? JSONEncoder(using: dependencies)
                                .encode(TestDetails(completeTime: 1))
                        )
                        jobRunner.appDidFinishLaunching(using: dependencies)
                        jobRunner.appDidBecomeActive(using: dependencies)
                        
                        mockStorage.write { db in
                            jobRunner.add(
                                db,
                                job: job1,
                                canStartJob: true,
                                using: dependencies
                            )
                            
                            jobRunner.add(
                                db,
                                job: job2,
                                canStartJob: true,
                                using: dependencies
                            )
                        }
                        
                        // Wait for there to be data and the validate the filtering works
                        expect(jobRunner.jobInfoFor(state: .pending))
                            .to(equal([
                                101: JobRunner.JobInfo(
                                    variant: .messageReceive,
                                    threadId: nil,
                                    interactionId: nil,
<<<<<<< HEAD
                                    detailsData: try! JSONEncoder(using: dependencies)
=======
                                    detailsData: try! JSONEncoder()
                                        .with(outputFormatting: .sortedKeys)
>>>>>>> 82767494
                                        .encode(TestDetails(completeTime: 1)),
                                    uniqueHashValue: nil
                                )
                            ]))
                        expect(Array(jobRunner.allJobInfo().keys).sorted()).to(equal([100, 101]))
                    }
                    
                    // MARK: -------- can filter to specific variants
                    it("can filter to specific variants") {
                        job1 = job1.with(details: TestDetails(completeTime: 1))
                        job2 = job2.with(details: TestDetails(completeTime: 2))
                        jobRunner.appDidFinishLaunching(using: dependencies)
                        jobRunner.appDidBecomeActive(using: dependencies)
                        
                        mockStorage.write { db in
                            jobRunner.add(
                                db,
                                job: job1,
                                canStartJob: true,
                                using: dependencies
                            )
                            
                            jobRunner.add(
                                db,
                                job: job2,
                                canStartJob: true,
                                using: dependencies
                            )
                        }
                        
                        // Wait for there to be data and the validate the filtering works
                        expect(jobRunner.jobInfoFor(variant: .attachmentUpload))
                            .to(equal([
                                101: JobRunner.JobInfo(
                                    variant: .attachmentUpload,
                                    threadId: nil,
                                    interactionId: nil,
<<<<<<< HEAD
                                    detailsData: try! JSONEncoder(using: dependencies)
=======
                                    detailsData: try! JSONEncoder()
                                        .with(outputFormatting: .sortedKeys)
>>>>>>> 82767494
                                        .encode(TestDetails(completeTime: 2)),
                                    uniqueHashValue: nil
                                )
                            ]))
                        expect(Array(jobRunner.allJobInfo().keys).sorted()).to(equal([100, 101]))
                    }
                    
                    // MARK: -------- includes non blocking jobs
                    it("includes non blocking jobs") {
                        job2 = job2.with(details: TestDetails(completeTime: 1))
                        jobRunner.appDidFinishLaunching(using: dependencies)
                        jobRunner.appDidBecomeActive(using: dependencies)
                        
                        mockStorage.write { db in
                            jobRunner.add(
                                db,
                                job: job2,
                                canStartJob: true,
                                using: dependencies
                            )
                        }
                        
                        expect(jobRunner.jobInfoFor(state: .running, variant: .attachmentUpload))
                            .to(equal([
                                101: JobRunner.JobInfo(
                                    variant: .attachmentUpload,
                                    threadId: nil,
                                    interactionId: nil,
<<<<<<< HEAD
                                    detailsData: try! JSONEncoder(using: dependencies)
=======
                                    detailsData: try! JSONEncoder()
                                        .with(outputFormatting: .sortedKeys)
>>>>>>> 82767494
                                        .encode(TestDetails(completeTime: 1)),
                                    uniqueHashValue: nil
                                )
                            ]))
                    }
                    
                    // MARK: -------- includes blocking jobs
                    it("includes blocking jobs") {
                        job2 = Job(
                            id: 101,
                            failureCount: 0,
                            variant: .attachmentUpload,
                            behaviour: .runOnceNextLaunch,
                            shouldBlock: true,
                            shouldBeUnique: false,
                            shouldSkipLaunchBecomeActive: false,
                            nextRunTimestamp: 0,
                            threadId: nil,
                            interactionId: nil,
                            details: try! JSONEncoder(using: dependencies)
                                .encode(TestDetails(completeTime: 1))
                        )
                        
                        mockStorage.write { db in
                            jobRunner.add(
                                db,
                                job: job2,
                                canStartJob: true,
                                using: dependencies
                            )
                        }
                        
                        jobRunner.appDidFinishLaunching(using: dependencies)
                        
                        expect(jobRunner.jobInfoFor(state: .running, variant: .attachmentUpload))
                            .to(equal([
                                101: JobRunner.JobInfo(
                                    variant: .attachmentUpload,
                                    threadId: nil,
                                    interactionId: nil,
<<<<<<< HEAD
                                    detailsData: try! JSONEncoder(using: dependencies)
=======
                                    detailsData: try! JSONEncoder()
                                        .with(outputFormatting: .sortedKeys)
>>>>>>> 82767494
                                        .encode(TestDetails(completeTime: 1)),
                                    uniqueHashValue: nil
                                )
                            ]))
                    }
                }
                
                // MARK: ------ by checking for an existing job
                context("by checking for an existing job") {
                    // MARK: -------- returns false for a queue that doesn't exist
                    it("returns false for a queue that doesn't exist") {
                        jobRunner = JobRunner(
                            isTestingJobRunner: true,
                            variantsToExclude: [.attachmentUpload],
                            using: dependencies
                        )
                        
                        expect(jobRunner.hasJob(of: .attachmentUpload, with: TestDetails()))
                            .to(beFalse())
                    }
                    
                    // MARK: -------- returns false when the provided details fail to decode
                    it("returns false when the provided details fail to decode") {
                        expect(jobRunner.hasJob(of: .attachmentUpload, with: InvalidDetails()))
                            .to(beFalse())
                    }
                    
                    // MARK: -------- returns false when there is not a pending or running job
                    it("returns false when there is not a pending or running job") {
                        expect(jobRunner.hasJob(of: .attachmentUpload, with: TestDetails()))
                            .to(beFalse())
                    }
                    
                    // MARK: -------- returns true when there is a pending job
                    it("returns true when there is a pending job") {
                        job1 = Job(
                            id: 100,
                            failureCount: 0,
                            variant: .messageReceive,
                            behaviour: .runOnce,
                            shouldBlock: false,
                            shouldBeUnique: false,
                            shouldSkipLaunchBecomeActive: false,
                            nextRunTimestamp: 0,
                            threadId: nil,
                            interactionId: nil,
                            details: try? JSONEncoder(using: dependencies)
                                .encode(TestDetails(completeTime: 1))
                        )
                        job2 = Job(
                            id: 101,
                            failureCount: 0,
                            variant: .messageReceive,
                            behaviour: .runOnce,
                            shouldBlock: false,
                            shouldBeUnique: false,
                            shouldSkipLaunchBecomeActive: false,
                            nextRunTimestamp: 0,
                            threadId: nil,
                            interactionId: nil,
                            details: try? JSONEncoder(using: dependencies)
                                .encode(TestDetails(completeTime: 2))
                        )
                        jobRunner.appDidFinishLaunching(using: dependencies)
                        jobRunner.appDidBecomeActive(using: dependencies)
                        
                        mockStorage.write { db in
                            jobRunner.add(
                                db,
                                job: job1,
                                canStartJob: true,
                                using: dependencies
                            )
                            
                            jobRunner.add(
                                db,
                                job: job2,
                                canStartJob: true,
                                using: dependencies
                            )
                        }
                        
                        expect(Array(jobRunner.jobInfoFor(state: .pending, variant: .messageReceive).keys))
                            .to(equal([101]))
                        expect(jobRunner.hasJob(of: .messageReceive, with: TestDetails(completeTime: 2)))
                            .to(beTrue())
                    }
                    
                    // MARK: -------- returns true when there is a running job
                    it("returns true when there is a running job") {
                        job2 = job2.with(details: TestDetails(completeTime: 1))
                        jobRunner.appDidFinishLaunching(using: dependencies)
                        jobRunner.appDidBecomeActive(using: dependencies)
                        
                        mockStorage.write { db in
                            jobRunner.add(
                                db,
                                job: job2,
                                canStartJob: true,
                                using: dependencies
                            )
                        }
                        
                        expect(Array(jobRunner.jobInfoFor(state: .running, variant: .attachmentUpload).keys))
                            .to(equal([101]))
                        expect(jobRunner.hasJob(of: .attachmentUpload, with: TestDetails(completeTime: 1)))
                            .to(beTrue())
                    }
                    
                    // MARK: -------- returns true when there is a blocking job
                    it("returns true when there is a blocking job") {
                        job2 = Job(
                            id: 101,
                            failureCount: 0,
                            variant: .attachmentUpload,
                            behaviour: .runOnceNextLaunch,
                            shouldBlock: true,
                            shouldBeUnique: false,
                            shouldSkipLaunchBecomeActive: false,
                            nextRunTimestamp: 0,
                            threadId: nil,
                            interactionId: nil,
                            details: try! JSONEncoder(using: dependencies)
                                .encode(TestDetails(completeTime: 1))
                        )
                        
                        mockStorage.write { db in
                            jobRunner.add(
                                db,
                                job: job2,
                                canStartJob: true,
                                using: dependencies
                            )
                        }
                        
                        // Need to add the job before starting it since it's a 'runOnceNextLaunch'
                        jobRunner.appDidFinishLaunching(using: dependencies)
                        jobRunner.appDidBecomeActive(using: dependencies)
                        
                        expect(Array(jobRunner.jobInfoFor(state: .running, variant: .attachmentUpload).keys))
                            .to(equal([101]))
                        expect(jobRunner.hasJob(of: .attachmentUpload, with: TestDetails(completeTime: 1)))
                            .to(beTrue())
                    }
                    
                    // MARK: -------- returns true when there is a non blocking job
                    it("returns true when there is a non blocking job") {
                        job2 = job2.with(details: TestDetails(completeTime: 1))
                        jobRunner.appDidFinishLaunching(using: dependencies)
                        jobRunner.appDidBecomeActive(using: dependencies)
                        
                        mockStorage.write { db in
                            jobRunner.add(
                                db,
                                job: job2,
                                canStartJob: true,
                                using: dependencies
                            )
                        }
                        
                        expect(Array(jobRunner.jobInfoFor(state: .running, variant: .attachmentUpload).keys))
                            .to(equal([101]))
                        expect(jobRunner.hasJob(of: .attachmentUpload, with: TestDetails(completeTime: 1)))
                            .to(beTrue())
                    }
                }
                
                // MARK: ------ by being notified of app launch
                context("by being notified of app launch") {
                    // MARK: -------- does not start a job before getting the app launch call
                    it("does not start a job before getting the app launch call") {
                        job1 = job1.with(details: TestDetails(completeTime: 1))
                        
                        mockStorage.write { db in
                            jobRunner.add(
                                db,
                                job: job1,
                                canStartJob: true,
                                using: dependencies
                            )
                        }
                        
                        expect(jobRunner.isCurrentlyRunning(job1)).to(beFalse())
                    }
                    
                    // MARK: -------- starts the job queues if there are no app launch jobs
                    it("does nothing if there are no app launch jobs") {
                        job1 = job1.with(details: TestDetails(completeTime: 1))
                        
                        mockStorage.write { db in
                            jobRunner.add(
                                db,
                                job: job1,
                                canStartJob: true,
                                using: dependencies
                            )
                        }
                        
                        jobRunner.appDidFinishLaunching(using: dependencies)
                        expect(jobRunner.allJobInfo()).to(beEmpty())
                    }
                }
                
                // MARK: ------ by being notified of app becoming active
                context("by being notified of app becoming active") {
                    // MARK: -------- does not start a job before getting the app active call
                    it("does not start a job before getting the app active call") {
                        job1 = job1.with(details: TestDetails(completeTime: 1))
                        
                        mockStorage.write { db in
                            jobRunner.add(
                                db,
                                job: job1,
                                canStartJob: true,
                                using: dependencies
                            )
                        }
                        
                        expect(jobRunner.isCurrentlyRunning(job1)).to(beFalse())
                    }
                    
                    // MARK: -------- does not start the job queues if there are no app active jobs and blocking jobs are running
                    it("does not start the job queues if there are no app active jobs and blocking jobs are running") {
                        job1 = job1.with(details: TestDetails(completeTime: 2))
                        job2 = Job(
                            id: 101,
                            failureCount: 0,
                            variant: .messageSend,
                            behaviour: .runOnceNextLaunch,
                            shouldBlock: true,
                            shouldBeUnique: false,
                            shouldSkipLaunchBecomeActive: false,
                            nextRunTimestamp: 0,
                            threadId: nil,
                            interactionId: nil,
                            details: try? JSONEncoder(using: dependencies)
                                .encode(TestDetails(completeTime: 1))
                        )
                        
                        mockStorage.write { db in
                            jobRunner.add(
                                db,
                                job: job1,
                                canStartJob: true,
                                using: dependencies
                            )
                            jobRunner.add(
                                db,
                                job: job2,
                                canStartJob: true,
                                using: dependencies
                            )
                        }
                        
                        // Not currently running
                        expect(jobRunner.isCurrentlyRunning(job1)).to(beFalse())
                        
                        // Start the blocking job
                        jobRunner.appDidFinishLaunching(using: dependencies)
                        
                        // Make sure the other queues don't start
                        jobRunner.appDidBecomeActive(using: dependencies)
                        
                        expect(jobRunner.isCurrentlyRunning(job1)).to(beFalse())
                    }
                    
                    // MARK: -------- does not start the job queues if there are app active jobs and blocking jobs are running
                    it("does not start the job queues if there are app active jobs and blocking jobs are running") {
                        job1 = Job(
                            id: 100,
                            failureCount: 0,
                            variant: .messageSend,
                            behaviour: .recurringOnActive,
                            shouldBlock: false,
                            shouldBeUnique: false,
                            shouldSkipLaunchBecomeActive: false,
                            nextRunTimestamp: 0,
                            threadId: nil,
                            interactionId: nil,
                            details: try? JSONEncoder(using: dependencies)
                                .encode(TestDetails(completeTime: 2))
                        )
                        job2 = Job(
                            id: 101,
                            failureCount: 0,
                            variant: .messageSend,
                            behaviour: .runOnceNextLaunch,
                            shouldBlock: true,
                            shouldBeUnique: false,
                            shouldSkipLaunchBecomeActive: false,
                            nextRunTimestamp: 0,
                            threadId: nil,
                            interactionId: nil,
                            details: try? JSONEncoder(using: dependencies)
                                .encode(TestDetails(completeTime: 1))
                        )
                        
                        mockStorage.write { db in
                            jobRunner.add(
                                db,
                                job: job1,
                                canStartJob: true,
                                using: dependencies
                            )
                            jobRunner.add(
                                db,
                                job: job2,
                                canStartJob: true,
                                using: dependencies
                            )
                        }
                        
                        // Not currently running
                        expect(jobRunner.isCurrentlyRunning(job1)).to(beFalse())
                        
                        // Start the blocking queue
                        jobRunner.appDidFinishLaunching(using: dependencies)
                        
                        // Make sure the other queues don't start
                        jobRunner.appDidBecomeActive(using: dependencies)
                        
                        expect(jobRunner.isCurrentlyRunning(job1)).to(beFalse())
                    }
                    
                    // MARK: -------- starts the job queues if there are no app active jobs
                    it("starts the job queues if there are no app active jobs") {
                        job1 = job1.with(details: TestDetails(completeTime: 1))
                        jobRunner.appDidFinishLaunching(using: dependencies)
                        
                        mockStorage.write { db in
                            jobRunner.add(
                                db,
                                job: job1,
                                canStartJob: true,
                                using: dependencies
                            )
                        }
                        
                        // Make sure it isn't already started
                        expect(jobRunner.isCurrentlyRunning(job1)).to(beFalse())
                        
                        // Make sure it starts after 'appDidBecomeActive' is called
                        jobRunner.appDidBecomeActive(using: dependencies)
                        
                        expect(jobRunner.isCurrentlyRunning(job1)).to(beTrue())
                    }
                    
                    // MARK: -------- starts the job queues if there are app active jobs
                    it("starts the job queues if there are app active jobs") {
                        job1 = Job(
                            id: 100,
                            failureCount: 0,
                            variant: .messageSend,
                            behaviour: .recurringOnActive,
                            shouldBlock: false,
                            shouldBeUnique: false,
                            shouldSkipLaunchBecomeActive: false,
                            nextRunTimestamp: 0,
                            threadId: nil,
                            interactionId: nil,
                            details: try? JSONEncoder(using: dependencies)
                                .encode(TestDetails(completeTime: 1))
                        )
                        job2 = Job(
                            id: 101,
                            failureCount: 0,
                            variant: .messageSend,
                            behaviour: .runOnce,
                            shouldBlock: false,
                            shouldBeUnique: false,
                            shouldSkipLaunchBecomeActive: false,
                            nextRunTimestamp: 0,
                            threadId: nil,
                            interactionId: nil,
                            details: try? JSONEncoder(using: dependencies)
                                .encode(TestDetails(completeTime: 1))
                        )
                        jobRunner.appDidFinishLaunching(using: dependencies)
                        
                        mockStorage.write { db in
                            jobRunner.add(
                                db,
                                job: job1,
                                canStartJob: true,
                                using: dependencies
                            )
                            jobRunner.add(
                                db,
                                job: job2,
                                canStartJob: true,
                                using: dependencies
                            )
                        }
                        
                        // Not currently running
                        expect(jobRunner.isCurrentlyRunning(job1)).to(beFalse())
                        expect(jobRunner.isCurrentlyRunning(job2)).to(beFalse())
                        
                        // Make sure the queues are started
                        jobRunner.appDidBecomeActive(using: dependencies)
                        
                        expect(jobRunner.isCurrentlyRunning(job1)).to(beTrue())
                        expect(jobRunner.isCurrentlyRunning(job2)).to(beTrue())
                    }
                    
                    // MARK: -------- starts the job queues after completing blocking app launch jobs
                    it("starts the job queues after completing blocking app launch jobs") {
                        job1 = job1.with(details: TestDetails(completeTime: 2))
                        job2 = Job(
                            id: 101,
                            failureCount: 0,
                            variant: .messageSend,
                            behaviour: .runOnceNextLaunch,
                            shouldBlock: true,
                            shouldBeUnique: false,
                            shouldSkipLaunchBecomeActive: false,
                            nextRunTimestamp: 0,
                            threadId: nil,
                            interactionId: nil,
                            details: try! JSONEncoder(using: dependencies)
                                .encode(TestDetails(completeTime: 1))
                        )
                        
                        mockStorage.write { db in
                            jobRunner.add(
                                db,
                                job: job1,
                                canStartJob: true,
                                using: dependencies
                            )
                            jobRunner.add(
                                db,
                                job: job2,
                                canStartJob: true,
                                using: dependencies
                            )
                        }
                        
                        // Not currently running
                        expect(jobRunner.isCurrentlyRunning(job1))
                            .to(beFalse())
                        expect(jobRunner.isCurrentlyRunning(job2)).to(beFalse())
                        
                        // Make sure it starts
                        jobRunner.appDidFinishLaunching(using: dependencies)
                        jobRunner.appDidBecomeActive(using: dependencies)
                        
                        // Blocking job running but blocked job not
                        expect(jobRunner.isCurrentlyRunning(job2)).to(beTrue())
                        expect(jobRunner.isCurrentlyRunning(job1)).to(beFalse())
                        
                        // Complete 'job2'
                        dependencies.stepForwardInTime()
                        
                        // Blocked job eventually starts
                        expect(jobRunner.isCurrentlyRunning(job2)).to(beFalse())
                        expect(jobRunner.isCurrentlyRunning(job1)).to(beTrue())
                    }
                    
                    // MARK: -------- starts the job queues alongside non blocking app launch jobs
                    it("starts the job queues alongside non blocking app launch jobs") {
                        job1 = job1.with(details: TestDetails(completeTime: 1))
                        job2 = Job(
                            id: 101,
                            failureCount: 0,
                            variant: .messageSend,
                            behaviour: .runOnceNextLaunch,
                            shouldBlock: false,
                            shouldBeUnique: false,
                            shouldSkipLaunchBecomeActive: false,
                            nextRunTimestamp: 0,
                            threadId: nil,
                            interactionId: nil,
                            details: try! JSONEncoder(using: dependencies)
                                .encode(TestDetails(completeTime: 1))
                        )
                        
                        mockStorage.write { db in
                            jobRunner.add(
                                db,
                                job: job1,
                                canStartJob: true,
                                using: dependencies
                            )
                            jobRunner.add(
                                db,
                                job: job2,
                                canStartJob: true,
                                using: dependencies
                            )
                        }
                        
                        // Not currently running
                        expect(jobRunner.isCurrentlyRunning(job1)).to(beFalse())
                        expect(jobRunner.isCurrentlyRunning(job2)).to(beFalse())
                        
                        // Make sure it starts
                        jobRunner.appDidFinishLaunching(using: dependencies)
                        jobRunner.appDidBecomeActive(using: dependencies)
                        
                        expect(jobRunner.isCurrentlyRunning(job1)).to(beTrue())
                        expect(jobRunner.isCurrentlyRunning(job2)).to(beTrue())
                    }
                }
                
                // MARK: ------ by checking if a job can be added to the queue
                context("by checking if a job can be added to the queue") {
                    // MARK: -------- does not add a general job to the queue before launch
                    it("does not add a general job to the queue before launch") {
                        job1 = Job(
                            id: 100,
                            failureCount: 0,
                            variant: .messageSend,
                            behaviour: .runOnce,
                            shouldBlock: false,
                            shouldBeUnique: false,
                            shouldSkipLaunchBecomeActive: false,
                            nextRunTimestamp: 0,
                            threadId: nil,
                            interactionId: nil,
                            details: try? JSONEncoder(using: dependencies)
                                .encode(TestDetails(completeTime: 1))
                        )
                        
                        mockStorage.write { db in
                            jobRunner.add(
                                db,
                                job: job1,
                                canStartJob: true,
                                using: dependencies
                            )
                        }
                        
                        expect(jobRunner.allJobInfo()).to(beEmpty())
                    }
                    
                    // MARK: -------- adds a launch job to the queue in a pending state before launch
                    it("adds a launch job to the queue in a pending state before launch") {
                        job1 = Job(
                            id: 100,
                            failureCount: 0,
                            variant: .messageSend,
                            behaviour: .recurringOnLaunch,
                            shouldBlock: false,
                            shouldBeUnique: false,
                            shouldSkipLaunchBecomeActive: false,
                            nextRunTimestamp: 0,
                            threadId: nil,
                            interactionId: nil,
                            details: try? JSONEncoder(using: dependencies)
                                .encode(TestDetails(completeTime: 1))
                        )
                        
                        mockStorage.write { db in
                            jobRunner.add(
                                db,
                                job: job1,
                                canStartJob: true,
                                using: dependencies
                            )
                        }
                        
                        expect(Array(jobRunner.jobInfoFor(state: [.pending]).keys)).to(equal([100]))
                    }
                    
                    // MARK: -------- does not add a general job to the queue after launch but before becoming active
                    it("does not add a general job to the queue after launch but before becoming active") {
                        job1 = Job(
                            id: 100,
                            failureCount: 0,
                            variant: .messageSend,
                            behaviour: .runOnce,
                            shouldBlock: false,
                            shouldBeUnique: false,
                            shouldSkipLaunchBecomeActive: false,
                            nextRunTimestamp: 0,
                            threadId: nil,
                            interactionId: nil,
                            details: try? JSONEncoder(using: dependencies)
                                .encode(TestDetails(completeTime: 1))
                        )
                        jobRunner.appDidFinishLaunching(using: dependencies)
                        
                        mockStorage.write { db in
                            jobRunner.add(
                                db,
                                job: job1,
                                canStartJob: true,
                                using: dependencies
                            )
                        }
                        
                        expect(jobRunner.allJobInfo()).to(beEmpty())
                    }
                    
                    // MARK: -------- adds a launch job to the queue in a pending state after launch but before becoming active
                    it("adds a launch job to the queue in a pending state after launch but before becoming active") {
                        job1 = Job(
                            id: 100,
                            failureCount: 0,
                            variant: .messageSend,
                            behaviour: .recurringOnLaunch,
                            shouldBlock: false,
                            shouldBeUnique: false,
                            shouldSkipLaunchBecomeActive: false,
                            nextRunTimestamp: 0,
                            threadId: nil,
                            interactionId: nil,
                            details: try? JSONEncoder(using: dependencies)
                                .encode(TestDetails(completeTime: 1))
                        )
                        jobRunner.appDidFinishLaunching(using: dependencies)
                        
                        mockStorage.write { db in
                            jobRunner.add(
                                db,
                                job: job1,
                                canStartJob: true,
                                using: dependencies
                            )
                        }
                        
                        expect(Array(jobRunner.jobInfoFor(state: .pending).keys)).to(equal([100]))
                    }
                    
                    // MARK: -------- adds a general job to the queue after becoming active
                    it("adds a general job to the queue after becoming active") {
                        job1 = Job(
                            id: 100,
                            failureCount: 0,
                            variant: .messageSend,
                            behaviour: .runOnce,
                            shouldBlock: false,
                            shouldBeUnique: false,
                            shouldSkipLaunchBecomeActive: false,
                            nextRunTimestamp: 0,
                            threadId: nil,
                            interactionId: nil,
                            details: try? JSONEncoder(using: dependencies)
                                .encode(TestDetails(completeTime: 1))
                        )
                        jobRunner.appDidFinishLaunching(using: dependencies)
                        jobRunner.appDidBecomeActive(using: dependencies)
                        
                        mockStorage.write { db in
                            jobRunner.add(
                                db,
                                job: job1,
                                canStartJob: true,
                                using: dependencies
                            )
                        }
                        
                        expect(Array(jobRunner.allJobInfo().keys)).to(equal([100]))
                    }
                    
                    // MARK: -------- adds a launch job to the queue and starts it after becoming active
                    it("adds a launch job to the queue and starts it after becoming active") {
                        job1 = Job(
                            id: 100,
                            failureCount: 0,
                            variant: .messageSend,
                            behaviour: .recurringOnLaunch,
                            shouldBlock: false,
                            shouldBeUnique: false,
                            shouldSkipLaunchBecomeActive: false,
                            nextRunTimestamp: 0,
                            threadId: nil,
                            interactionId: nil,
                            details: try? JSONEncoder(using: dependencies)
                                .encode(TestDetails(completeTime: 1))
                        )
                        jobRunner.appDidFinishLaunching(using: dependencies)
                        jobRunner.appDidBecomeActive(using: dependencies)
                        
                        mockStorage.write { db in
                            jobRunner.add(
                                db,
                                job: job1,
                                canStartJob: true,
                                using: dependencies
                            )
                        }
                        
                        expect(Array(jobRunner.jobInfoFor(state: .running).keys)).to(equal([100]))
                    }
                }
            }
            
            // MARK: ---- when running jobs
            context("when running jobs") {
                beforeEach {
                    jobRunner.appDidFinishLaunching(using: dependencies)
                    jobRunner.appDidBecomeActive(using: dependencies)
                }
                
                // MARK: ------ by adding
                context("by adding") {
                    // MARK: -------- does not start until after the db transaction completes
                    it("does not start until after the db transaction completes") {
                        job1 = job1.with(details: TestDetails(completeTime: 1))
                        
                        mockStorage.write { db in
                            jobRunner.add(db, job: job1, canStartJob: true, using: dependencies)
                            
                            expect(Array(jobRunner.jobInfoFor(state: .running).keys)).to(beEmpty())
                        }
                        
                        expect(Array(jobRunner.jobInfoFor(state: .running).keys)).to(equal([100]))
                    }
                    
                    // MARK: -------- does not add the job if it is unique and another already exists
                    it("does not add the job if it is unique and another already exists") {
                        job1 = Job(
                            id: 100,
                            failureCount: 0,
                            variant: .messageSend,
                            behaviour: .recurringOnLaunch,
                            shouldBlock: false,
                            shouldBeUnique: true,
                            shouldSkipLaunchBecomeActive: false,
                            nextRunTimestamp: 0,
                            threadId: nil,
                            interactionId: nil,
                            details: try? JSONEncoder(using: dependencies)
                                .encode(TestDetails(completeTime: 1))
                        )
                        job2 = Job(
                            id: 101,
                            failureCount: 0,
                            variant: .messageSend,
                            behaviour: .recurringOnLaunch,
                            shouldBlock: false,
                            shouldBeUnique: true,
                            shouldSkipLaunchBecomeActive: false,
                            nextRunTimestamp: 0,
                            threadId: nil,
                            interactionId: nil,
                            details: try? JSONEncoder(using: dependencies)
                                .encode(TestDetails(completeTime: 1))
                        )
                        
                        var result1: Job?
                        var result2: Job?
                        
                        mockStorage.write { db in
                            result1 = jobRunner.add(db, job: job1, canStartJob: true, using: dependencies)
                            result2 = jobRunner.add(db, job: job2, canStartJob: true, using: dependencies)
                        }
                        
                        expect(result1).toNot(beNil())
                        expect(result2).to(beNil())
                    }
                }
                
                // MARK: ------ with job dependencies
                context("with job dependencies") {
                    // MARK: -------- starts dependencies first
                    it("starts dependencies first") {
                        job1 = job1.with(details: TestDetails(completeTime: 1))
                        job2 = job2.with(details: TestDetails(completeTime: 2))
                        
                        mockStorage.write { db in
                            try job1.insert(db)
                            try job2.insert(db)
                            try JobDependencies(jobId: job1.id!, dependantId: job2.id!).insert(db)
                            
                            jobRunner.upsert(db, job: job1, canStartJob: true, using: dependencies)
                        }
                        
                        // Make sure the dependency is run
                        expect(Array(jobRunner.jobInfoFor(state: .running, variant: .attachmentUpload).keys))
                            .to(equal([101]))
                    }
                    
                    // MARK: -------- removes the initial job from the queue
                    it("removes the initial job from the queue") {
                        job1 = job1.with(details: TestDetails(completeTime: 1))
                        job2 = job2.with(details: TestDetails(completeTime: 2))
                        
                        mockStorage.write { db in
                            try job1.insert(db)
                            try job2.insert(db)
                            try JobDependencies(jobId: job1.id!, dependantId: job2.id!).insert(db)
                            
                            jobRunner.upsert(db, job: job1, canStartJob: true, using: dependencies)
                        }
                        
                        // Make sure the initial job is removed from the queue
                        expect(Array(jobRunner.jobInfoFor(state: .running, variant: .attachmentUpload).keys))
                            .to(equal([101]))
                        expect(jobRunner.jobInfoFor(state: .running, variant: .messageSend).keys).toNot(contain(100))
                    }
                    
                    // MARK: -------- starts the initial job when the dependencies succeed
                    it("starts the initial job when the dependencies succeed") {
                        job1 = job1.with(details: TestDetails(completeTime: 2))
                        job2 = job2.with(details: TestDetails(completeTime: 1))
                        
                        mockStorage.write { db in
                            try job1.insert(db)
                            try job2.insert(db)
                            try JobDependencies(jobId: job1.id!, dependantId: job2.id!).insert(db)
                            
                            jobRunner.upsert(db, job: job1, canStartJob: true, using: dependencies)
                        }
                        
                        // Make sure the dependency is run
                        expect(Array(jobRunner.jobInfoFor(state: .running, variant: .attachmentUpload).keys))
                            .to(equal([101]))
                        expect(jobRunner.jobInfoFor(state: .running, variant: .messageSend).keys).toNot(contain(100))
                        
                        // Make sure the initial job starts
                        dependencies.stepForwardInTime()
                        expect(Array(jobRunner.jobInfoFor(state: .running, variant: .messageSend).keys))
                            .to(equal([100]))
                    }
                    
                    // MARK: -------- does not start the initial job if the dependencies are deferred
                    it("does not start the initial job if the dependencies are deferred") {
                        job1 = job1.with(details: TestDetails(result: .failure, completeTime: 2))
                        job2 = job2.with(details: TestDetails(result: .deferred, completeTime: 1))
                        
                        mockStorage.write { db in
                            try job1.insert(db)
                            try job2.insert(db)
                            try JobDependencies(jobId: job1.id!, dependantId: job2.id!).insert(db)
                            
                            jobRunner.upsert(db, job: job1, canStartJob: true, using: dependencies)
                        }
                        
                        // Make sure the dependency is run
                        expect(Array(jobRunner.jobInfoFor(state: .running, variant: .attachmentUpload).keys))
                            .to(equal([101]))
                        expect(jobRunner.jobInfoFor(state: .running, variant: .messageSend).keys).toNot(contain(100))
                        
                        // Make sure there are no running jobs
                        dependencies.stepForwardInTime()
                        expect(Array(jobRunner.jobInfoFor(state: .running).keys)).to(beEmpty())
                    }
                    
                    // MARK: -------- does not start the initial job if the dependencies fail
                    it("does not start the initial job if the dependencies fail") {
                        job1 = job1.with(details: TestDetails(result: .failure, completeTime: 2))
                        job2 = job2.with(details: TestDetails(result: .failure, completeTime: 1))
                        
                        mockStorage.write { db in
                            try job1.insert(db)
                            try job2.insert(db)
                            try JobDependencies(jobId: job1.id!, dependantId: job2.id!).insert(db)
                            
                            jobRunner.upsert(db, job: job1, canStartJob: true, using: dependencies)
                        }
                        
                        // Make sure the dependency is run
                        expect(Array(jobRunner.jobInfoFor(state: .running, variant: .attachmentUpload).keys))
                            .to(equal([101]))
                        expect(jobRunner.jobInfoFor(state: .running, variant: .messageSend).keys).toNot(contain(100))
                        
                        // Make sure there are no running jobs
                        dependencies.stepForwardInTime()
                        expect(Array(jobRunner.jobInfoFor(state: .running).keys)).to(beEmpty())
                    }
                    
                    // MARK: -------- does not delete the initial job if the dependencies fail
                    it("does not delete the initial job if the dependencies fail") {
                        job1 = job1.with(details: TestDetails(result: .failure, completeTime: 2))
                        job2 = job2.with(details: TestDetails(result: .failure, completeTime: 1))
                        
                        mockStorage.write { db in
                            try job1.insert(db)
                            try job2.insert(db)
                            try JobDependencies(jobId: job1.id!, dependantId: job2.id!).insert(db)
                            
                            jobRunner.upsert(db, job: job1, canStartJob: true, using: dependencies)
                        }
                        
                        // Make sure the dependency is run
                        expect(Array(jobRunner.jobInfoFor(state: .running, variant: .attachmentUpload).keys))
                            .to(equal([101]))
                        expect(jobRunner.jobInfoFor(state: .running, variant: .messageSend).keys).toNot(contain(100))
                        
                        // Make sure there are no running jobs
                        dependencies.stepForwardInTime()
                        expect(Array(jobRunner.jobInfoFor(state: .running, variant: .attachmentUpload).keys))
                            .to(beEmpty())
                        
                        // Stop the queues so it doesn't run out of retry attempts
                        jobRunner.stopAndClearPendingJobs(exceptForVariant: nil, using: dependencies, onComplete: nil)
                        
                        // Make sure the jobs still exist
                        expect(mockStorage.read { db in try Job.fetchCount(db) }).to(equal(2))
                    }
                    
                    // MARK: -------- deletes the initial job if the dependencies permanently fail
                    it("deletes the initial job if the dependencies permanently fail") {
                        job1 = job1.with(details: TestDetails(result: .failure, completeTime: 2))
                        job2 = job2.with(details: TestDetails(result: .permanentFailure, completeTime: 1))
                        
                        mockStorage.write { db in
                            try job1.insert(db)
                            try job2.insert(db)
                            try JobDependencies(jobId: job1.id!, dependantId: job2.id!).insert(db)
                            
                            jobRunner.upsert(db, job: job1, canStartJob: true, using: dependencies)
                        }
                        
                        // Make sure the dependency is run
                        expect(Array(jobRunner.jobInfoFor(state: .running, variant: .attachmentUpload).keys))
                            .to(equal([101]))
                        expect(jobRunner.jobInfoFor(state: .running, variant: .messageSend).keys).toNot(contain(100))
                        
                        // Make sure there are no running jobs
                        dependencies.stepForwardInTime()
                        expect(Array(jobRunner.jobInfoFor(state: .running, variant: .attachmentUpload).keys))
                            .to(beEmpty())
                        
                        // Make sure the jobs were deleted
                        expect(mockStorage.read { db in try Job.fetchCount(db) }).to(equal(0))
                    }
                }
            }
            
            // MARK: ---- when completing jobs
            context("when completing jobs") {
                beforeEach {
                    jobRunner.appDidFinishLaunching(using: dependencies)
                    jobRunner.appDidBecomeActive(using: dependencies)
                }
                
                // MARK: ------ by succeeding
                context("by succeeding") {
                    // MARK: -------- removes the job from the queue
                    it("removes the job from the queue") {
                        job1 = job1.with(details: TestDetails(result: .success, completeTime: 1))
                        
                        mockStorage.write { db in
                            try job1.insert(db)
                            
                            jobRunner.upsert(db, job: job1, canStartJob: true, using: dependencies)
                        }
                        
                        // Make sure the dependency is run
                        expect(Array(jobRunner.jobInfoFor(state: .running).keys)).to(equal([100]))
                        
                        // Make sure there are no running jobs
                        dependencies.stepForwardInTime()
                        expect(Array(jobRunner.jobInfoFor(state: .running).keys)).to(beEmpty())
                    }
                    
                    // MARK: -------- deletes the job
                    it("deletes the job") {
                        job1 = job1.with(details: TestDetails(result: .success, completeTime: 1))
                        
                        mockStorage.write { db in
                            try job1.insert(db)
                            
                            jobRunner.upsert(db, job: job1, canStartJob: true, using: dependencies)
                        }
                        
                        // Make sure the dependency is run
                        expect(Array(jobRunner.jobInfoFor(state: .running).keys)).to(equal([100]))
                        
                        // Make sure there are no running jobs
                        dependencies.stepForwardInTime()
                        expect(Array(jobRunner.jobInfoFor(state: .running).keys)).to(beEmpty())
                        
                        // Make sure the jobs were deleted
                        expect(mockStorage.read { db in try Job.fetchCount(db) }).to(equal(0))
                    }
                }
                
                // MARK: ------ by deferring
                context("by deferring") {
                    // MARK: -------- reschedules the job to run again later
                    it("reschedules the job to run again later") {
                        job1 = job1.with(details: TestDetails(result: .deferred, completeTime: 1))
                        
                        mockStorage.write { db in
                            try job1.insert(db)
                            
                            jobRunner.upsert(db, job: job1, canStartJob: true, using: dependencies)
                        }
                        
                        // Make sure the dependency is run
                        expect(Array(jobRunner.jobInfoFor(state: .running).keys)).to(equal([100]))
                        
                        // Make sure there are no running jobs
                        dependencies.stepForwardInTime()
                        expect(jobRunner.jobInfoFor(state: .running)).to(beEmpty())
                        expect {
                            mockStorage.read { db in try Job.select(.details).asRequest(of: Data.self).fetchOne(db) }
                        }.to(equal(
                            try! JSONEncoder(using: dependencies)
                                .encode(TestDetails(result: .deferred, completeTime: 3))
                        ))
                    }
                    
                    // MARK: -------- does not delete the job
                    it("does not delete the job") {
                        job1 = job1.with(details: TestDetails(result: .deferred, completeTime: 1))
                        
                        mockStorage.write { db in
                            try job1.insert(db)
                            
                            jobRunner.upsert(db, job: job1, canStartJob: true, using: dependencies)
                        }
                        
                        // Make sure the dependency is run
                        expect(Array(jobRunner.jobInfoFor(state: .running).keys)).to(equal([100]))
                        
                        // Make sure there are no running jobs
                        dependencies.stepForwardInTime()
                        expect(jobRunner.jobInfoFor(state: .running)).to(beEmpty())
                        
                        // Make sure the jobs were deleted
                        expect(mockStorage.read { db in try Job.fetchCount(db) }).toNot(equal(0))
                    }
                    
                    // MARK: -------- fails the job if it is deferred too many times
                    it("fails the job if it is deferred too many times") {
                        job1 = job1.with(details: TestDetails(result: .deferred, completeTime: 1))
                        
                        mockStorage.write { db in
                            try job1.insert(db)
                            
                            jobRunner.upsert(db, job: job1, canStartJob: true, using: dependencies)
                        }
                        
                        // Make sure it runs
                        expect(Array(jobRunner.jobInfoFor(state: .running).keys)).to(equal([100]))
                        dependencies.stepForwardInTime()
                        expect(Array(jobRunner.jobInfoFor(state: .running).keys)).to(beEmpty())
                        
                        // Progress the time
                        dependencies.stepForwardInTime()
                        
                        // Make sure it finishes once
                        expect(jobRunner.jobInfoFor(state: .running))
                            .to(equal([
                                100: JobRunner.JobInfo(
                                    variant: .messageSend,
                                    threadId: nil,
                                    interactionId: nil,
<<<<<<< HEAD
                                    detailsData: try! JSONEncoder(using: dependencies)
=======
                                    detailsData: try! JSONEncoder()
                                        .with(outputFormatting: .sortedKeys)
>>>>>>> 82767494
                                        .encode(TestDetails(result: .deferred, completeTime: 3)),
                                    uniqueHashValue: nil
                                )
                            ]))
                        dependencies.stepForwardInTime()
                        expect(Array(jobRunner.jobInfoFor(state: .running).keys)).to(beEmpty())
                        
                        // Progress the time
                        dependencies.stepForwardInTime()
                        
                        // Make sure it finishes twice
                        expect(jobRunner.jobInfoFor(state: .running))
                            .to(equal([
                                100: JobRunner.JobInfo(
                                    variant: .messageSend,
                                    threadId: nil,
                                    interactionId: nil,
<<<<<<< HEAD
                                    detailsData: try! JSONEncoder(using: dependencies)
=======
                                    detailsData: try! JSONEncoder()
                                        .with(outputFormatting: .sortedKeys)
>>>>>>> 82767494
                                        .encode(TestDetails(result: .deferred, completeTime: 5)),
                                    uniqueHashValue: nil
                                )
                            ]))
                        dependencies.stepForwardInTime()
                        expect(Array(jobRunner.jobInfoFor(state: .running).keys)).to(beEmpty())
                        
                        // Progress the time
                        dependencies.stepForwardInTime()
                        
                        // Make sure it's finishes the last time
                        expect(jobRunner.jobInfoFor(state: .running))
                            .to(equal([
                                100: JobRunner.JobInfo(
                                    variant: .messageSend,
                                    threadId: nil,
                                    interactionId: nil,
<<<<<<< HEAD
                                    detailsData: try! JSONEncoder(using: dependencies)
=======
                                    detailsData: try! JSONEncoder()
                                        .with(outputFormatting: .sortedKeys)
>>>>>>> 82767494
                                        .encode(TestDetails(result: .deferred, completeTime: 7)),
                                    uniqueHashValue: nil
                                )
                            ]))
                        dependencies.stepForwardInTime()
                        expect(Array(jobRunner.jobInfoFor(state: .running).keys)).to(beEmpty())
                        
                        // Make sure the job was marked as failed
                        expect(mockStorage.read { db in try Job.fetchOne(db, id: 100)?.failureCount }).to(equal(1))
                    }
                }
                
                // MARK: ------ by failing
                context("by failing") {
                    // MARK: -------- removes the job from the queue
                    it("removes the job from the queue") {
                        job1 = job1.with(details: TestDetails(result: .failure, completeTime: 1))
                        
                        mockStorage.write { db in
                            try job1.insert(db)
                            
                            jobRunner.upsert(db, job: job1, canStartJob: true, using: dependencies)
                        }
                        
                        // Make sure the dependency is run
                        expect(Array(jobRunner.jobInfoFor(state: .running).keys)).to(equal([100]))
                        
                        // Make sure there are no running jobs
                        dependencies.stepForwardInTime()
                        expect(Array(jobRunner.jobInfoFor(state: .running).keys)).to(beEmpty())
                    }
                    
                    // MARK: -------- does not delete the job
                    it("does not delete the job") {
                        job1 = job1.with(details: TestDetails(result: .failure, completeTime: 1))
                        
                        mockStorage.write { db in
                            try job1.insert(db)
                            
                            jobRunner.upsert(db, job: job1, canStartJob: true, using: dependencies)
                        }
                        
                        // Make sure the dependency is run
                        expect(Array(jobRunner.jobInfoFor(state: .running).keys)).to(equal([100]))
                        
                        // Make sure there are no running jobs
                        dependencies.stepForwardInTime()
                        expect(Array(jobRunner.jobInfoFor(state: .running).keys)).to(beEmpty())
                        
                        // Make sure the jobs were deleted
                        expect(mockStorage.read { db in try Job.fetchCount(db) }).toNot(equal(0))
                    }
                }
                
                // MARK: ------ by permanently failing
                context("by permanently failing") {
                    // MARK: -------- removes the job from the queue
                    it("removes the job from the queue") {
                        job1 = job1.with(details: TestDetails(result: .permanentFailure, completeTime: 1))
                        
                        mockStorage.write { db in
                            try job1.insert(db)
                            
                            jobRunner.upsert(db, job: job1, canStartJob: true, using: dependencies)
                        }
                        
                        // Make sure the dependency is run
                        expect(Array(jobRunner.jobInfoFor(state: .running).keys)).to(equal([100]))
                        
                        // Make sure there are no running jobs
                        dependencies.stepForwardInTime()
                        expect(Array(jobRunner.jobInfoFor(state: .running).keys)).to(beEmpty())
                    }
                    
                    // MARK: -------- deletes the job
                    it("deletes the job") {
                        job1 = job1.with(details: TestDetails(result: .permanentFailure, completeTime: 1))
                        
                        mockStorage.write { db in
                            try job1.insert(db)
                            
                            jobRunner.upsert(db, job: job1, canStartJob: true, using: dependencies)
                        }
                        
                        // Make sure the dependency is run
                        expect(Array(jobRunner.jobInfoFor(state: .running).keys)).to(equal([100]))
                        
                        // Make sure there are no running jobs
                        dependencies.stepForwardInTime()
                        expect(Array(jobRunner.jobInfoFor(state: .running).keys)).to(beEmpty())
                        
                        // Make sure the jobs were deleted
                        expect(mockStorage.read { db in try Job.fetchCount(db) }).to(equal(0))
                    }
                }
            }
        }
    }
}

// MARK: - Test Types

fileprivate struct TestDetails: Codable {
    enum ResultType: Codable {
        case success
        case failure
        case permanentFailure
        case deferred
    }
    
    public let result: ResultType
    public let completeTime: Int
    public let intValue: Int64
    public let stringValue: String
    
    init(
        result: ResultType = .success,
        completeTime: Int = 0,
        intValue: Int64 = 100,
        stringValue: String = "200"
    ) {
        self.result = result
        self.completeTime = completeTime
        self.intValue = intValue
        self.stringValue = stringValue
    }
}

fileprivate struct InvalidDetails: Codable {
    func encode(to encoder: Encoder) throws { throw NetworkError.parsingFailed }
}

fileprivate enum TestJob: JobExecutor {
    static let maxFailureCount: Int = 1
    static let requiresThreadId: Bool = false
    static let requiresInteractionId: Bool = false
    
    static func run(
        _ job: Job,
        queue: DispatchQueue,
        success: @escaping (Job, Bool, Dependencies) -> (),
        failure: @escaping (Job, Error?, Bool, Dependencies) -> (),
        deferred: @escaping (Job, Dependencies) -> (),
        using dependencies: Dependencies
    ) {
        guard
            let detailsData: Data = job.details,
            let details: TestDetails = try? JSONDecoder().decode(TestDetails.self, from: detailsData)
        else { return success(job, true, dependencies) }
        
        let completeJob: () -> () = {
            // Need to increase the 'completeTime' and 'nextRunTimestamp' to prevent the job
            // from immediately being run again or immediately completing afterwards
            let updatedJob: Job = job
                .with(nextRunTimestamp: TimeInterval(details.completeTime + 1))
                .with(
                    details: TestDetails(
                        result: details.result,
                        completeTime: (details.completeTime + 2),
                        intValue: details.intValue,
                        stringValue: details.stringValue
                    )
                )!
            dependencies[singleton: .storage].write { db in try updatedJob.upserted(db) }
            
            switch details.result {
                case .success: success(job, true, dependencies)
                case .failure: failure(job, nil, false, dependencies)
                case .permanentFailure: failure(job, nil, true, dependencies)
                case .deferred: deferred(updatedJob, dependencies)
            }
        }
        
        guard dependencies.fixedTime < details.completeTime else {
            return queue.async(using: dependencies) {
                completeJob()
            }
        }
        
        dependencies.async(at: details.completeTime) {
            queue.async(using: dependencies) {
                completeJob()
            }
        }
    }
}

// MARK: - Unit Test Convenience

fileprivate extension JobRunner {
    convenience init(
        isTestingJobRunner: Bool = false,
        variantsToExclude: [Job.Variant] = [],
        executors: [Job.Variant: JobExecutor.Type],
        using dependencies: Dependencies
    ) {
        self.init(
            isTestingJobRunner: isTestingJobRunner,
            variantsToExclude: variantsToExclude,
            using: dependencies
        )
        
        executors.forEach { variant, executor in self.setExecutor(executor, for: variant) }
    }
}<|MERGE_RESOLUTION|>--- conflicted
+++ resolved
@@ -352,12 +352,7 @@
                                     variant: .messageReceive,
                                     threadId: nil,
                                     interactionId: nil,
-<<<<<<< HEAD
                                     detailsData: try! JSONEncoder(using: dependencies)
-=======
-                                    detailsData: try! JSONEncoder()
-                                        .with(outputFormatting: .sortedKeys)
->>>>>>> 82767494
                                         .encode(TestDetails(completeTime: 1)),
                                     uniqueHashValue: nil
                                 )
@@ -421,12 +416,7 @@
                                     variant: .messageReceive,
                                     threadId: nil,
                                     interactionId: nil,
-<<<<<<< HEAD
                                     detailsData: try! JSONEncoder(using: dependencies)
-=======
-                                    detailsData: try! JSONEncoder()
-                                        .with(outputFormatting: .sortedKeys)
->>>>>>> 82767494
                                         .encode(TestDetails(completeTime: 1)),
                                     uniqueHashValue: nil
                                 )
@@ -464,12 +454,7 @@
                                     variant: .attachmentUpload,
                                     threadId: nil,
                                     interactionId: nil,
-<<<<<<< HEAD
                                     detailsData: try! JSONEncoder(using: dependencies)
-=======
-                                    detailsData: try! JSONEncoder()
-                                        .with(outputFormatting: .sortedKeys)
->>>>>>> 82767494
                                         .encode(TestDetails(completeTime: 2)),
                                     uniqueHashValue: nil
                                 )
@@ -498,12 +483,7 @@
                                     variant: .attachmentUpload,
                                     threadId: nil,
                                     interactionId: nil,
-<<<<<<< HEAD
                                     detailsData: try! JSONEncoder(using: dependencies)
-=======
-                                    detailsData: try! JSONEncoder()
-                                        .with(outputFormatting: .sortedKeys)
->>>>>>> 82767494
                                         .encode(TestDetails(completeTime: 1)),
                                     uniqueHashValue: nil
                                 )
@@ -544,12 +524,7 @@
                                     variant: .attachmentUpload,
                                     threadId: nil,
                                     interactionId: nil,
-<<<<<<< HEAD
                                     detailsData: try! JSONEncoder(using: dependencies)
-=======
-                                    detailsData: try! JSONEncoder()
-                                        .with(outputFormatting: .sortedKeys)
->>>>>>> 82767494
                                         .encode(TestDetails(completeTime: 1)),
                                     uniqueHashValue: nil
                                 )
@@ -1594,12 +1569,7 @@
                                     variant: .messageSend,
                                     threadId: nil,
                                     interactionId: nil,
-<<<<<<< HEAD
                                     detailsData: try! JSONEncoder(using: dependencies)
-=======
-                                    detailsData: try! JSONEncoder()
-                                        .with(outputFormatting: .sortedKeys)
->>>>>>> 82767494
                                         .encode(TestDetails(result: .deferred, completeTime: 3)),
                                     uniqueHashValue: nil
                                 )
@@ -1617,12 +1587,7 @@
                                     variant: .messageSend,
                                     threadId: nil,
                                     interactionId: nil,
-<<<<<<< HEAD
                                     detailsData: try! JSONEncoder(using: dependencies)
-=======
-                                    detailsData: try! JSONEncoder()
-                                        .with(outputFormatting: .sortedKeys)
->>>>>>> 82767494
                                         .encode(TestDetails(result: .deferred, completeTime: 5)),
                                     uniqueHashValue: nil
                                 )
@@ -1640,12 +1605,7 @@
                                     variant: .messageSend,
                                     threadId: nil,
                                     interactionId: nil,
-<<<<<<< HEAD
                                     detailsData: try! JSONEncoder(using: dependencies)
-=======
-                                    detailsData: try! JSONEncoder()
-                                        .with(outputFormatting: .sortedKeys)
->>>>>>> 82767494
                                         .encode(TestDetails(result: .deferred, completeTime: 7)),
                                     uniqueHashValue: nil
                                 )
