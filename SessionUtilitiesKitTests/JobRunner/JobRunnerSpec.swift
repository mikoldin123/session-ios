--- conflicted
+++ resolved
@@ -38,7 +38,6 @@
             interactionId: nil,
             details: nil
         )
-<<<<<<< HEAD
         @TestState var dependencies: TestDependencies! = TestDependencies { dependencies in
             dependencies.dateNow = Date(timeIntervalSince1970: 0)
             dependencies.forceSynchronous = true
@@ -64,39 +63,6 @@
             ],
             using: dependencies
         )
-=======
-        @TestState var dependencies: Dependencies! = Dependencies(
-            dateNow: Date(timeIntervalSince1970: 0),
-            forceSynchronous: true
-        )
-        @TestState var mockStorage: Storage! = {
-            let result = SynchronousStorage(
-                customWriter: try! DatabaseQueue(),
-                migrationTargets: [
-                    SNUtilitiesKit.self
-                ],
-                initialData: { db in
-                    // Migrations add jobs which we don't want so delete them
-                    try Job.deleteAll(db)
-                },
-                using: dependencies
-            )
-            dependencies.storage = result
-            
-            return result
-        }()
-        @TestState var jobRunner: JobRunnerType! = {
-            let result = JobRunner(isTestingJobRunner: true, using: dependencies)
-            result.setExecutor(TestJob.self, for: .messageSend)
-            result.setExecutor(TestJob.self, for: .attachmentUpload)
-            result.setExecutor(TestJob.self, for: .messageReceive)
-            
-            // Need to assign this to ensure it's used by nested dependencies
-            dependencies.jobRunner = result
-            
-            return result
-        }()
->>>>>>> 304423f3
         
         // MARK: - a JobRunner
         describe("a JobRunner") {
@@ -1780,15 +1746,15 @@
     static func run(
         _ job: Job,
         queue: DispatchQueue,
-        success: @escaping (Job, Bool, Dependencies) -> (),
-        failure: @escaping (Job, Error?, Bool, Dependencies) -> (),
-        deferred: @escaping (Job, Dependencies) -> (),
+        success: @escaping (Job, Bool) -> Void,
+        failure: @escaping (Job, Error, Bool) -> Void,
+        deferred: @escaping (Job) -> Void,
         using dependencies: Dependencies
     ) {
         guard
             let detailsData: Data = job.details,
-            let details: TestDetails = try? JSONDecoder().decode(TestDetails.self, from: detailsData)
-        else { return success(job, true, dependencies) }
+            let details: TestDetails = try? JSONDecoder(using: dependencies).decode(TestDetails.self, from: detailsData)
+        else { return success(job, true) }
         
         let completeJob: () -> () = {
             // Need to increase the 'completeTime' and 'nextRunTimestamp' to prevent the job
@@ -1806,10 +1772,10 @@
             dependencies[singleton: .storage].write { db in try updatedJob.upserted(db) }
             
             switch details.result {
-                case .success: success(job, true, dependencies)
-                case .failure: failure(job, nil, false, dependencies)
-                case .permanentFailure: failure(job, nil, true, dependencies)
-                case .deferred: deferred(updatedJob, dependencies)
+                case .success: success(job, true)
+                case .failure: failure(job, nil, false)
+                case .permanentFailure: failure(job, nil, true)
+                case .deferred: deferred(updatedJob)
             }
         }
         
