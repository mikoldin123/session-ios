--- conflicted
+++ resolved
@@ -23,7 +23,6 @@
 
 // MARK: - DSL
 
-<<<<<<< HEAD
 /// Needs to be a function as you can't extend 'Any'
 func anyAny() -> Any { 0 }
 
@@ -32,6 +31,8 @@
 extension Int: Mocked { static var mock: Int { 0 } }
 extension Int64: Mocked { static var mock: Int64 { 0 } }
 extension Dictionary: Mocked { static var mock: Self { [:] } }
+extension Array: Mocked { static var mock: Self { [] } }
+extension Set: Mocked { static var mock: Self { [] } }
 extension Float: Mocked { static var mock: Float { 0 } }
 extension Double: Mocked { static var mock: Double { 0 } }
 extension String: Mocked { static var mock: String { "" } }
@@ -42,9 +43,6 @@
 // The below types either can't be mocked or use the 'MockedGeneric' or 'MockedDoubleGeneric' types
 // so need their own direct 'any' values
 
-extension Array { static var any: Self { mock(type: Element.self) } }
-extension Set { static var any: Self { mock(type: Element.self) } }
-extension Dictionary { static var any: Self { mock(typeA: Key.self, typeB: Value.self) } }
 extension Error { static var any: Error { TestError.mock } }
 
 extension UIApplication.State { static var any: UIApplication.State { .active } }
@@ -67,60 +65,10 @@
         try! DatabaseQueue().read { result = $0 }
         return result!
     }
-=======
-func any<R: Mocked>() -> R { R.mockValue }
-func any<R: MockedGeneric>(type: R.Generic.Type) -> R { R.mockValue(type: type) }
-func any<R: MockedDoubleGeneric>(typeA: R.GenericA.Type, typeB: R.GenericB.Type) -> R {
-    R.mockValue(typeA: typeA, typeB: typeB)
-}
-func any<R: FixedWidthInteger>() -> R { unsafeBitCast(0, to: R.self) }
-func any<K: Hashable, V>() -> [K: V] { [:] }
-func any() -> Float { 0 }
-func any() -> Double { 0 }
-func any() -> String { "" }
-func any() -> Data { Data() }
-func any() -> Bool { false }
-func any() -> Dependencies {
-    let result: Dependencies = Dependencies(
-        storage: nil,
-        network: MockNetwork(),
-        crypto: MockCrypto(),
-        standardUserDefaults: MockUserDefaults(),
-        caches: MockCaches(),
-        jobRunner: MockJobRunner(),
-        scheduler: .immediate,
-        dateNow: Date(timeIntervalSince1970: 1234567890),
-        fixedTime: 0,
-        forceSynchronous: true
-    )
-    let storage: SynchronousStorage = SynchronousStorage(customWriter: try! DatabaseQueue(), using: result)
-    result.storage = storage
-    
-    return result
->>>>>>> bd34d1a9
 }
 
 extension URLRequest: Mocked {
     static var mock: URLRequest = URLRequest(url: URL(fileURLWithPath: "mock"))
-}
-
-extension Array: MockedGeneric {
-    typealias Generic = Element
-    
-    static func mock(type: Element.Type) -> [Element] { return [] }
-}
-
-extension Set: MockedGeneric {
-    typealias Generic = Element
-    
-    static func mock(type: Element.Type) -> Set<Element> { return [] }
-}
-
-extension Dictionary: MockedDoubleGeneric {
-    typealias GenericA = Key
-    typealias GenericB = Value
-    
-    static func mock(typeA: Key.Type, typeB: Value.Type) -> [Key: Value] { return [:] }
 }
 
 extension AnyPublisher: MockedGeneric where Failure == Error {
@@ -130,30 +78,6 @@
     
     static func mock(type: Output.Type) -> AnyPublisher<Output, Error> {
         return Fail(error: MockError.mockedData).eraseToAnyPublisher()
-    }
-}
-
-extension Network.BatchSubResponse: MockedGeneric where T: Mocked {
-    typealias Generic = T
-    
-    static func mockValue(type: Generic.Type) -> Network.BatchSubResponse<Generic> {
-        return Network.BatchSubResponse(
-            code: 200,
-            headers: [:],
-            body: Generic.mock,
-            failedToParseBody: false
-        )
-    }
-}
-
-extension Network.BatchSubResponse {
-    static func mockArrayValue<M: Mocked>(type: M.Type) -> Network.BatchSubResponse<Array<M>> {
-        return Network.BatchSubResponse(
-            code: 200,
-            headers: [:],
-            body: [M.mock],
-            failedToParseBody: false
-        )
     }
 }
 
@@ -176,18 +100,6 @@
     static var mock: JobRunner.JobResult = .succeeded
 }
 
-extension Network.RequestType: MockedGeneric {
-    typealias Generic = T
-    
-    static func mock(type: T.Type) -> Network.RequestType<T> {
-        return Network.RequestType(id: "mock") { Fail(error: MockError.mockedData).eraseToAnyPublisher() }
-    }
-}
-
-extension NoResponse: Mocked {
-    static var mock: NoResponse = NoResponse()
-}
-
 // MARK: - Encodable Convenience
 
 extension Mocked where Self: Encodable {
