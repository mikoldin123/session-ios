PODS:
  - AFNetworking (4.0.1):
    - AFNetworking/NSURLSession (= 4.0.1)
    - AFNetworking/Reachability (= 4.0.1)
    - AFNetworking/Security (= 4.0.1)
    - AFNetworking/Serialization (= 4.0.1)
    - AFNetworking/UIKit (= 4.0.1)
  - AFNetworking/NSURLSession (4.0.1):
    - AFNetworking/Reachability
    - AFNetworking/Security
    - AFNetworking/Serialization
  - AFNetworking/Reachability (4.0.1)
  - AFNetworking/Security (4.0.1)
  - AFNetworking/Serialization (4.0.1)
  - AFNetworking/UIKit (4.0.1):
    - AFNetworking/NSURLSession
  - CocoaLumberjack (3.7.4):
    - CocoaLumberjack/Core (= 3.7.4)
  - CocoaLumberjack/Core (3.7.4)
  - CryptoSwift (1.4.2)
  - Curve25519Kit (2.1.0):
    - CocoaLumberjack
    - SignalCoreKit
  - GoogleWebRTC (1.1.31999)
  - Mantle (2.1.0):
    - Mantle/extobjc (= 2.1.0)
  - Mantle/extobjc (2.1.0)
  - Nimble (9.2.0)
  - NVActivityIndicatorView (5.1.1):
    - NVActivityIndicatorView/Base (= 5.1.1)
  - NVActivityIndicatorView/Base (5.1.1)
  - OpenSSL-Universal (1.1.1300)
  - PromiseKit (6.15.3):
    - PromiseKit/CorePromise (= 6.15.3)
    - PromiseKit/Foundation (= 6.15.3)
    - PromiseKit/UIKit (= 6.15.3)
  - PromiseKit/CorePromise (6.15.3)
  - PromiseKit/Foundation (6.15.3):
    - PromiseKit/CorePromise
  - PromiseKit/UIKit (6.15.3):
    - PromiseKit/CorePromise
  - PureLayout (3.1.9)
  - Quick (4.0.0)
  - Reachability (3.2)
  - SAMKeychain (1.5.3)
  - SignalCoreKit (1.0.0):
    - CocoaLumberjack
    - OpenSSL-Universal
  - SocketRocket (0.5.1)
  - Sodium (0.9.1)
  - SQLCipher (4.5.0):
    - SQLCipher/standard (= 4.5.0)
  - SQLCipher/common (4.5.0)
  - SQLCipher/standard (4.5.0):
    - SQLCipher/common
  - SwiftProtobuf (1.5.0)
  - YapDatabase/SQLCipher (3.1.1):
    - YapDatabase/SQLCipher/Core (= 3.1.1)
    - YapDatabase/SQLCipher/Extensions (= 3.1.1)
  - YapDatabase/SQLCipher/Core (3.1.1):
    - CocoaLumberjack
    - SQLCipher (>= 3.4.0)
  - YapDatabase/SQLCipher/Extensions (3.1.1):
    - YapDatabase/SQLCipher/Core
    - YapDatabase/SQLCipher/Extensions/ActionManager (= 3.1.1)
    - YapDatabase/SQLCipher/Extensions/AutoView (= 3.1.1)
    - YapDatabase/SQLCipher/Extensions/CloudCore (= 3.1.1)
    - YapDatabase/SQLCipher/Extensions/CloudKit (= 3.1.1)
    - YapDatabase/SQLCipher/Extensions/ConnectionPool (= 3.1.1)
    - YapDatabase/SQLCipher/Extensions/ConnectionProxy (= 3.1.1)
    - YapDatabase/SQLCipher/Extensions/CrossProcessNotification (= 3.1.1)
    - YapDatabase/SQLCipher/Extensions/FilteredView (= 3.1.1)
    - YapDatabase/SQLCipher/Extensions/FullTextSearch (= 3.1.1)
    - YapDatabase/SQLCipher/Extensions/Hooks (= 3.1.1)
    - YapDatabase/SQLCipher/Extensions/ManualView (= 3.1.1)
    - YapDatabase/SQLCipher/Extensions/Relationships (= 3.1.1)
    - YapDatabase/SQLCipher/Extensions/RTreeIndex (= 3.1.1)
    - YapDatabase/SQLCipher/Extensions/SearchResultsView (= 3.1.1)
    - YapDatabase/SQLCipher/Extensions/SecondaryIndex (= 3.1.1)
    - YapDatabase/SQLCipher/Extensions/View (= 3.1.1)
  - YapDatabase/SQLCipher/Extensions/ActionManager (3.1.1):
    - YapDatabase/SQLCipher/Core
    - YapDatabase/SQLCipher/Extensions/AutoView
  - YapDatabase/SQLCipher/Extensions/AutoView (3.1.1):
    - YapDatabase/SQLCipher/Core
    - YapDatabase/SQLCipher/Extensions/View
  - YapDatabase/SQLCipher/Extensions/CloudCore (3.1.1):
    - YapDatabase/SQLCipher/Core
  - YapDatabase/SQLCipher/Extensions/CloudKit (3.1.1):
    - YapDatabase/SQLCipher/Core
  - YapDatabase/SQLCipher/Extensions/ConnectionPool (3.1.1):
    - YapDatabase/SQLCipher/Core
  - YapDatabase/SQLCipher/Extensions/ConnectionProxy (3.1.1):
    - YapDatabase/SQLCipher/Core
  - YapDatabase/SQLCipher/Extensions/CrossProcessNotification (3.1.1):
    - YapDatabase/SQLCipher/Core
  - YapDatabase/SQLCipher/Extensions/FilteredView (3.1.1):
    - YapDatabase/SQLCipher/Core
    - YapDatabase/SQLCipher/Extensions/View
  - YapDatabase/SQLCipher/Extensions/FullTextSearch (3.1.1):
    - YapDatabase/SQLCipher/Core
  - YapDatabase/SQLCipher/Extensions/Hooks (3.1.1):
    - YapDatabase/SQLCipher/Core
  - YapDatabase/SQLCipher/Extensions/ManualView (3.1.1):
    - YapDatabase/SQLCipher/Core
    - YapDatabase/SQLCipher/Extensions/View
  - YapDatabase/SQLCipher/Extensions/Relationships (3.1.1):
    - YapDatabase/SQLCipher/Core
  - YapDatabase/SQLCipher/Extensions/RTreeIndex (3.1.1):
    - YapDatabase/SQLCipher/Core
  - YapDatabase/SQLCipher/Extensions/SearchResultsView (3.1.1):
    - YapDatabase/SQLCipher/Core
    - YapDatabase/SQLCipher/Extensions/AutoView
    - YapDatabase/SQLCipher/Extensions/FullTextSearch
  - YapDatabase/SQLCipher/Extensions/SecondaryIndex (3.1.1):
    - YapDatabase/SQLCipher/Core
  - YapDatabase/SQLCipher/Extensions/View (3.1.1):
    - YapDatabase/SQLCipher/Core
  - YYImage (1.0.4):
    - YYImage/Core (= 1.0.4)
  - YYImage/Core (1.0.4)
  - ZXingObjC (3.6.5):
    - ZXingObjC/All (= 3.6.5)
  - ZXingObjC/All (3.6.5)

DEPENDENCIES:
  - AFNetworking
  - CryptoSwift
<<<<<<< HEAD
  - Curve25519Kit (from `https://github.com/oxen-io/session-ios-curve-25519-kit.git`, branch `session-version`)
=======
  - Curve25519Kit (from `https://github.com/signalapp/Curve25519Kit.git`)
  - GoogleWebRTC
>>>>>>> d0764ada
  - Mantle (from `https://github.com/signalapp/Mantle`, branch `signal-master`)
  - Nimble (from `https://github.com/Quick/Nimble`, commit `cabe966`)
  - NVActivityIndicatorView
  - PromiseKit
  - PureLayout (~> 3.1.8)
  - Quick
  - Reachability
  - SAMKeychain
  - SignalCoreKit (from `https://github.com/oxen-io/session-ios-core-kit`, branch `session-version`)
<<<<<<< HEAD
  - Sodium (from `https://github.com/oxen-io/session-ios-swift-sodium.git`, branch `session-build`)
=======
  - SocketRocket (~> 0.5.1)
  - Sodium (~> 0.9.1)
>>>>>>> d0764ada
  - SwiftProtobuf (~> 1.5.0)
  - YapDatabase/SQLCipher (from `https://github.com/oxen-io/session-ios-yap-database.git`, branch `signal-release`)
  - YYImage (from `https://github.com/signalapp/YYImage`)
  - ZXingObjC

SPEC REPOS:
  https://github.com/CocoaPods/Specs.git:
    - AFNetworking
    - CocoaLumberjack
    - CryptoSwift
    - GoogleWebRTC
    - NVActivityIndicatorView
    - OpenSSL-Universal
    - PromiseKit
    - PureLayout
    - Quick
    - Reachability
    - SAMKeychain
<<<<<<< HEAD
=======
    - SocketRocket
    - Sodium
>>>>>>> d0764ada
    - SQLCipher
    - SwiftProtobuf
    - ZXingObjC

EXTERNAL SOURCES:
  Curve25519Kit:
    :branch: session-version
    :git: https://github.com/oxen-io/session-ios-curve-25519-kit.git
  Mantle:
    :branch: signal-master
    :git: https://github.com/signalapp/Mantle
  Nimble:
    :commit: cabe966
    :git: https://github.com/Quick/Nimble
  SignalCoreKit:
    :branch: session-version
    :git: https://github.com/oxen-io/session-ios-core-kit
  Sodium:
    :branch: session-build
    :git: https://github.com/oxen-io/session-ios-swift-sodium.git
  YapDatabase:
    :branch: signal-release
    :git: https://github.com/oxen-io/session-ios-yap-database.git
  YYImage:
    :git: https://github.com/signalapp/YYImage

CHECKOUT OPTIONS:
  Curve25519Kit:
    :commit: b79c2ace600bfd3784e9c33cf1f254b121312edc
    :git: https://github.com/oxen-io/session-ios-curve-25519-kit.git
  Mantle:
    :commit: e7e46253bb01ce39525d90aa69ed9e85e758bfc4
    :git: https://github.com/signalapp/Mantle
  Nimble:
    :commit: cabe966
    :git: https://github.com/Quick/Nimble
  SignalCoreKit:
    :commit: 4590c2737a2b5dc0ef4ace9f9019b581caccc1de
    :git: https://github.com/oxen-io/session-ios-core-kit
  Sodium:
    :commit: 6d4317cd4c67e7a617d474d7c5bf20d319aa4536
    :git: https://github.com/oxen-io/session-ios-swift-sodium.git
  YapDatabase:
    :commit: d84069e25e12a16ab4422e5258127a04b70489ad
    :git: https://github.com/oxen-io/session-ios-yap-database.git
  YYImage:
    :commit: 62a4cede20bcf31da73d18163408e46a92f171c6
    :git: https://github.com/signalapp/YYImage

SPEC CHECKSUMS:
  AFNetworking: 7864c38297c79aaca1500c33288e429c3451fdce
  CocoaLumberjack: 543c79c114dadc3b1aba95641d8738b06b05b646
  CryptoSwift: a532e74ed010f8c95f611d00b8bbae42e9fe7c17
  Curve25519Kit: e63f9859ede02438ae3defc5e1a87e09d1ec7ee6
  GoogleWebRTC: b39a78c4f5cc6b0323415b9233db03a2faa7b0f0
  Mantle: 2fa750afa478cd625a94230fbf1c13462f29395b
  Nimble: 0526ae760c851747ff4a682f7646af07a0cc2013
  NVActivityIndicatorView: 1f6c5687f1171810aa27a3296814dc2d7dec3667
  OpenSSL-Universal: e7311447fd2419f57420c79524b641537387eff2
  PromiseKit: 3b2b6995e51a954c46dbc550ce3da44fbfb563c5
  PureLayout: 5fb5e5429519627d60d079ccb1eaa7265ce7cf88
  Quick: 6473349e43b9271a8d43839d9ba1c442ed1b7ac4
  Reachability: 33e18b67625424e47b6cde6d202dce689ad7af96
  SAMKeychain: 483e1c9f32984d50ca961e26818a534283b4cd5c
  SignalCoreKit: 1fbd8732163ef76de16cd1107d1fa3684b607e5d
<<<<<<< HEAD
  Sodium: a7d42cb46e789d2630fa552d35870b416ed055ae
=======
  SocketRocket: d57c7159b83c3c6655745cd15302aa24b6bae531
  Sodium: 23d11554ecd556196d313cf6130d406dfe7ac6da
>>>>>>> d0764ada
  SQLCipher: 98dc22f27c0b1790d39e710d440f22a466ebdb59
  SwiftProtobuf: 241400280f912735c1e1b9fe675fdd2c6c4d42e2
  YapDatabase: b418a4baa6906e8028748938f9159807fd039af4
  YYImage: f1ddd15ac032a58b78bbed1e012b50302d318331
  ZXingObjC: fdbb269f25dd2032da343e06f10224d62f537bdb

<<<<<<< HEAD
PODFILE CHECKSUM: cb9862059da2976422ff9c4fa94d406b68581456
=======
PODFILE CHECKSUM: 610d1ebc4e559cf746dc3ae0ae7c78b011373d4c
>>>>>>> d0764ada

COCOAPODS: 1.11.2<|MERGE_RESOLUTION|>--- conflicted
+++ resolved
@@ -126,12 +126,8 @@
 DEPENDENCIES:
   - AFNetworking
   - CryptoSwift
-<<<<<<< HEAD
   - Curve25519Kit (from `https://github.com/oxen-io/session-ios-curve-25519-kit.git`, branch `session-version`)
-=======
-  - Curve25519Kit (from `https://github.com/signalapp/Curve25519Kit.git`)
   - GoogleWebRTC
->>>>>>> d0764ada
   - Mantle (from `https://github.com/signalapp/Mantle`, branch `signal-master`)
   - Nimble (from `https://github.com/Quick/Nimble`, commit `cabe966`)
   - NVActivityIndicatorView
@@ -141,12 +137,8 @@
   - Reachability
   - SAMKeychain
   - SignalCoreKit (from `https://github.com/oxen-io/session-ios-core-kit`, branch `session-version`)
-<<<<<<< HEAD
+  - SocketRocket (~> 0.5.1)
   - Sodium (from `https://github.com/oxen-io/session-ios-swift-sodium.git`, branch `session-build`)
-=======
-  - SocketRocket (~> 0.5.1)
-  - Sodium (~> 0.9.1)
->>>>>>> d0764ada
   - SwiftProtobuf (~> 1.5.0)
   - YapDatabase/SQLCipher (from `https://github.com/oxen-io/session-ios-yap-database.git`, branch `signal-release`)
   - YYImage (from `https://github.com/signalapp/YYImage`)
@@ -165,11 +157,7 @@
     - Quick
     - Reachability
     - SAMKeychain
-<<<<<<< HEAD
-=======
     - SocketRocket
-    - Sodium
->>>>>>> d0764ada
     - SQLCipher
     - SwiftProtobuf
     - ZXingObjC
@@ -235,22 +223,14 @@
   Reachability: 33e18b67625424e47b6cde6d202dce689ad7af96
   SAMKeychain: 483e1c9f32984d50ca961e26818a534283b4cd5c
   SignalCoreKit: 1fbd8732163ef76de16cd1107d1fa3684b607e5d
-<<<<<<< HEAD
+  SocketRocket: d57c7159b83c3c6655745cd15302aa24b6bae531
   Sodium: a7d42cb46e789d2630fa552d35870b416ed055ae
-=======
-  SocketRocket: d57c7159b83c3c6655745cd15302aa24b6bae531
-  Sodium: 23d11554ecd556196d313cf6130d406dfe7ac6da
->>>>>>> d0764ada
   SQLCipher: 98dc22f27c0b1790d39e710d440f22a466ebdb59
   SwiftProtobuf: 241400280f912735c1e1b9fe675fdd2c6c4d42e2
   YapDatabase: b418a4baa6906e8028748938f9159807fd039af4
   YYImage: f1ddd15ac032a58b78bbed1e012b50302d318331
   ZXingObjC: fdbb269f25dd2032da343e06f10224d62f537bdb
 
-<<<<<<< HEAD
-PODFILE CHECKSUM: cb9862059da2976422ff9c4fa94d406b68581456
-=======
-PODFILE CHECKSUM: 610d1ebc4e559cf746dc3ae0ae7c78b011373d4c
->>>>>>> d0764ada
+PODFILE CHECKSUM: 715ef2f16aa5c6957ff91d8dd7240a2cfba46aa2
 
 COCOAPODS: 1.11.2