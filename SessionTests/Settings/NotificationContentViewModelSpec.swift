--- conflicted
+++ resolved
@@ -14,7 +14,6 @@
 class NotificationContentViewModelSpec: QuickSpec {
     override class func spec() {
         // MARK: Configuration
-<<<<<<< HEAD
         
         @TestState var dependencies: TestDependencies! = TestDependencies { dependencies in
             dependencies[singleton: .scheduler] = .immediate
@@ -25,30 +24,10 @@
                 SNUtilitiesKit.self,
                 SNSnodeKit.self,
                 SNMessagingKit.self,
-                SNUIKit.self
+                DeprecatedUIKitMigrationTarget.self
             ],
             using: dependencies
-=======
-        @TestState var dependencies: Dependencies! = Dependencies(
-            storage: nil,
-            scheduler: .immediate
->>>>>>> bd34d1a9
         )
-        @TestState var mockStorage: Storage! = {
-            let result = SynchronousStorage(
-                customWriter: try! DatabaseQueue(),
-                migrationTargets: [
-                    SNUtilitiesKit.self,
-                    SNSnodeKit.self,
-                    SNMessagingKit.self,
-                    SNUIKit.self
-                ],
-                using: dependencies
-            )
-            dependencies.storage = result
-            
-            return result
-        }()
         @TestState var viewModel: NotificationContentViewModel! = NotificationContentViewModel(
             using: dependencies
         )
@@ -80,43 +59,25 @@
                             SessionCell.Info(
                                 id: Preferences.NotificationPreviewType.nameAndPreview,
                                 position: .top,
-<<<<<<< HEAD
-                                title: "NOTIFICATIONS_STYLE_CONTENT_OPTION_NAME_AND_CONTENT".localized(),
+                                title: "notificationsContentShowNameAndContent".localized(),
                                 trailingAccessory: .radio(
                                     isSelected: true
-=======
-                                title: "notificationsContentShowNameAndContent".localized(),
-                                rightAccessory: .radio(
-                                    isSelected: { true }
->>>>>>> bd34d1a9
                                 )
                             ),
                             SessionCell.Info(
                                 id: Preferences.NotificationPreviewType.nameNoPreview,
                                 position: .middle,
-<<<<<<< HEAD
-                                title: "NOTIFICATIONS_STYLE_CONTENT_OPTION_NAME_ONLY".localized(),
+                                title: "notificationsContentShowNameOnly".localized(),
                                 trailingAccessory: .radio(
                                     isSelected: false
-=======
-                                title: "notificationsContentShowNameOnly".localized(),
-                                rightAccessory: .radio(
-                                    isSelected: { false }
->>>>>>> bd34d1a9
                                 )
                             ),
                             SessionCell.Info(
                                 id: Preferences.NotificationPreviewType.noNameNoPreview,
                                 position: .bottom,
-<<<<<<< HEAD
-                                title: "NOTIFICATIONS_STYLE_CONTENT_OPTION_NO_NAME_OR_CONTENT".localized(),
+                                title: "notificationsContentShowNoNameOrContent".localized(),
                                 trailingAccessory: .radio(
                                     isSelected: false
-=======
-                                title: "notificationsContentShowNoNameOrContent".localized(),
-                                rightAccessory: .radio(
-                                    isSelected: { false }
->>>>>>> bd34d1a9
                                 )
                             )
                         ])
@@ -141,43 +102,25 @@
                             SessionCell.Info(
                                 id: Preferences.NotificationPreviewType.nameAndPreview,
                                 position: .top,
-<<<<<<< HEAD
-                                title: "NOTIFICATIONS_STYLE_CONTENT_OPTION_NAME_AND_CONTENT".localized(),
+                                title: "notificationsContentShowNameAndContent".localized(),
                                 trailingAccessory: .radio(
                                     isSelected: false
-=======
-                                title: "notificationsContentShowNameAndContent".localized(),
-                                rightAccessory: .radio(
-                                    isSelected: { false }
->>>>>>> bd34d1a9
                                 )
                             ),
                             SessionCell.Info(
                                 id: Preferences.NotificationPreviewType.nameNoPreview,
                                 position: .middle,
-<<<<<<< HEAD
-                                title: "NOTIFICATIONS_STYLE_CONTENT_OPTION_NAME_ONLY".localized(),
+                                title: "notificationsContentShowNameOnly".localized(),
                                 trailingAccessory: .radio(
                                     isSelected: true
-=======
-                                title: "notificationsContentShowNameOnly".localized(),
-                                rightAccessory: .radio(
-                                    isSelected: { true }
->>>>>>> bd34d1a9
                                 )
                             ),
                             SessionCell.Info(
                                 id: Preferences.NotificationPreviewType.noNameNoPreview,
                                 position: .bottom,
-<<<<<<< HEAD
-                                title: "NOTIFICATIONS_STYLE_CONTENT_OPTION_NO_NAME_OR_CONTENT".localized(),
+                                title: "notificationsContentShowNoNameOrContent".localized(),
                                 trailingAccessory: .radio(
                                     isSelected: false
-=======
-                                title: "notificationsContentShowNoNameOrContent".localized(),
-                                rightAccessory: .radio(
-                                    isSelected: { false }
->>>>>>> bd34d1a9
                                 )
                             )
                         ])
