--- conflicted
+++ resolved
@@ -77,7 +77,7 @@
             
             // MARK: -- has the correct title
             it("has the correct title") {
-                await expect { await viewModel.title }.toEventually(equal("sessionNotifications".localized()))
+                expect(viewModel.title).to(equal("sessionNotifications".localized()))
             }
             
             // MARK: -- has the correct number of items
@@ -226,13 +226,14 @@
                 var footerButtonInfo: SessionButton.Info?
                 
                 cancellables.append(
-                    await viewModel.footerButtonInfo
+                    viewModel.footerButtonInfo
                         .receive(on: ImmediateScheduler.shared)
                         .sink(
                             receiveCompletion: { _ in },
                             receiveValue: { info in footerButtonInfo = info }
                         )
                 )
+                await expect(footerButtonInfo).toEventuallyNot(beNil())
                 
                 expect(footerButtonInfo).to(equal(
                     SessionButton.Info(
@@ -277,15 +278,7 @@
                             receiveValue: { viewModel.updateTableData($0) }
                         )
                 )
-<<<<<<< HEAD
-                
-                // Change to another setting
-                await viewModel.tableData.first?.elements.first?.onTap?()
-                
                 cancellables.append(
-=======
-                await cancellables.append(
->>>>>>> 2ab1cbf7
                     viewModel.footerButtonInfo
                         .receive(on: ImmediateScheduler.shared)
                         .sink(
@@ -295,6 +288,7 @@
                             }
                         )
                 )
+                await expect(footerButtonInfo).toEventuallyNot(beNil())
                 
                 // Wait for the state to load
                 await expect(viewModel.tableData).toEventuallyNot(beEmpty())
@@ -343,13 +337,14 @@
                     )
                 
                 cancellables.append(
-                    await viewModel.footerButtonInfo
+                    viewModel.footerButtonInfo
                         .receive(on: ImmediateScheduler.shared)
                         .sink(
                             receiveCompletion: { _ in },
                             receiveValue: { info in footerButtonInfo = info }
                         )
                 )
+                await expect(footerButtonInfo).toEventuallyNot(beNil())
                 
                 // Disabled again
                 expect(footerButtonInfo).to(equal(
@@ -373,7 +368,7 @@
                 
                 beforeEach {
                     cancellables.append(
-                        await viewModel.footerButtonInfo
+                        viewModel.footerButtonInfo
                             .receive(on: ImmediateScheduler.shared)
                             .sink(
                                 receiveCompletion: { _ in },
@@ -382,10 +377,7 @@
                     )
                     
                     await viewModel.tableData.first?.elements.last?.onTap?()
-<<<<<<< HEAD
-=======
                     await expect(footerButtonInfo).toEventuallyNot(beNil())
->>>>>>> 2ab1cbf7
                 }
                 
                 // MARK: ---- shows the set button
@@ -415,13 +407,14 @@
                         var didDismissScreen: Bool = false
                         
                         cancellables.append(
-                            await viewModel.navigatableState.dismissScreen
+                            viewModel.navigatableState.dismissScreen
                                 .receive(on: ImmediateScheduler.shared)
                                 .sink(
                                     receiveCompletion: { _ in },
                                     receiveValue: { _ in didDismissScreen = true }
                                 )
                         )
+                        await expect(footerButtonInfo).toEventuallyNot(beNil())
                         
                         await MainActor.run { [footerButtonInfo] in footerButtonInfo?.onTap() }
                         
