// Copyright © 2022 Rangeproof Pty Ltd. All rights reserved.

import UIKit
import Combine
import GRDB
import DifferenceKit
import SessionUIKit
import SessionMessagingKit
import SessionUtilitiesKit
import SignalUtilitiesKit

private protocol TableViewTouchDelegate {
    func tableViewWasTouched(_ tableView: TableView, withView hitView: UIView?)
}

private final class TableView: UITableView {
    var touchDelegate: TableViewTouchDelegate?

    override func hitTest(_ point: CGPoint, with event: UIEvent?) -> UIView? {
        let resultingView: UIView? = super.hitTest(point, with: event)
        touchDelegate?.tableViewWasTouched(self, withView: resultingView)
        
        return resultingView
    }
}

final class NewClosedGroupVC: BaseVC, UITableViewDataSource, UITableViewDelegate, TableViewTouchDelegate, UITextFieldDelegate, UIScrollViewDelegate {
    private enum Section: Int, Differentiable, Equatable, Hashable {
        case contacts
    }
    
    private let dependencies: Dependencies
    private let contactProfiles: [Profile]
    private lazy var data: [ArraySection<Section, Profile>] = [
        ArraySection(model: .contacts, elements: contactProfiles)
    ]
    private var selectedProfiles: [String: Profile] = [:]
    private var searchText: String = ""
    
    // MARK: - Initialization
    
    init(using dependencies: Dependencies) {
        self.dependencies = dependencies
<<<<<<< HEAD
        self.contactProfiles = Profile.fetchAllContactProfiles(excludeCurrentUser: true, using: dependencies)
=======
        self.contactProfiles = Profile.fetchAllContactProfiles(excludeCurrentUser: true)
>>>>>>> 5db5fbd9
        
        super.init(nibName: nil, bundle: nil)
    }
    
    required init?(coder: NSCoder) {
        fatalError("init(coder:) has not been implemented")
    }
    
    // MARK: - Components
    
    private static let textFieldHeight: CGFloat = 50
    private static let searchBarHeight: CGFloat = (36 + (Values.mediumSpacing * 2))
    
    private let contentStackView: UIStackView = {
        let result: UIStackView = UIStackView()
        result.axis = .vertical
        result.distribution = .fill
        
        return result
    }()
    
    private lazy var minVersionBanner: InfoBanner = {
        let result: InfoBanner = InfoBanner(
            info: InfoBanner.Info(
                font: .systemFont(ofSize: Values.verySmallFontSize),
                message: "groupInviteVersion".localized(),
                icon: .none,
                tintColor: .black,
                backgroundColor: .warning,
                accessibility: Accessibility(label: "Version warning banner")
            )
        )
        result.isHidden = !dependencies[feature: .updatedGroups]
        
        return result
    }()
    
    private lazy var nameTextField: TextField = {
        let result = TextField(
            placeholder: "groupNameEnter".localized(),
            usesDefaultHeight: false,
            customHeight: NewClosedGroupVC.textFieldHeight
        )
        result.set(.height, to: NewClosedGroupVC.textFieldHeight)
        result.themeBorderColor = .borderSeparator
        result.layer.cornerRadius = 13
        result.delegate = self
        result.accessibilityIdentifier = "Group name input"
        result.isAccessibilityElement = true
        
        return result
    }()
    
    private lazy var searchBar: ContactsSearchBar = {
        let result = ContactsSearchBar()
        result.themeTintColor = .textPrimary
        result.themeBackgroundColor = .clear
        result.delegate = self
        result.searchTextField.accessibilityIdentifier = "Search contacts field"
        result.set(.height, to: NewClosedGroupVC.searchBarHeight)

        return result
    }()
    
    private lazy var headerView: UIView = {
        let result: UIView = UIView(
            frame: CGRect(
                x: 0, y: 0,
                width: UIScreen.main.bounds.width,
                height: (
                    Values.mediumSpacing +
                    NewClosedGroupVC.textFieldHeight +
                    NewClosedGroupVC.searchBarHeight
                )
            )
        )
        result.addSubview(nameTextField)
        result.addSubview(searchBar)
        
        nameTextField.pin(.top, to: .top, of: result, withInset: Values.mediumSpacing)
        nameTextField.pin(.leading, to: .leading, of: result, withInset: Values.largeSpacing)
        nameTextField.pin(.trailing, to: .trailing, of: result, withInset: -Values.largeSpacing)
        
        // Note: The top & bottom padding is built into the search bar
        searchBar.pin(.top, to: .bottom, of: nameTextField)
        searchBar.pin(.leading, to: .leading, of: result, withInset: Values.largeSpacing)
        searchBar.pin(.trailing, to: .trailing, of: result, withInset: -Values.largeSpacing)
        searchBar.pin(.bottom, to: .bottom, of: result)
        
        return result
    }()

    private lazy var tableView: TableView = {
        let result: TableView = TableView()
        result.separatorStyle = .none
        result.themeBackgroundColor = .clear
        result.showsVerticalScrollIndicator = false
        result.tableHeaderView = headerView
        result.contentInset = UIEdgeInsets(
            top: 0,
            leading: 0,
            bottom: Values.footerGradientHeight(window: UIApplication.shared.keyWindow),
            trailing: 0
        )
        result.register(view: SessionCell.self)
        result.touchDelegate = self
        result.dataSource = self
        result.delegate = self
        result.sectionHeaderTopPadding = 0
        
        return result
    }()
    
    private lazy var fadeView: GradientView = {
        let result: GradientView = GradientView()
        result.themeBackgroundGradient = [
            .value(.newConversation_background, alpha: 0), // Want this to take up 20% (~25pt)
            .newConversation_background,
            .newConversation_background,
            .newConversation_background,
            .newConversation_background
        ]
        result.set(.height, to: Values.footerGradientHeight(window: UIApplication.shared.keyWindow))
        
        return result
    }()
    
    private lazy var createGroupButton: SessionButton = {
        let result = SessionButton(style: .bordered, size: .large)
        result.translatesAutoresizingMaskIntoConstraints = false
        result.setTitle("create".localized(), for: .normal)
        result.addTarget(self, action: #selector(createClosedGroup), for: .touchUpInside)
        result.accessibilityIdentifier = "Create group"
        result.isAccessibilityElement = true
        result.set(.width, to: 160)
        
        return result
    }()
    
    // MARK: - Lifecycle
    
    override func viewDidLoad() {
        super.viewDidLoad()
        
        view.themeBackgroundColor = .newConversation_background
        
        let customTitleFontSize = Values.largeFontSize
        setNavBarTitle("groupCreate".localized(), customFontSize: customTitleFontSize)
        
        let closeButton = UIBarButtonItem(image: #imageLiteral(resourceName: "X"), style: .plain, target: self, action: #selector(close))
        closeButton.themeTintColor = .textPrimary
        navigationItem.rightBarButtonItem = closeButton
        navigationItem.leftBarButtonItem?.accessibilityIdentifier = "Cancel"
        navigationItem.leftBarButtonItem?.isAccessibilityElement = true
        
        // Set up content
        setUpViewHierarchy()
    }

    private func setUpViewHierarchy() {
        guard !contactProfiles.isEmpty else {
            let explanationLabel: UILabel = UILabel()
            explanationLabel.font = .systemFont(ofSize: Values.smallFontSize)
            explanationLabel.text = "contactNone".localized()
            explanationLabel.themeTextColor = .textSecondary
            explanationLabel.textAlignment = .center
            explanationLabel.lineBreakMode = .byWordWrapping
            explanationLabel.numberOfLines = 0
            
            view.addSubview(explanationLabel)
            explanationLabel.pin(.top, to: .top, of: view, withInset: Values.largeSpacing)
            explanationLabel.center(.horizontal, in: view)
            return
        }
        
        view.addSubview(contentStackView)
        contentStackView.pin(.top, to: .top, of: view)
        contentStackView.pin(.leading, to: .leading, of: view)
        contentStackView.pin(.trailing, to: .trailing, of: view)
        contentStackView.pin(.bottom, to: .bottom, of: view)
        
        contentStackView.addArrangedSubview(minVersionBanner)
        contentStackView.addArrangedSubview(tableView)
        
        view.addSubview(fadeView)
        fadeView.pin(.leading, to: .leading, of: view)
        fadeView.pin(.trailing, to: .trailing, of: view)
        fadeView.pin(.bottom, to: .bottom, of: view)
        
        view.addSubview(createGroupButton)
        createGroupButton.center(.horizontal, in: view)
        createGroupButton.pin(.bottom, to: .bottom, of: view.safeAreaLayoutGuide, withInset: -Values.smallSpacing)
    }
    
    // MARK: - Table View Data Source
    
    func tableView(_ tableView: UITableView, numberOfRowsInSection section: Int) -> Int {
        return data[section].elements.count
    }
    
    func tableView(_ tableView: UITableView, cellForRowAt indexPath: IndexPath) -> UITableViewCell {
        let cell: SessionCell = tableView.dequeue(type: SessionCell.self, for: indexPath)
        let profile: Profile = data[indexPath.section].elements[indexPath.row]
        cell.update(
            with: SessionCell.Info(
                id: profile,
                position: Position.with(indexPath.row, count: data[indexPath.section].elements.count),
                leadingAccessory: .profile(id: profile.id, profile: profile),
                title: profile.displayName(),
                trailingAccessory: .radio(isSelected: (selectedProfiles[profile.id] != nil)),
                styling: SessionCell.StyleInfo(backgroundStyle: .edgeToEdge),
                accessibility: Accessibility(
                    identifier: "Contact"
                )
            ),
            using: dependencies
        )
        
        return cell
    }
    
    // MARK: - UITableViewDelegate
    
    func tableView(_ tableView: UITableView, estimatedHeightForRowAt indexPath: IndexPath) -> CGFloat {
        return UITableView.automaticDimension
    }

    func tableView(_ tableView: UITableView, heightForRowAt indexPath: IndexPath) -> CGFloat {
        return UITableView.automaticDimension
    }
    
    func tableView(_ tableView: UITableView, didSelectRowAt indexPath: IndexPath) {
        let profile: Profile = data[indexPath.section].elements[indexPath.row]
        
        if selectedProfiles[profile.id] == nil {
            selectedProfiles[profile.id] = profile
        }
        else {
            selectedProfiles.removeValue(forKey: profile.id)
        }
        
        tableView.deselectRow(at: indexPath, animated: true)
        tableView.reloadRows(at: [indexPath], with: .none)
    }
    
    func scrollViewDidScroll(_ scrollView: UIScrollView) {
        let nameTextFieldCenterY = nameTextField.convert(nameTextField.bounds.center, to: scrollView).y
        let shouldShowGroupNameInTitle: Bool = (scrollView.contentOffset.y > nameTextFieldCenterY)
        let groupNameLabelVisible: Bool = (crossfadeLabel.alpha >= 1)
        
        switch (shouldShowGroupNameInTitle, groupNameLabelVisible) {
            case (true, false):
                UIView.animate(withDuration: 0.2) {
                    self.navBarTitleLabel.alpha = 0
                    self.crossfadeLabel.alpha = 1
                }
                
            case (false, true):
                UIView.animate(withDuration: 0.2) {
                    self.navBarTitleLabel.alpha = 1
                    self.crossfadeLabel.alpha = 0
                }
                
            default: break
        }
    }
    
    // MARK: - Interaction
    
    func textFieldDidEndEditing(_ textField: UITextField) {
        crossfadeLabel.text = (textField.text?.isEmpty == true ?
            "groupCreate".localized() :
            textField.text
        )
    }

    fileprivate func tableViewWasTouched(_ tableView: TableView, withView hitView: UIView?) {
        if nameTextField.isFirstResponder {
            nameTextField.resignFirstResponder()
        }
        else if searchBar.isFirstResponder {
            var hitSuperview: UIView? = hitView?.superview
            
            while hitSuperview != nil && hitSuperview != searchBar {
                hitSuperview = hitSuperview?.superview
            }
            
            // If the user hit the cancel button then do nothing (we want to let the cancel
            // button remove the focus or it will instantly refocus)
            if hitSuperview == searchBar { return }
            
            searchBar.resignFirstResponder()
        }
    }
    
    @objc private func close() {
        dismiss(animated: true, completion: nil)
    }
    
    @objc private func createClosedGroup() {
        func showError(title: String, message: String = "") {
            let modal: ConfirmationModal = ConfirmationModal(
                info: ConfirmationModal.Info(
                    title: title,
                    body: .text(message),
                    cancelTitle: "okay".localized(),
                    cancelStyle: .alert_text
                    
                )
            )
            present(modal, animated: true)
        }
        guard
            let name: String = nameTextField.text?.trimmingCharacters(in: .whitespacesAndNewlines),
            name.count > 0
        else {
            return showError(title: "groupNameEnterPlease".localized())
        }
        guard !LibSession.isTooLong(groupName: name) else {
            return showError(title: "groupNameEnterShorter".localized())
        }
        guard selectedProfiles.count >= 1 else {
            return showError(title: "groupCreateErrorNoMembers".localized())
        }
        /// Minus one because we're going to include self later
        guard selectedProfiles.count < (LibSession.sizeMaxGroupMemberCount - 1) else {
            return showError(title: "groupAddMemberMaximum".localized())
        }
<<<<<<< HEAD
        let selectedProfiles: [(String, Profile?)] = self.selectedProfiles
            .reduce(into: []) { result, next in result.append((next.key, next.value)) }
        let message: String? = (dependencies[feature: .updatedGroups] || selectedProfiles.count <= 20 ? nil : "deleteAfterLegacyGroupsGroupCreation".localized()
        )

        ModalActivityIndicatorViewController.present(fromViewController: navigationController!, message: message) { [weak self, dependencies] _ in
            let createPublisher: AnyPublisher<SessionThread, Error> = {
                switch dependencies[feature: .updatedGroups] {
                    case true:
                        return MessageSender.createGroup(
                            name: name,
                            description: nil,
                            displayPictureData: nil,
                            members: selectedProfiles,
                            using: dependencies
                        )
                        
                    case false:
                        return MessageSender.createLegacyClosedGroup(
                            name: name,
                            members: selectedProfiles.map { $0.0 }.asSet(),
                            using: dependencies
                        )
                }
            }()
            
            createPublisher
=======
        let selectedContacts = self.selectedContacts
        let message: String? = (selectedContacts.count > 20 ? "deleteAfterLegacyGroupsGroupCreation".localized() : nil)
        ModalActivityIndicatorViewController.present(fromViewController: navigationController!, message: message) { [weak self, dependencies] _ in
            MessageSender
                .createClosedGroup(name: name, members: selectedContacts)
>>>>>>> 5db5fbd9
                .subscribe(on: DispatchQueue.global(qos: .userInitiated))
                .receive(on: DispatchQueue.main)
                .sinkUntilComplete(
                    receiveCompletion: { result in
                        switch result {
                            case .finished: break
                            case .failure:
                                self?.dismiss(animated: true, completion: nil) // Dismiss the loader
                                
                                let modal: ConfirmationModal = ConfirmationModal(
                                    targetView: self?.view,
                                    info: ConfirmationModal.Info(
                                        title: "groupError".localized(),
                                        body: .text("groupErrorCreate".localized()),
                                        cancelTitle: "okay".localized(),
                                        cancelStyle: .alert_text
                                    )
                                )
                                self?.present(modal, animated: true)
                        }
                    },
                    receiveValue: { thread in
                        dependencies[singleton: .app].presentConversationCreatingIfNeeded(
                            for: thread.id,
                            variant: thread.variant,
                            action: .none,
                            dismissing: self?.presentingViewController,
                            animated: false,
                            using: dependencies
                        )
                    }
                )
        }
    }
}

extension NewClosedGroupVC: UISearchBarDelegate {
    func searchBar(_ searchBar: UISearchBar, textDidChange searchText: String) {
        self.searchText = searchText
        
        let changeset: StagedChangeset<[ArraySection<Section, Profile>]> = StagedChangeset(
            source: data,
            target: [
                ArraySection(
                    model: .contacts,
                    elements: (searchText.isEmpty ?
                        contactProfiles :
                        contactProfiles
                            .filter { $0.displayName().range(of: searchText, options: [.caseInsensitive]) != nil }
                    )
                )
            ]
        )
        
        self.tableView.reload(
            using: changeset,
            deleteSectionsAnimation: .none,
            insertSectionsAnimation: .none,
            reloadSectionsAnimation: .none,
            deleteRowsAnimation: .none,
            insertRowsAnimation: .none,
            reloadRowsAnimation: .none,
            interrupt: { $0.changeCount > 100 }
        ) { [weak self] updatedData in
            self?.data = updatedData
        }
    }
    
    func searchBarShouldBeginEditing(_ searchBar: UISearchBar) -> Bool {
        searchBar.setShowsCancelButton(true, animated: true)
        return true
    }
    
    func searchBarShouldEndEditing(_ searchBar: UISearchBar) -> Bool {
        searchBar.setShowsCancelButton(false, animated: true)
        return true
    }
    
    func searchBarCancelButtonClicked(_ searchBar: UISearchBar) {
        searchBar.resignFirstResponder()
    }
}<|MERGE_RESOLUTION|>--- conflicted
+++ resolved
@@ -41,11 +41,7 @@
     
     init(using dependencies: Dependencies) {
         self.dependencies = dependencies
-<<<<<<< HEAD
         self.contactProfiles = Profile.fetchAllContactProfiles(excludeCurrentUser: true, using: dependencies)
-=======
-        self.contactProfiles = Profile.fetchAllContactProfiles(excludeCurrentUser: true)
->>>>>>> 5db5fbd9
         
         super.init(nibName: nil, bundle: nil)
     }
@@ -292,7 +288,10 @@
     }
     
     func scrollViewDidScroll(_ scrollView: UIScrollView) {
-        let nameTextFieldCenterY = nameTextField.convert(nameTextField.bounds.center, to: scrollView).y
+        let nameTextFieldCenterY = nameTextField.convert(
+            CGPoint(x: nameTextField.bounds.midX, y: nameTextField.bounds.midY),
+            to: scrollView
+        ).y
         let shouldShowGroupNameInTitle: Bool = (scrollView.contentOffset.y > nameTextFieldCenterY)
         let groupNameLabelVisible: Bool = (crossfadeLabel.alpha >= 1)
         
@@ -374,7 +373,6 @@
         guard selectedProfiles.count < (LibSession.sizeMaxGroupMemberCount - 1) else {
             return showError(title: "groupAddMemberMaximum".localized())
         }
-<<<<<<< HEAD
         let selectedProfiles: [(String, Profile?)] = self.selectedProfiles
             .reduce(into: []) { result, next in result.append((next.key, next.value)) }
         let message: String? = (dependencies[feature: .updatedGroups] || selectedProfiles.count <= 20 ? nil : "deleteAfterLegacyGroupsGroupCreation".localized()
@@ -402,13 +400,6 @@
             }()
             
             createPublisher
-=======
-        let selectedContacts = self.selectedContacts
-        let message: String? = (selectedContacts.count > 20 ? "deleteAfterLegacyGroupsGroupCreation".localized() : nil)
-        ModalActivityIndicatorViewController.present(fromViewController: navigationController!, message: message) { [weak self, dependencies] _ in
-            MessageSender
-                .createClosedGroup(name: name, members: selectedContacts)
->>>>>>> 5db5fbd9
                 .subscribe(on: DispatchQueue.global(qos: .userInitiated))
                 .receive(on: DispatchQueue.main)
                 .sinkUntilComplete(
@@ -436,8 +427,7 @@
                             variant: thread.variant,
                             action: .none,
                             dismissing: self?.presentingViewController,
-                            animated: false,
-                            using: dependencies
+                            animated: false
                         )
                     }
                 )
