--- conflicted
+++ resolved
@@ -50,31 +50,12 @@
     private lazy var seedReminderView: SeedReminderView = {
         let result = SeedReminderView()
         result.accessibilityLabel = "Recovery phrase reminder"
-<<<<<<< HEAD
-        let title = "You're almost finished! 80%" // stringlint:disable
-        result.subtitle = "view_seed_reminder_subtitle_1".localized()
-        result.setProgress(0.8, animated: false)
-        result.delegate = self
-        result.isHidden = !self.viewModel.state.showViewedSeedBanner
-        
-        ThemeManager.onThemeChange(observer: result) { [weak result] _, primaryColor in
-            let attributedTitle = NSMutableAttributedString(string: title)
-            attributedTitle.addAttribute(
-                .foregroundColor,
-                value: primaryColor.color,
-                range: (title as NSString).range(of: "80%") // stringlint:disable
-            )
-            result?.title = attributedTitle
-        }
-        
-=======
         result.title = NSAttributedString(string: "onboarding_recovery_password_title".localized())
         result.subtitle = "onboarding_recovery_password_subtitle".localized()
         result.setProgress(1, animated: false)
         result.delegate = self
         result.isHidden = !self.viewModel.state.showViewedSeedBanner
-
->>>>>>> 7c993673
+        
         return result
     }()
     
@@ -203,22 +184,6 @@
     }()
     
     private lazy var emptyStateView: UIView = {
-<<<<<<< HEAD
-        let explanationLabel = UILabel()
-        explanationLabel.font = .systemFont(ofSize: Values.smallFontSize)
-        explanationLabel.text = "contactNone".localized()
-        explanationLabel.themeTextColor = .textPrimary
-        explanationLabel.textAlignment = .center
-        explanationLabel.lineBreakMode = .byWordWrapping
-        explanationLabel.numberOfLines = 0
-        
-        let createNewPrivateChatButton = SessionButton(style: .bordered, size: .large)
-        createNewPrivateChatButton.setTitle("vc_home_empty_state_button_title".localized(), for: .normal)
-        createNewPrivateChatButton.addTarget(self, action: #selector(createNewConversation), for: .touchUpInside)
-        createNewPrivateChatButton.set(.width, to: Values.iPadButtonWidth)
-        
-        let result = UIStackView(arrangedSubviews: [ explanationLabel, createNewPrivateChatButton ])
-=======
         let emptyConvoLabel = UILabel()
         emptyConvoLabel.font = .boldSystemFont(ofSize: Values.mediumFontSize)
         emptyConvoLabel.text = "conversationsNone".localized()
@@ -238,7 +203,6 @@
             UIView.vSpacer(Values.smallSpacing),
             instructionLabel
         ])
->>>>>>> 7c993673
         result.axis = .vertical
         result.spacing = Values.verySmallSpacing
         result.alignment = .center
