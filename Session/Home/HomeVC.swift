// Copyright © 2022 Rangeproof Pty Ltd. All rights reserved.

import UIKit
import GRDB
import DifferenceKit
import SessionUIKit
import SessionMessagingKit
import SessionUtilitiesKit
import SignalUtilitiesKit

final class HomeVC: BaseVC, LibSessionRespondingViewController, UITableViewDataSource, UITableViewDelegate, SeedReminderViewDelegate {
    private static let loadingHeaderHeight: CGFloat = 40
    public static let newConversationButtonSize: CGFloat = 60
    
    private let viewModel: HomeViewModel = HomeViewModel()
    private var dataChangeObservable: DatabaseCancellable? {
        didSet { oldValue?.cancel() }   // Cancel the old observable if there was one
    }
    private var hasLoadedInitialStateData: Bool = false
    private var hasLoadedInitialThreadData: Bool = false
    private var isLoadingMore: Bool = false
    private var isAutoLoadingNextPage: Bool = false
    private var viewHasAppeared: Bool = false
    private var flow: Onboarding.Flow?
    
    // MARK: - LibSessionRespondingViewController
    
    let isConversationList: Bool = true
    
    // MARK: - Intialization
    
    init(flow: Onboarding.Flow? = nil) {
        Storage.shared.addObserver(viewModel.pagedDataObserver)
        self.flow = flow
        super.init(nibName: nil, bundle: nil)
    }

    required init?(coder: NSCoder) {
        preconditionFailure("Use init() instead.")
    }
    
    deinit {
        NotificationCenter.default.removeObserver(self)
    }
    
    // MARK: - UI
    
    private var tableViewTopConstraint: NSLayoutConstraint!
    
    private lazy var seedReminderView: SeedReminderView = {
        let result = SeedReminderView()
        result.accessibilityLabel = "Recovery phrase reminder"
        result.title = NSAttributedString(string: "onboarding_recovery_password_title".localized())
        result.subtitle = "onboarding_recovery_password_subtitle".localized()
        result.setProgress(1, animated: false)
        result.delegate = self
        result.isHidden = !self.viewModel.state.showViewedSeedBanner
<<<<<<< HEAD
        
=======

>>>>>>> de4a3673
        return result
    }()
    
    private lazy var loadingConversationsLabel: UILabel = {
        let result: UILabel = UILabel()
        result.translatesAutoresizingMaskIntoConstraints = false
        result.font = .systemFont(ofSize: Values.smallFontSize)
        result.text = "LOADING_CONVERSATIONS".localized()
        result.themeTextColor = .textSecondary
        result.textAlignment = .center
        result.numberOfLines = 0
        
        return result
    }()
        
    private lazy var tableView: UITableView = {
        let result = UITableView()
        result.separatorStyle = .none
        result.themeBackgroundColor = .clear
        result.contentInset = UIEdgeInsets(
            top: 0,
            left: 0,
            bottom: (
                Values.largeSpacing +
                HomeVC.newConversationButtonSize +
                Values.smallSpacing +
                (UIApplication.shared.keyWindow?.safeAreaInsets.bottom ?? 0)
            ),
            right: 0
        )
        result.showsVerticalScrollIndicator = false
        result.register(view: MessageRequestsCell.self)
        result.register(view: FullConversationCell.self)
        result.dataSource = self
        result.delegate = self
        
        if #available(iOS 15.0, *) {
            result.sectionHeaderTopPadding = 0
        }
        
        return result
    }()
    
    private lazy var newConversationButton: UIView = {
        let result: UIView = UIView()
        result.set(.width, to: HomeVC.newConversationButtonSize)
        result.set(.height, to: HomeVC.newConversationButtonSize)
        
        let button = UIButton()
        button.accessibilityLabel = "New conversation button"
        button.isAccessibilityElement = true
        button.clipsToBounds = true
        button.setImage(
            UIImage(named: "Plus")?
                .withRenderingMode(.alwaysTemplate),
            for: .normal
        )
        button.contentMode = .center
        button.adjustsImageWhenHighlighted = false
        button.themeTintColor = .menuButton_icon
        button.setThemeBackgroundColor(.menuButton_background, for: .normal)
        button.setThemeBackgroundColor(
            .highlighted(.menuButton_background, alwaysDarken: true),
            for: .highlighted
        )
        button.contentEdgeInsets = UIEdgeInsets(
            top: ((HomeVC.newConversationButtonSize - 24) / 2),
            leading: ((HomeVC.newConversationButtonSize - 24) / 2),
            bottom: ((HomeVC.newConversationButtonSize - 24) / 2),
            trailing: ((HomeVC.newConversationButtonSize - 24) / 2)
        )
        button.layer.cornerRadius = (HomeVC.newConversationButtonSize / 2)
        button.addTarget(self, action: #selector(createNewConversation), for: .touchUpInside)
        result.addSubview(button)
        button.pin(to: result)
        
        // Add the outer shadow
        result.themeShadowColor = .menuButton_outerShadow
        result.layer.shadowRadius = 15
        result.layer.shadowOpacity = 0.3
        result.layer.shadowOffset = .zero
        result.layer.cornerRadius = (HomeVC.newConversationButtonSize / 2)
        result.layer.shadowPath = UIBezierPath(
            ovalIn: CGRect(
                origin: CGPoint.zero,
                size: CGSize(
                    width: HomeVC.newConversationButtonSize,
                    height: HomeVC.newConversationButtonSize
                )
            )
        ).cgPath
        
        // Add the inner shadow
        let innerShadowLayer: CALayer = CALayer()
        innerShadowLayer.masksToBounds = true
        innerShadowLayer.themeShadowColor = .menuButton_innerShadow
        innerShadowLayer.position = CGPoint(
            x: (HomeVC.newConversationButtonSize / 2),
            y: (HomeVC.newConversationButtonSize / 2)
        )
        innerShadowLayer.bounds = CGRect(
            x: 0,
            y: 0,
            width: HomeVC.newConversationButtonSize,
            height: HomeVC.newConversationButtonSize
        )
        innerShadowLayer.cornerRadius = (HomeVC.newConversationButtonSize / 2)
        innerShadowLayer.shadowOffset = .zero
        innerShadowLayer.shadowOpacity = 0.4
        innerShadowLayer.shadowRadius = 2

        let cutout: UIBezierPath = UIBezierPath(
            roundedRect: innerShadowLayer.bounds
                .insetBy(dx: innerShadowLayer.shadowRadius, dy: innerShadowLayer.shadowRadius),
            cornerRadius: (HomeVC.newConversationButtonSize / 2)
        ).reversing()
        let path: UIBezierPath = UIBezierPath(
            roundedRect: innerShadowLayer.bounds,
            cornerRadius: (HomeVC.newConversationButtonSize / 2)
        )
        path.append(cutout)
        innerShadowLayer.shadowPath = path.cgPath
        result.layer.addSublayer(innerShadowLayer)

        return result
    }()
    
    private lazy var emptyStateView: UIView = {
        let emptyConvoLabel = UILabel()
        emptyConvoLabel.font = .boldSystemFont(ofSize: Values.mediumFontSize)
        emptyConvoLabel.text = "conversationsNone".localized()
        emptyConvoLabel.themeTextColor = .textPrimary
        emptyConvoLabel.textAlignment = .center
        
        let instructionLabel = UILabel()
        instructionLabel.font = .systemFont(ofSize: Values.verySmallFontSize)
        instructionLabel.text = "onboardingHitThePlusButton".localized()
        instructionLabel.themeTextColor = .textPrimary
        instructionLabel.textAlignment = .center
        instructionLabel.lineBreakMode = .byWordWrapping
        instructionLabel.numberOfLines = 0
        
        let result = UIStackView(arrangedSubviews: [ 
            emptyConvoLabel,
            UIView.vSpacer(Values.smallSpacing),
            instructionLabel
        ])
        result.axis = .vertical
        result.spacing = Values.verySmallSpacing
        result.alignment = .center
        
        return result
    }()
    
    private lazy var emptyStateLogoView: UIView = {
        let sessionLogoImage: UIImageView = UIImageView(image: UIImage(named: "SessionGreen64"))
        sessionLogoImage.contentMode = .scaleAspectFit
        sessionLogoImage.set(.height, to: 103)
        
<<<<<<< HEAD
        let sessionTitleImage: UIImageView = UIImageView(image: UIImage(named: "SessionHeading"))
=======
        let sessionTitleImage: UIImageView = UIImageView(
            image: UIImage(named: "SessionHeading")?
                .withRenderingMode(.alwaysTemplate)
        )
        sessionTitleImage.themeTintColor = .textPrimary
>>>>>>> de4a3673
        sessionTitleImage.contentMode = .scaleAspectFit
        sessionTitleImage.set(.height, to: 22)
        
        let result = UIStackView(arrangedSubviews: [
            sessionLogoImage,
            UIView.vSpacer(Values.smallSpacing + Values.verySmallSpacing),
            sessionTitleImage,
            UIView.vSpacer(Values.verySmallSpacing)
        ])
        result.axis = .vertical
        result.spacing = Values.verySmallSpacing
        result.alignment = .fill
        result.isHidden = true
        
        return result
    }()
    
    private lazy var accountCreatedView: UIView = {
        let image: UIImageView = UIImageView(image: UIImage(named: "Hooray"))
        image.contentMode = .center
        image.set(.height, to: 96)
        
        let accountCreatedLabel = UILabel()
        accountCreatedLabel.font = .boldSystemFont(ofSize: Values.veryLargeFontSize)
        accountCreatedLabel.text = "onboardingAccountCreated".localized()
        accountCreatedLabel.themeTextColor = .textPrimary
        accountCreatedLabel.textAlignment = .center
        
        let welcomeLabel = UILabel()
        welcomeLabel.font = .systemFont(ofSize: Values.smallFontSize)
        welcomeLabel.text = "onboardingBubbleWelcomeToSession".localized()
<<<<<<< HEAD
        welcomeLabel.themeTextColor = .primary
=======
        welcomeLabel.themeTextColor = .sessionButton_text
>>>>>>> de4a3673
        welcomeLabel.textAlignment = .center

        let result = UIStackView(arrangedSubviews: [
            image,
            accountCreatedLabel,
            welcomeLabel,
            UIView.vSpacer(Values.verySmallSpacing)
        ])
        result.axis = .vertical
        result.spacing = Values.verySmallSpacing
        result.alignment = .fill
        result.isHidden = true
        
        return result
    }()
    
    private lazy var emptyStateStackView: UIStackView = {
        let result = UIStackView(arrangedSubviews: [
            accountCreatedView,
            emptyStateLogoView,
            UIView.vSpacer(Values.smallSpacing),
            UIView.line(),
            UIView.vSpacer(Values.smallSpacing),
            emptyStateView
        ])
        result.axis = .vertical
        result.spacing = Values.verySmallSpacing
        result.alignment = .fill
        result.isHidden = true
        
        return result
    }()
    
    // MARK: - Lifecycle
    
    override func viewDidLoad() {
        super.viewDidLoad()
        
        // Note: This is a hack to ensure `isRTL` is initially gets run on the main thread so the value
        // is cached (it gets called on background threads and if it hasn't cached the value then it can
        // cause odd performance issues since it accesses UIKit)
        if Singleton.hasAppContext { _ = Singleton.appContext.isRTL }
        
        // Preparation
        SessionApp.homeViewController.mutate { $0 = self }
        
        updateNavBarButtons(userProfile: self.viewModel.state.userProfile)
        setUpNavBarSessionHeading()
        
        // Recovery phrase reminder
        view.addSubview(seedReminderView)
        seedReminderView.pin(.leading, to: .leading, of: view)
        seedReminderView.pin(.top, to: .top, of: view)
        seedReminderView.pin(.trailing, to: .trailing, of: view)
        
        // Loading conversations label
        view.addSubview(loadingConversationsLabel)
        
        loadingConversationsLabel.pin(.top, to: .top, of: view, withInset: Values.veryLargeSpacing)
        loadingConversationsLabel.pin(.leading, to: .leading, of: view, withInset: 50)
        loadingConversationsLabel.pin(.trailing, to: .trailing, of: view, withInset: -50)
        
        // Table view
        view.addSubview(tableView)
        tableView.pin(.leading, to: .leading, of: view)
        if self.viewModel.state.showViewedSeedBanner {
            tableViewTopConstraint = tableView.pin(.top, to: .bottom, of: seedReminderView)
        }
        else {
            tableViewTopConstraint = tableView.pin(.top, to: .top, of: view)
        }
        tableView.pin(.trailing, to: .trailing, of: view)
        tableView.pin(.bottom, to: .bottom, of: view)
        
        // Empty state view
        view.addSubview(emptyStateStackView)
        emptyStateStackView.pin(.leading, to: .leading, of: view, withInset: Values.accountCreatedViewHorizontalOffset)
        emptyStateStackView.pin(.trailing, to: .trailing, of: view, withInset: -Values.accountCreatedViewHorizontalOffset)
        emptyStateStackView.center(.horizontal, in: view)
        let verticalCenteringConstraint2 = emptyStateStackView.center(.vertical, in: view)
        verticalCenteringConstraint2.constant = -Values.massiveSpacing // Makes things appear centered visually
        
        // New conversation button
        view.addSubview(newConversationButton)
        newConversationButton.center(.horizontal, in: view)
        newConversationButton.pin(.bottom, to: .bottom, of: view.safeAreaLayoutGuide, withInset: -Values.smallSpacing)
        
        // Notifications
        NotificationCenter.default.addObserver(
            self,
            selector: #selector(applicationDidBecomeActive(_:)),
            name: UIApplication.didBecomeActiveNotification,
            object: nil
        )
        NotificationCenter.default.addObserver(
            self,
            selector: #selector(applicationDidResignActive(_:)),
            name: UIApplication.didEnterBackgroundNotification, object: nil
        )
        
        // Start polling if needed (i.e. if the user just created or restored their Session ID)
        if Identity.userExists(), let appDelegate: AppDelegate = UIApplication.shared.delegate as? AppDelegate {
            appDelegate.startPollersIfNeeded()
        }
        
        // Onion request path countries cache
        IP2Country.populateCacheIfNeededAsync()
    }
    
    override func viewWillAppear(_ animated: Bool) {
        super.viewWillAppear(animated)
        
        startObservingChanges()
    }
    
    override func viewDidAppear(_ animated: Bool) {
        super.viewDidAppear(animated)
        
        self.viewHasAppeared = true
        self.autoLoadNextPageIfNeeded()
    }
    
    override func viewWillDisappear(_ animated: Bool) {
        super.viewWillDisappear(animated)
        
        stopObservingChanges()
    }
    
    @objc func applicationDidBecomeActive(_ notification: Notification) {
        /// Need to dispatch to the next run loop to prevent a possible crash caused by the database resuming mid-query
        DispatchQueue.main.async { [weak self] in
            self?.startObservingChanges(didReturnFromBackground: true)
        }
    }
    
    @objc func applicationDidResignActive(_ notification: Notification) {
        stopObservingChanges()
    }
    
    // MARK: - Updating
    
    public func startObservingChanges(didReturnFromBackground: Bool = false, onReceivedInitialChange: (() -> ())? = nil) {
        guard dataChangeObservable == nil else { return }
        
        var runAndClearInitialChangeCallback: (() -> ())? = nil
        
        runAndClearInitialChangeCallback = { [weak self] in
            guard self?.hasLoadedInitialStateData == true && self?.hasLoadedInitialThreadData == true else { return }
            
            onReceivedInitialChange?()
            runAndClearInitialChangeCallback = nil
        }
        
        dataChangeObservable = Storage.shared.start(
            viewModel.observableState,
            onError: { _ in },
            onChange: { [weak self] state in
                // The default scheduler emits changes on the main thread
                self?.handleUpdates(state)
                runAndClearInitialChangeCallback?()
            }
        )
        
        self.viewModel.onThreadChange = { [weak self] updatedThreadData, changeset in
            self?.handleThreadUpdates(updatedThreadData, changeset: changeset)
            runAndClearInitialChangeCallback?()
        }
        
        // Note: When returning from the background we could have received notifications but the
        // PagedDatabaseObserver won't have them so we need to force a re-fetch of the current
        // data to ensure everything is up to date
        if didReturnFromBackground {
            DispatchQueue.global(qos: .userInitiated).async { [weak self] in
                self?.viewModel.pagedDataObserver?.reload()
            }
        }
    }
    
    private func stopObservingChanges() {
        // Stop observing database changes
        self.dataChangeObservable = nil
        self.viewModel.onThreadChange = nil
    }
    
    private func handleUpdates(_ updatedState: HomeViewModel.State, initialLoad: Bool = false) {
        // Ensure the first load runs without animations (if we don't do this the cells will animate
        // in from a frame of CGRect.zero)
        guard hasLoadedInitialStateData else {
            hasLoadedInitialStateData = true
            UIView.performWithoutAnimation { handleUpdates(updatedState, initialLoad: true) }
            return
        }
        
        if updatedState.userProfile != self.viewModel.state.userProfile {
            updateNavBarButtons(userProfile: updatedState.userProfile)
        }
        
        // Update the 'view seed' UI
        if updatedState.showViewedSeedBanner != self.viewModel.state.showViewedSeedBanner {
            tableViewTopConstraint.isActive = false
            seedReminderView.isHidden = !updatedState.showViewedSeedBanner

            if updatedState.showViewedSeedBanner {
                tableViewTopConstraint = tableView.pin(.top, to: .bottom, of: seedReminderView)
            }
            else {
                tableViewTopConstraint = tableView.pin(.top, to: .top, of: view, withInset: Values.smallSpacing)
            }
        }
        
        self.viewModel.updateState(updatedState)
    }
    
    private func handleThreadUpdates(
        _ updatedData: [HomeViewModel.SectionModel],
        changeset: StagedChangeset<[HomeViewModel.SectionModel]>,
        initialLoad: Bool = false
    ) {
        // Ensure the first load runs without animations (if we don't do this the cells will animate
        // in from a frame of CGRect.zero)
        guard hasLoadedInitialThreadData else {
            UIView.performWithoutAnimation { [weak self] in
                // Hide the 'loading conversations' label (now that we have received conversation data)
                self?.loadingConversationsLabel.isHidden = true
                
                // Show the empty state if there is no data
                self?.accountCreatedView.isHidden = (self?.flow != .register)
                self?.emptyStateLogoView.isHidden = (self?.flow == .register)
                self?.emptyStateStackView.isHidden = (
                    !updatedData.isEmpty &&
                    updatedData.contains(where: { !$0.elements.isEmpty })
                )
                
                self?.viewModel.updateThreadData(updatedData)
                self?.tableView.reloadData()
                self?.hasLoadedInitialThreadData = true
            }
            return
        }
        
        // Hide the 'loading conversations' label (now that we have received conversation data)
        loadingConversationsLabel.isHidden = true
        
        // Show the empty state if there is no data
        if self.flow == .register {
<<<<<<< HEAD
            accountCreatedView.isHidden = (
                !updatedData.isEmpty &&
                updatedData.contains(where: { !$0.elements.isEmpty })
            )
            emptyStateLogoView.isHidden = true
        } else {
            emptyStateLogoView.isHidden = false
            emptyStateView.isHidden = (
                !updatedData.isEmpty &&
                updatedData.contains(where: { !$0.elements.isEmpty })
            )
        }
=======
            accountCreatedView.isHidden = false
            emptyStateLogoView.isHidden = true
        } else {
            accountCreatedView.isHidden = true
            emptyStateLogoView.isHidden = false
        }
        
        emptyStateStackView.isHidden = (
            !updatedData.isEmpty &&
            updatedData.contains(where: { !$0.elements.isEmpty })
        )
>>>>>>> de4a3673
        
        CATransaction.begin()
        CATransaction.setCompletionBlock { [weak self] in
            // Complete page loading
            self?.isLoadingMore = false
            self?.autoLoadNextPageIfNeeded()
        }
        
        // Reload the table content (animate changes after the first load)
        tableView.reload(
            using: changeset,
            deleteSectionsAnimation: .none,
            insertSectionsAnimation: .none,
            reloadSectionsAnimation: .none,
            deleteRowsAnimation: .bottom,
            insertRowsAnimation: .none,
            reloadRowsAnimation: .none,
            interrupt: { $0.changeCount > 100 }    // Prevent too many changes from causing performance issues
        ) { [weak self] updatedData in
            self?.viewModel.updateThreadData(updatedData)
        }
        
        CATransaction.commit()
    }
    
    private func autoLoadNextPageIfNeeded() {
        guard
            self.hasLoadedInitialThreadData &&
            !self.isAutoLoadingNextPage &&
            !self.isLoadingMore
        else { return }
        
        self.isAutoLoadingNextPage = true
        
        DispatchQueue.main.asyncAfter(deadline: .now() + PagedData.autoLoadNextPageDelay) { [weak self] in
            self?.isAutoLoadingNextPage = false
            
            // Note: We sort the headers as we want to prioritise loading newer pages over older ones
            let sections: [(HomeViewModel.Section, CGRect)] = (self?.viewModel.threadData
                .enumerated()
                .map { index, section in (section.model, (self?.tableView.rectForHeader(inSection: index) ?? .zero)) })
                .defaulting(to: [])
            let shouldLoadMore: Bool = sections
                .contains { section, headerRect in
                    section == .loadMore &&
                    headerRect != .zero &&
                    (self?.tableView.bounds.contains(headerRect) == true)
                }
            
            guard shouldLoadMore else { return }
            
            self?.isLoadingMore = true
            
            DispatchQueue.global(qos: .userInitiated).async { [weak self] in
                self?.viewModel.pagedDataObserver?.load(.pageAfter)
            }
        }
    }
    
    private func updateNavBarButtons(userProfile: Profile) {
        // Profile picture view
        let profilePictureView = ProfilePictureView(size: .navigation)
        profilePictureView.accessibilityIdentifier = "User settings"
        profilePictureView.accessibilityLabel = "User settings"
        profilePictureView.isAccessibilityElement = true
        profilePictureView.update(
            publicKey: userProfile.id,
            threadVariant: .contact,
            customImageData: nil,
            profile: userProfile,
            additionalProfile: nil
        )
        
        let tapGestureRecognizer = UITapGestureRecognizer(target: self, action: #selector(openSettings))
        profilePictureView.addGestureRecognizer(tapGestureRecognizer)
        
        // Path status indicator
        let pathStatusView = PathStatusView()
        pathStatusView.accessibilityLabel = "Current onion routing path indicator"
        
        // Container view
        let profilePictureViewContainer = UIView()
        profilePictureViewContainer.addSubview(profilePictureView)
        profilePictureView.autoPinEdgesToSuperviewEdges()
        profilePictureViewContainer.addSubview(pathStatusView)
        pathStatusView.pin(.trailing, to: .trailing, of: profilePictureViewContainer)
        pathStatusView.pin(.bottom, to: .bottom, of: profilePictureViewContainer)
        
        // Left bar button item
        let leftBarButtonItem = UIBarButtonItem(customView: profilePictureViewContainer)
        leftBarButtonItem.isAccessibilityElement = true
        navigationItem.leftBarButtonItem = leftBarButtonItem
        
        // Right bar button item - search button
        let rightBarButtonItem = UIBarButtonItem(barButtonSystemItem: .search, target: self, action: #selector(showSearchUI))
        rightBarButtonItem.accessibilityLabel = "Search button"
        rightBarButtonItem.isAccessibilityElement  = true
        navigationItem.rightBarButtonItem = rightBarButtonItem
    }
    
    // MARK: - UITableViewDataSource
    
    func numberOfSections(in tableView: UITableView) -> Int {
        return viewModel.threadData.count
    }
    
    func tableView(_ tableView: UITableView, numberOfRowsInSection section: Int) -> Int {
        let section: HomeViewModel.SectionModel = viewModel.threadData[section]
        
        return section.elements.count
    }
    
    func tableView(_ tableView: UITableView, cellForRowAt indexPath: IndexPath) -> UITableViewCell {
        let section: HomeViewModel.SectionModel = viewModel.threadData[indexPath.section]
        
        switch section.model {
            case .messageRequests:
                let threadViewModel: SessionThreadViewModel = section.elements[indexPath.row]
                let cell: MessageRequestsCell = tableView.dequeue(type: MessageRequestsCell.self, for: indexPath)
                cell.accessibilityIdentifier = "Message requests banner"
                cell.isAccessibilityElement = true
                cell.update(with: Int(threadViewModel.threadUnreadCount ?? 0))
                return cell
                
            case .threads:
                let threadViewModel: SessionThreadViewModel = section.elements[indexPath.row]
                let cell: FullConversationCell = tableView.dequeue(type: FullConversationCell.self, for: indexPath)
                cell.update(with: threadViewModel)
                cell.accessibilityIdentifier = "Conversation list item"
                cell.accessibilityLabel = threadViewModel.displayName
                return cell
                
            default: preconditionFailure("Other sections should have no content")
        }
    }
    
    func tableView(_ tableView: UITableView, viewForHeaderInSection section: Int) -> UIView? {
        let section: HomeViewModel.SectionModel = viewModel.threadData[section]
        
        switch section.model {
            case .loadMore:
                let loadingIndicator: UIActivityIndicatorView = UIActivityIndicatorView(style: .medium)
                loadingIndicator.themeTintColor = .textPrimary
                loadingIndicator.alpha = 0.5
                loadingIndicator.startAnimating()
                
                let view: UIView = UIView()
                view.addSubview(loadingIndicator)
                loadingIndicator.center(in: view)
                
                return view
            
            default: return nil
        }
    }
    
    // MARK: - UITableViewDelegate
    
    func tableView(_ tableView: UITableView, heightForHeaderInSection section: Int) -> CGFloat {
        let section: HomeViewModel.SectionModel = viewModel.threadData[section]
        
        switch section.model {
            case .loadMore: return HomeVC.loadingHeaderHeight
            default: return 0
        }
    }
    
    func tableView(_ tableView: UITableView, willDisplayHeaderView view: UIView, forSection section: Int) {
        guard self.hasLoadedInitialThreadData && self.viewHasAppeared && !self.isLoadingMore else { return }
        
        let section: HomeViewModel.SectionModel = self.viewModel.threadData[section]
        
        switch section.model {
            case .loadMore:
                self.isLoadingMore = true
                
                DispatchQueue.global(qos: .userInitiated).async { [weak self] in
                    self?.viewModel.pagedDataObserver?.load(.pageAfter)
                }
                
            default: break
        }
    }

    func tableView(_ tableView: UITableView, didSelectRowAt indexPath: IndexPath) {
        tableView.deselectRow(at: indexPath, animated: true)
        
        let section: HomeViewModel.SectionModel = self.viewModel.threadData[indexPath.section]
        
        switch section.model {
            case .messageRequests:
                let viewController: SessionTableViewController = SessionTableViewController(
                    viewModel: MessageRequestsViewModel()
                )
                self.navigationController?.pushViewController(viewController, animated: true)
                
            case .threads:
                let threadViewModel: SessionThreadViewModel = section.elements[indexPath.row]
                show(
                    threadViewModel.threadId,
                    variant: threadViewModel.threadVariant,
                    isMessageRequest: (threadViewModel.threadIsMessageRequest == true),
                    with: .none,
                    focusedInteractionInfo: nil,
                    animated: true
                )
                
            default: break
        }
    }
    
    func tableView(_ tableView: UITableView, canEditRowAt indexPath: IndexPath) -> Bool {
        return true
    }
    
    func tableView(_ tableView: UITableView, willBeginEditingRowAt indexPath: IndexPath) {
        UIContextualAction.willBeginEditing(indexPath: indexPath, tableView: tableView)
    }
    
    func tableView(_ tableView: UITableView, didEndEditingRowAt indexPath: IndexPath?) {
        UIContextualAction.didEndEditing(indexPath: indexPath, tableView: tableView)
    }
    
    func tableView(_ tableView: UITableView, leadingSwipeActionsConfigurationForRowAt indexPath: IndexPath) -> UISwipeActionsConfiguration? {
        let section: HomeViewModel.SectionModel = self.viewModel.threadData[indexPath.section]
        let threadViewModel: SessionThreadViewModel = section.elements[indexPath.row]
        
        switch section.model {
            case .threads:
                // Cannot properly sync outgoing blinded message requests so don't provide the option
                guard
                    threadViewModel.threadVariant != .contact ||
                    SessionId(from: section.elements[indexPath.row].threadId)?.prefix == .standard
                else { return nil }
                
                return UIContextualAction.configuration(
                    for: UIContextualAction.generateSwipeActions(
                        [.toggleReadStatus],
                        for: .leading,
                        indexPath: indexPath,
                        tableView: tableView,
                        threadViewModel: threadViewModel,
                        viewController: self,
                        navigatableStateHolder: viewModel
                    )
                )
            
            default: return nil
        }
    }
    
    func tableView(_ tableView: UITableView, trailingSwipeActionsConfigurationForRowAt indexPath: IndexPath) -> UISwipeActionsConfiguration? {
        let section: HomeViewModel.SectionModel = self.viewModel.threadData[indexPath.section]
        let threadViewModel: SessionThreadViewModel = section.elements[indexPath.row]
        
        switch section.model {
            case .messageRequests:
                return UIContextualAction.configuration(
                    for: UIContextualAction.generateSwipeActions(
                        [.hide],
                        for: .trailing,
                        indexPath: indexPath,
                        tableView: tableView,
                        threadViewModel: threadViewModel,
                        viewController: self,
                        navigatableStateHolder: viewModel
                    )
                )
                
            case .threads:
                let sessionIdPrefix: SessionId.Prefix? = SessionId(from: threadViewModel.threadId)?.prefix
                
                // Cannot properly sync outgoing blinded message requests so only provide valid options
                let shouldHavePinAction: Bool = (
                    sessionIdPrefix != .blinded15 &&
                    sessionIdPrefix != .blinded25
                )
                let shouldHaveMuteAction: Bool = {
                    switch threadViewModel.threadVariant {
                        case .contact: return (
                            !threadViewModel.threadIsNoteToSelf &&
                            sessionIdPrefix != .blinded15 &&
                            sessionIdPrefix != .blinded25
                        )
                            
                        case .legacyGroup, .group: return (
                            threadViewModel.currentUserIsClosedGroupMember == true
                        )
                            
                        case .community: return true
                    }
                }()
                let destructiveAction: UIContextualAction.SwipeAction = {
                    switch (threadViewModel.threadVariant, threadViewModel.threadIsNoteToSelf, threadViewModel.currentUserIsClosedGroupMember) {
                        case (.contact, true, _): return .hide
                        case (.legacyGroup, _, true), (.group, _, true), (.community, _, _): return .leave
                        default: return .delete
                    }
                }()
                
                return UIContextualAction.configuration(
                    for: UIContextualAction.generateSwipeActions(
                        [
                            (!shouldHavePinAction ? nil : .pin),
                            (!shouldHaveMuteAction ? nil : .mute),
                            destructiveAction
                        ].compactMap { $0 },
                        for: .trailing,
                        indexPath: indexPath,
                        tableView: tableView,
                        threadViewModel: threadViewModel,
                        viewController: self,
                        navigatableStateHolder: viewModel
                    )
                )
                
            default: return nil
        }
    }
    
    // MARK: - Interaction
    
    func handleContinueButtonTapped(from seedReminderView: SeedReminderView) {
        if let recoveryPasswordView: RecoveryPasswordScreen = try? RecoveryPasswordScreen() {
            let viewController: SessionHostingViewController = SessionHostingViewController(rootView: recoveryPasswordView)
            viewController.setNavBarTitle("sessionRecoveryPassword".localized())
            self.navigationController?.pushViewController(viewController, animated: true)
        } else {
            let targetViewController: UIViewController = ConfirmationModal(
                info: ConfirmationModal.Info(
                    title: "theError".localized(),
                    body: .text("LOAD_RECOVERY_PASSWORD_ERROR".localized()),
                    cancelTitle: "okay".localized(),
                    cancelStyle: .alert_text
                )
            )
            present(targetViewController, animated: true, completion: nil)
        }
    }
    
    func show(
        _ threadId: String,
        variant: SessionThread.Variant,
        isMessageRequest: Bool,
        with action: ConversationViewModel.Action,
        focusedInteractionInfo: Interaction.TimestampInfo?,
        animated: Bool
    ) {
        if let presentedVC = self.presentedViewController {
            presentedVC.dismiss(animated: false, completion: nil)
        }
        
        let finalViewControllers: [UIViewController] = [
            self,
            (isMessageRequest ? SessionTableViewController(viewModel: MessageRequestsViewModel()) : nil),
            ConversationVC(
                threadId: threadId,
                threadVariant: variant,
                focusedInteractionInfo: focusedInteractionInfo
            )
        ].compactMap { $0 }
        
        self.navigationController?.setViewControllers(finalViewControllers, animated: animated)
    }
    
    @objc private func openSettings() {
        let settingsViewController: SessionTableViewController = SessionTableViewController(
            viewModel: SettingsViewModel()
        )
        let navigationController = StyledNavigationController(rootViewController: settingsViewController)
        navigationController.modalPresentationStyle = .fullScreen
        present(navigationController, animated: true, completion: nil)
    }
    
    @objc private func showSearchUI() {
        if let presentedVC = self.presentedViewController {
            presentedVC.dismiss(animated: false, completion: nil)
        }
        let searchController = GlobalSearchViewController()
        self.navigationController?.setViewControllers([ self, searchController ], animated: true)
    }
    
    @objc func createNewConversation() {
        let viewController = SessionHostingViewController(
            rootView: StartConversationScreen(),
            customizedNavigationBackground: .backgroundSecondary
        )
        viewController.setNavBarTitle("start_conversation_screen_title".localized())
        viewController.setUpDismissingButton(on: .right)
        
        let navigationController = StyledNavigationController(rootViewController: viewController)
        if UIDevice.current.isIPad {
            navigationController.modalPresentationStyle = .fullScreen
        }
        navigationController.modalPresentationCapturesStatusBarAppearance = true
        present(navigationController, animated: true, completion: nil)
    }
    
    func createNewDMFromDeepLink(sessionId: String) {
        let viewController: SessionHostingViewController = SessionHostingViewController(rootView: NewMessageScreen(accountId: sessionId))
<<<<<<< HEAD
        viewController.setNavBarTitle("messageNew".localized())
=======
        viewController.setNavBarTitle("vc_create_private_chat_title".localized())
>>>>>>> de4a3673
        let navigationController = StyledNavigationController(rootViewController: viewController)
        if UIDevice.current.isIPad {
            navigationController.modalPresentationStyle = .fullScreen
        }
        navigationController.modalPresentationCapturesStatusBarAppearance = true
        present(navigationController, animated: true, completion: nil)
    }
}<|MERGE_RESOLUTION|>--- conflicted
+++ resolved
@@ -55,11 +55,7 @@
         result.setProgress(1, animated: false)
         result.delegate = self
         result.isHidden = !self.viewModel.state.showViewedSeedBanner
-<<<<<<< HEAD
-        
-=======
-
->>>>>>> de4a3673
+        
         return result
     }()
     
@@ -219,15 +215,11 @@
         sessionLogoImage.contentMode = .scaleAspectFit
         sessionLogoImage.set(.height, to: 103)
         
-<<<<<<< HEAD
-        let sessionTitleImage: UIImageView = UIImageView(image: UIImage(named: "SessionHeading"))
-=======
         let sessionTitleImage: UIImageView = UIImageView(
             image: UIImage(named: "SessionHeading")?
                 .withRenderingMode(.alwaysTemplate)
         )
         sessionTitleImage.themeTintColor = .textPrimary
->>>>>>> de4a3673
         sessionTitleImage.contentMode = .scaleAspectFit
         sessionTitleImage.set(.height, to: 22)
         
@@ -259,11 +251,7 @@
         let welcomeLabel = UILabel()
         welcomeLabel.font = .systemFont(ofSize: Values.smallFontSize)
         welcomeLabel.text = "onboardingBubbleWelcomeToSession".localized()
-<<<<<<< HEAD
-        welcomeLabel.themeTextColor = .primary
-=======
         welcomeLabel.themeTextColor = .sessionButton_text
->>>>>>> de4a3673
         welcomeLabel.textAlignment = .center
 
         let result = UIStackView(arrangedSubviews: [
@@ -509,20 +497,6 @@
         
         // Show the empty state if there is no data
         if self.flow == .register {
-<<<<<<< HEAD
-            accountCreatedView.isHidden = (
-                !updatedData.isEmpty &&
-                updatedData.contains(where: { !$0.elements.isEmpty })
-            )
-            emptyStateLogoView.isHidden = true
-        } else {
-            emptyStateLogoView.isHidden = false
-            emptyStateView.isHidden = (
-                !updatedData.isEmpty &&
-                updatedData.contains(where: { !$0.elements.isEmpty })
-            )
-        }
-=======
             accountCreatedView.isHidden = false
             emptyStateLogoView.isHidden = true
         } else {
@@ -534,7 +508,6 @@
             !updatedData.isEmpty &&
             updatedData.contains(where: { !$0.elements.isEmpty })
         )
->>>>>>> de4a3673
         
         CATransaction.begin()
         CATransaction.setCompletionBlock { [weak self] in
@@ -935,11 +908,7 @@
     
     func createNewDMFromDeepLink(sessionId: String) {
         let viewController: SessionHostingViewController = SessionHostingViewController(rootView: NewMessageScreen(accountId: sessionId))
-<<<<<<< HEAD
         viewController.setNavBarTitle("messageNew".localized())
-=======
-        viewController.setNavBarTitle("vc_create_private_chat_title".localized())
->>>>>>> de4a3673
         let navigationController = StyledNavigationController(rootViewController: viewController)
         if UIDevice.current.isIPad {
             navigationController.modalPresentationStyle = .fullScreen
