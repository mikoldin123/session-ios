// Copyright © 2022 Rangeproof Pty Ltd. All rights reserved.

import UIKit
import AVFoundation
import GRDB
import SessionUIKit
import SessionMessagingKit
import SessionUtilitiesKit
import SignalUtilitiesKit
import SessionSnodeKit

final class NewDMVC: BaseVC, UIPageViewControllerDataSource, UIPageViewControllerDelegate, QRScannerDelegate {
    private let dependencies: Dependencies
    private var shouldShowBackButton: Bool = true
    private let pageVC = UIPageViewController(transitionStyle: .scroll, navigationOrientation: .horizontal, options: nil)
    private var pages: [UIViewController] = []
    private var targetVCIndex: Int?
    
    // MARK: - Components
    
    private lazy var tabBar: TabBar = {
        let tabs = [
            TabBar.Tab(title: "vc_create_private_chat_enter_session_id_tab_title".localized()) { [weak self] in
                guard let self = self else { return }
                self.pageVC.setViewControllers([ self.pages[0] ], direction: .forward, animated: false, completion: nil)
            },
            TabBar.Tab(title: "vc_create_private_chat_scan_qr_code_tab_title".localized()) { [weak self] in
                guard let self = self else { return }
                self.pageVC.setViewControllers([ self.pages[1] ], direction: .forward, animated: false, completion: nil)
            }
        ]
        
        return TabBar(tabs: tabs)
    }()
    
    private lazy var enterPublicKeyVC: EnterPublicKeyVC = {
        let result = EnterPublicKeyVC()
        result.NewDMVC = self
        
        return result
    }()
    
    private lazy var scanQRCodePlaceholderVC: ScanQRCodePlaceholderVC = {
        let result: ScanQRCodePlaceholderVC = ScanQRCodePlaceholderVC(using: dependencies)
        result.newDMVC = self
        
        return result
    }()
    
    private lazy var scanQRCodeWrapperVC: ScanQRCodeWrapperVC = {
        let result: ScanQRCodeWrapperVC = ScanQRCodeWrapperVC(message: nil)
        result.delegate = self
        
        return result
    }()
    
    // MARK: - Initialization
    
    init(sessionId: String? = nil, shouldShowBackButton: Bool = true, using dependencies: Dependencies) {
        self.dependencies = dependencies
        self.shouldShowBackButton = shouldShowBackButton
        
        super.init(nibName: nil, bundle: nil)
        
        if let sessionId: String = sessionId {
            enterPublicKeyVC.setSessionId(to: sessionId)
        }
    }
    
    required init?(coder: NSCoder) {
        fatalError("init(coder:) has not been implemented")
    }
    
    // MARK: - Lifecycle
    
    override func viewDidLoad() {
        super.viewDidLoad()
        
        setNavBarTitle("vc_create_private_chat_title".localized())
        view.themeBackgroundColor = .newConversation_background
        
        // Set up navigation bar buttons
        let closeButton = UIBarButtonItem(image: #imageLiteral(resourceName: "X"), style: .plain, target: self, action: #selector(close))
        closeButton.themeTintColor = .textPrimary
        
        if shouldShowBackButton {
            navigationItem.rightBarButtonItem = closeButton
        }
        else {
            navigationItem.leftBarButtonItem = closeButton
        }
        
        // Page VC
        let hasCameraAccess = (AVCaptureDevice.authorizationStatus(for: .video) == .authorized)
        pages = [ enterPublicKeyVC, (hasCameraAccess ? scanQRCodeWrapperVC : scanQRCodePlaceholderVC) ]
        pageVC.dataSource = self
        pageVC.delegate = self
        pageVC.setViewControllers([ enterPublicKeyVC ], direction: .forward, animated: false, completion: nil)
        
        // Tab bar
        view.addSubview(tabBar)
        tabBar.pin(.top, to: .top, of: view)
        tabBar.pin(.leading, to: .leading, of: view)
        tabBar.pin(.trailing, to: .trailing, of: view)
        
        // Page VC constraints
        let pageVCView = pageVC.view!
        view.addSubview(pageVCView)
        pageVCView.pin(.leading, to: .leading, of: view)
        pageVCView.pin(.top, to: .bottom, of: tabBar)
        pageVCView.pin(.trailing, to: .trailing, of: view)
        pageVCView.pin(.bottom, to: .bottom, of: view)
        
        let navBarHeight: CGFloat = (navigationController?.navigationBar.frame.size.height ?? 0)
        let statusBarHeight: CGFloat = UIApplication.shared.statusBarFrame.size.height
        let height: CGFloat = ((navigationController?.view.bounds.height ?? 0) - navBarHeight - TabBar.snHeight - statusBarHeight)
        let size: CGSize = CGSize(width: UIScreen.main.bounds.width, height: height)
        enterPublicKeyVC.constrainSize(to: size)
        scanQRCodePlaceholderVC.constrainSize(to: size)
    }
    
    override func viewWillTransition(to size: CGSize, with coordinator: UIViewControllerTransitionCoordinator) {
        super.viewWillTransition(to: size, with: coordinator)
        let height: CGFloat = (size.height - TabBar.snHeight)
        let size: CGSize = CGSize(width: size.width, height: height)
        enterPublicKeyVC.constrainSize(to: size)
        scanQRCodePlaceholderVC.constrainSize(to: size)
    }

    // MARK: - General
    
    func pageViewController(_ pageViewController: UIPageViewController, viewControllerBefore viewController: UIViewController) -> UIViewController? {
        guard let index = pages.firstIndex(of: viewController), index != 0 else { return nil }
        return pages[index - 1]
    }
    
    func pageViewController(_ pageViewController: UIPageViewController, viewControllerAfter viewController: UIViewController) -> UIViewController? {
        guard let index = pages.firstIndex(of: viewController), index != (pages.count - 1) else { return nil }
        return pages[index + 1]
    }
    
    fileprivate func handleCameraAccessGranted() {
        DispatchQueue.main.async {
            self.pages[1] = self.scanQRCodeWrapperVC
            self.pageVC.setViewControllers([ self.scanQRCodeWrapperVC ], direction: .forward, animated: false, completion: nil)
        }
    }
    
    // MARK: - Updating
    
    func pageViewController(_ pageViewController: UIPageViewController, willTransitionTo pendingViewControllers: [UIViewController]) {
        guard let targetVC = pendingViewControllers.first, let index = pages.firstIndex(of: targetVC) else { return }
        targetVCIndex = index
    }
    
    func pageViewController(_ pageViewController: UIPageViewController, didFinishAnimating isFinished: Bool, previousViewControllers: [UIViewController], transitionCompleted isCompleted: Bool) {
        guard isCompleted, let index = targetVCIndex else { return }
        tabBar.selectTab(at: index)
    }
    
    // MARK: - Interaction
    
    @objc private func close() {
        dismiss(animated: true, completion: nil)
    }

    func controller(_ controller: QRCodeScanningViewController, didDetectQRCodeWith string: String, onError: (() -> ())?) {
        let hexEncodedPublicKey = string
        startNewDMIfPossible(with: hexEncodedPublicKey, onError: onError)
    }
    
    fileprivate func startNewDMIfPossible(with onsNameOrPublicKey: String, onError: (() -> ())?) {
<<<<<<< HEAD
        switch Result(catching: { try SessionId(from: onsNameOrPublicKey) }) {
            case .success(let sessionId) where sessionId.prefix == .standard: startNewDM(with: onsNameOrPublicKey)
            case .success(let sessionId) where (sessionId.prefix == .blinded15 || sessionId.prefix == .blinded25):
                let modal: ConfirmationModal = ConfirmationModal(
                    targetView: self.view,
                    info: ConfirmationModal.Info(
                        title: "ALERT_ERROR_TITLE".localized(),
                        body: .text("DM_ERROR_DIRECT_BLINDED_ID".localized()),
                        cancelTitle: "BUTTON_OK".localized(),
                        cancelStyle: .alert_text,
                        afterClosed: onError
=======
        let maybeSessionId: SessionId? = try? SessionId(from: onsNameOrPublicKey)
        
        if KeyPair.isValidHexEncodedPublicKey(candidate: onsNameOrPublicKey) {
            switch maybeSessionId?.prefix {
                case .standard:
                    startNewDM(with: onsNameOrPublicKey)
                    
                case .blinded15, .blinded25:
                    let modal: ConfirmationModal = ConfirmationModal(
                        targetView: self.view,
                        info: ConfirmationModal.Info(
                            title: "ALERT_ERROR_TITLE".localized(),
                            body: .text("DM_ERROR_DIRECT_BLINDED_ID".localized()),
                            cancelTitle: "BUTTON_OK".localized(),
                            cancelStyle: .alert_text,
                            afterClosed: onError
                        )
>>>>>>> 304423f3
                    )
                )
                self.present(modal, animated: true)
                
            case .success:
                let modal: ConfirmationModal = ConfirmationModal(
                    targetView: self.view,
                    info: ConfirmationModal.Info(
                        title: "ALERT_ERROR_TITLE".localized(),
                        body: .text("DM_ERROR_INVALID".localized()),
                        cancelTitle: "BUTTON_OK".localized(),
                        cancelStyle: .alert_text,
                        afterClosed: onError
                    )
                )
                self.present(modal, animated: true)
                
            case .failure:
                // This could be an ONS name
                ModalActivityIndicatorViewController
                    .present(fromViewController: navigationController!, canCancel: false) { [weak self] modalActivityIndicator in
                    SnodeAPI
                        .getSessionID(for: onsNameOrPublicKey)
                        .subscribe(on: DispatchQueue.global(qos: .userInitiated))
                        .receive(on: DispatchQueue.main)
                        .sinkUntilComplete(
                            receiveCompletion: { result in
                                switch result {
                                    case .finished: break
                                    case .failure(let error):
                                        modalActivityIndicator.dismiss {
                                            var message: String = {
                                                switch error as? SnodeAPIError {
                                                    case .onsDecryptionFailed, .onsHashingFailed, .onsValidationFailed:
                                                        return "\(error)"
                                                    default: return "DM_ERROR_INVALID".localized()
                                                }
                                            }()
                                            
                                            let modal: ConfirmationModal = ConfirmationModal(
                                                targetView: self?.view,
                                                info: ConfirmationModal.Info(
                                                    title: "ALERT_ERROR_TITLE".localized(),
                                                    body: .text(message),
                                                    cancelTitle: "BUTTON_OK".localized(),
                                                    cancelStyle: .alert_text,
                                                    afterClosed: onError
                                                )
                                            )
                                            self?.present(modal, animated: true)
                                        }
                                }
                            },
                            receiveValue: { sessionId in
                                modalActivityIndicator.dismiss {
                                    self?.startNewDM(with: sessionId)
                                }
                            }
                        )
                }
        }
    }

    private func startNewDM(with sessionId: String) {
        SessionApp.presentConversationCreatingIfNeeded(
            for: sessionId,
            variant: .contact,
            dismissing: presentingViewController,
            animated: false,
            using: dependencies
        )
    }
}

// MARK: - EnterPublicKeyVC

private final class EnterPublicKeyVC: UIViewController {
    weak var NewDMVC: NewDMVC!
    private var isKeyboardShowing = false
    private var simulatorWillResignFirstResponder = false
    private var bottomConstraint: NSLayoutConstraint!
    private let bottomMargin: CGFloat = UIDevice.current.isIPad ? Values.largeSpacing : 0
    
    // MARK: - Components
    
    private lazy var publicKeyTextView: TextView = {
        let result = TextView(placeholder: "vc_enter_public_key_text_field_hint".localized()) { [weak self] text in
            self?.nextButton.isEnabled = !text.isEmpty
        }
        result.accessibilityLabel = "Session id input box"
        result.autocapitalizationType = .none
        
        return result
    }()
    
    private lazy var explanationLabel: UILabel = {
        let result: UILabel = UILabel()
        result.setContentHuggingPriority(.required, for: .vertical)
        result.setContentCompressionResistancePriority(.required, for: .vertical)
        result.font = .systemFont(ofSize: Values.verySmallFontSize)
        result.text = "vc_enter_public_key_explanation".localized()
        result.themeTextColor = .textSecondary
        result.textAlignment = .center
        result.lineBreakMode = .byWordWrapping
        result.numberOfLines = 0
        
        return result
    }()
    
    private lazy var spacer1 = UIView.spacer(withHeight: Values.largeSpacing)
    private lazy var spacer2 = UIView.spacer(withHeight: Values.largeSpacing)
    private lazy var spacer3 = UIView.spacer(withHeight: Values.largeSpacing)
    private lazy var spacer4 = UIView.spacer(withHeight: Values.largeSpacing)
    
    private lazy var separator = Separator(title: "your_session_id".localized())
    
    private lazy var qrCodeView: UIView = {
        let result: UIView = UIView()
        result.layer.cornerRadius = 8
        
        let qrCodeImageView: UIImageView = UIImageView()
        qrCodeImageView.setContentCompressionResistancePriority(.defaultLow, for: .vertical)
        qrCodeImageView.image = QRCode.generate(for: getUserSessionId().hexString, hasBackground: false)
            .withRenderingMode(.alwaysTemplate)
        qrCodeImageView.set(.width, to: .height, of: qrCodeImageView)
        qrCodeImageView.heightAnchor
            .constraint(lessThanOrEqualToConstant: (isIPhone5OrSmaller ? 160 : 220))
            .isActive = true

#if targetEnvironment(simulator)
#else
        // Note: For some reason setting this seems to stop the QRCode from rendering on the
        // simulator so only doing it on device
        qrCodeImageView.contentMode = .scaleAspectFit
#endif
        
        result.addSubview(qrCodeImageView)
        qrCodeImageView.pin(
            to: result,
            withInset: 5    // The QRCode image has about 6pt of padding and we want 11 in total
        )
        
        ThemeManager.onThemeChange(observer: qrCodeImageView) { [weak qrCodeImageView, weak result] theme, _ in
            switch theme.interfaceStyle {
                case .light:
                    qrCodeImageView?.themeTintColorForced = .theme(theme, color: .textPrimary)
                    result?.themeBackgroundColorForced = nil

                default:
                    qrCodeImageView?.themeTintColorForced = .theme(theme, color: .backgroundPrimary)
                    result?.themeBackgroundColorForced = .color(.white)
            }

        }
        
        return result
    }()
    
    private lazy var qrCodeImageViewContainer: UIView = {
        let result: UIView = UIView()
        result.accessibilityLabel = "Your QR code"
        result.isAccessibilityElement = true
        result.addSubview(qrCodeView)
        qrCodeView.center(.horizontal, in: result)
        qrCodeView.pin(.top, to: .top, of: result)
        qrCodeView.pin(.bottom, to: .bottom, of: result)
        
        return result
    }()
    
    private lazy var userPublicKeyLabel: SRCopyableLabel = {
        let result: SRCopyableLabel = SRCopyableLabel()
        result.setContentCompressionResistancePriority(.required, for: .vertical)
        result.font = Fonts.spaceMono(ofSize: Values.mediumFontSize)
        result.text = getUserSessionId().hexString
        result.themeTextColor = .textPrimary
        result.textAlignment = .center
        result.lineBreakMode = .byCharWrapping
        result.numberOfLines = 0
        
        return result
    }()
    
    private lazy var userPublicKeyContainer: UIView = {
        let result: UIView = UIView(
            wrapping: userPublicKeyLabel,
            withInsets: .zero,
            shouldAdaptForIPadWithWidth: Values.iPadUserSessionIdContainerWidth
        )
        
        return result
    }()
    
    private lazy var buttonContainer: UIStackView = {
        let result = UIStackView(arrangedSubviews: [ copyButton, shareButton ])
        result.axis = .horizontal
        result.spacing = UIDevice.current.isIPad ? Values.iPadButtonSpacing : Values.mediumSpacing
        result.distribution = .fillEqually
        
        return result
    }()
    
    private lazy var copyButton: SessionButton = {
        let result = SessionButton(style: .bordered, size: .small)
        result.setTitle("copy".localized(), for: .normal)
        result.addTarget(self, action: #selector(copyPublicKey), for: .touchUpInside)
        
        return result
    }()
    
    private lazy var shareButton: SessionButton = {
        let result = SessionButton(style: .bordered, size: .small)
        result.setTitle("share".localized(), for: .normal)
        result.addTarget(self, action: #selector(sharePublicKey), for: .touchUpInside)
        
        return result
    }()
    
    private lazy var nextButtonContainer: UIView = {
        let result = UIView(
            wrapping: nextButton,
            withInsets: UIEdgeInsets(top: 0, leading: 80, bottom: 0, trailing: 80),
            shouldAdaptForIPadWithWidth: Values.iPadButtonWidth
        )
        result.alpha = (isKeyboardShowing ? 1 : 0)
        result.isHidden = !isKeyboardShowing
        result.accessibilityLabel = "Next"
        result.isAccessibilityElement = true
        return result
    }()
    
    private lazy var nextButton: SessionButton = {
        let result = SessionButton(style: .bordered, size: .large)
        result.accessibilityLabel = "Next"
        result.isAccessibilityElement = true
        result.setTitle("next".localized(), for: .normal)
        result.isEnabled = false
        result.addTarget(self, action: #selector(startNewDMIfPossible), for: .touchUpInside)
        
        return result
    }()
    
    private var viewWidth: NSLayoutConstraint?
    private var viewHeight: NSLayoutConstraint?
    
    // MARK: - Lifecycle
    
    override func viewDidLoad() {
        // Remove background color
        view.themeBackgroundColor = .clear
        
        // Main stack view
        let mainStackView = UIStackView(arrangedSubviews: [
            publicKeyTextView,
            UIView.spacer(withHeight: Values.smallSpacing),
            explanationLabel,
            spacer1,
            separator,
            spacer2,
            qrCodeImageViewContainer,
            spacer3,
            userPublicKeyContainer,
            spacer4,
            buttonContainer,
            UIView.vStretchingSpacer(),
            nextButtonContainer
        ])
        mainStackView.axis = .vertical
        mainStackView.alignment = .fill
        mainStackView.layoutMargins = UIEdgeInsets(
            top: Values.largeSpacing,
            left: Values.largeSpacing,
            bottom: Values.smallSpacing,
            right: Values.largeSpacing
        )
        mainStackView.isLayoutMarginsRelativeArrangement = true
        view.addSubview(mainStackView)

        mainStackView.pin([ UIView.HorizontalEdge.leading, UIView.HorizontalEdge.trailing, UIView.VerticalEdge.top ], to: view)
        bottomConstraint = mainStackView.pin(.bottom, to: .bottom, of: view, withInset: bottomMargin)

        // Dismiss keyboard on tap
        let tapGestureRecognizer = UITapGestureRecognizer(target: self, action: #selector(dismissKeyboard))
        view.addGestureRecognizer(tapGestureRecognizer)
        
        // Listen to keyboard notifications
        let notificationCenter = NotificationCenter.default
        notificationCenter.addObserver(self, selector: #selector(handleKeyboardWillChangeFrameNotification(_:)), name: UIResponder.keyboardWillChangeFrameNotification, object: nil)
        notificationCenter.addObserver(self, selector: #selector(handleKeyboardWillHideNotification(_:)), name: UIResponder.keyboardWillHideNotification, object: nil)
    }
    
    deinit {
        NotificationCenter.default.removeObserver(self)
    }
    
    // MARK: - General
    
    func constrainSize(to size: CGSize) {
        if viewWidth == nil {
            viewWidth = view.set(.width, to: size.width)
        } else {
            viewWidth?.constant = size.width
        }
        
        if viewHeight == nil {
            viewHeight = view.set(.height, to: size.height)
        } else {
            viewHeight?.constant = size.height
        }
        
        if (UIDevice.current.isIPad) {
            let iPadButtonContainerMargin: CGFloat = (size.width - Values.iPadButtonSpacing) / 2 - Values.iPadButtonWidth - Values.largeSpacing
            buttonContainer.layoutMargins = UIEdgeInsets(top: 0, left: iPadButtonContainerMargin, bottom: 0, right: iPadButtonContainerMargin)
            buttonContainer.isLayoutMarginsRelativeArrangement = true
        }
    }

    
    func setSessionId(to sessionId: String) {
        publicKeyTextView.insertText(sessionId)
    }
    
    @objc private func dismissKeyboard() {
        simulatorWillResignFirstResponder = true
        publicKeyTextView.resignFirstResponder()
        simulatorWillResignFirstResponder = false
    }
    
    @objc private func enableCopyButton() {
        copyButton.isUserInteractionEnabled = true
        
        UIView.transition(with: copyButton, duration: 0.25, options: .transitionCrossDissolve, animations: {
            self.copyButton.setTitle("copy".localized(), for: .normal)
        }, completion: nil)
    }
    
    // MARK: - Updating
    
    @objc private func handleKeyboardWillChangeFrameNotification(_ notification: Notification) {
        #if targetEnvironment(simulator)
        // Note: See 'handleKeyboardWillHideNotification' for the explanation
        guard !simulatorWillResignFirstResponder else { return }
        #else
        guard !isKeyboardShowing else { return }
        #endif
        
        isKeyboardShowing = true
        
        guard let newHeight = (notification.userInfo?[UIResponder.keyboardFrameEndUserInfoKey] as? NSValue)?.cgRectValue.size.height else { return }
        
        let duration = max(0.25, ((notification.userInfo?[UIResponder.keyboardAnimationDurationUserInfoKey] as? TimeInterval) ?? 0))
        let viewsToHide: [UIView] = [ self.spacer1, self.separator, self.spacer2, self.qrCodeImageViewContainer, self.spacer3, self.userPublicKeyContainer, self.spacer4, self.buttonContainer ]
        
        // We dispatch to the next run loop to prevent the animation getting stuck within the
        // keyboard appearance animation (which would make the second animation start once the
        // keyboard finishes appearing)
        DispatchQueue.main.async {
            UIView.animate(
                withDuration: (duration / 2),
                delay: 0,
                options: .curveEaseOut,
                animations: {
                    viewsToHide.forEach { $0.alpha = 0 }
                },
                completion: { [weak self] _ in
                    UIView.performWithoutAnimation {
                        viewsToHide.forEach { $0.isHidden = true }
                        
                        self?.nextButtonContainer.alpha = 0
                        self?.nextButtonContainer.isHidden = false
                        self?.bottomConstraint.constant = -(newHeight + (self?.bottomMargin ?? 0))
                        self?.view.layoutIfNeeded()
                    }
                    
                    UIView.animate(
                        withDuration: (duration / 2),
                        delay: 0,
                        options: .curveEaseIn,
                        animations: {
                            self?.nextButtonContainer.alpha = 1
                        },
                        completion: nil
                    )
                }
            )
        }
    }
    
    @objc private func handleKeyboardWillHideNotification(_ notification: Notification) {
        #if targetEnvironment(simulator)
        // Note: On the simulator the keyboard won't appear by default (unless you enable
        // it) this results in the "keyboard will hide" notification incorrectly getting
        // triggered immediately - the 'simulatorWillResignFirstResponder' value is a workaround
        // to make this behave more like a real device when testing
        guard isKeyboardShowing && simulatorWillResignFirstResponder else { return }
        #else
        guard isKeyboardShowing else { return }
        #endif
        
        let duration = max(0.25, ((notification.userInfo?[UIResponder.keyboardAnimationDurationUserInfoKey] as? TimeInterval) ?? 0))
        let viewsToShow: [UIView] = [ self.spacer1, self.separator, self.spacer2, self.qrCodeImageViewContainer, self.spacer3, self.userPublicKeyContainer, self.spacer4, self.buttonContainer ]
        isKeyboardShowing = false
        
        // We dispatch to the next run loop to prevent the animation getting stuck within the
        // keyboard hide animation (which would make the second animation start once the keyboard
        // finishes disappearing)
        DispatchQueue.main.async {
            UIView.animate(
                withDuration: (duration / 2),
                delay: 0,
                options: .curveEaseOut,
                animations: { [weak self] in
                    self?.nextButtonContainer.alpha = 0
                },
                completion: { [weak self] _ in
                    UIView.performWithoutAnimation {
                        viewsToShow.forEach {
                            $0.alpha = 0
                            $0.isHidden = false
                        }
                        
                        self?.nextButtonContainer.isHidden = true
                        self?.bottomConstraint.constant = -(self?.bottomMargin ?? 0)
                        self?.view.layoutIfNeeded()
                    }
                    
                    UIView.animate(
                        withDuration: (duration / 2),
                        delay: 0,
                        options: .curveEaseIn,
                        animations: {
                            viewsToShow.forEach { $0.alpha = 1 }
                        },
                        completion: nil
                    )
                }
            )
        }
    }
    
    // MARK: - Interaction
    
    @objc private func copyPublicKey() {
        UIPasteboard.general.string = getUserSessionId().hexString
        
        copyButton.isUserInteractionEnabled = false
        
        UIView.transition(with: copyButton, duration: 0.25, options: .transitionCrossDissolve, animations: {
            self.copyButton.setTitle("copied".localized(), for: .normal)
        }, completion: nil)
        Timer.scheduledTimer(timeInterval: 4, target: self, selector: #selector(enableCopyButton), userInfo: nil, repeats: false)
    }
    
    @objc private func sharePublicKey() {
        let shareVC = UIActivityViewController(activityItems: [ getUserSessionId().hexString ], applicationActivities: nil)
        
        if UIDevice.current.isIPad {
            shareVC.excludedActivityTypes = []
            shareVC.popoverPresentationController?.permittedArrowDirections = []
            shareVC.popoverPresentationController?.sourceView = self.view
            shareVC.popoverPresentationController?.sourceRect = self.view.bounds
        }
        
        NewDMVC.navigationController!.present(shareVC, animated: true, completion: nil)
    }
    
    @objc fileprivate func startNewDMIfPossible() {
        let text = publicKeyTextView.text?.trimmingCharacters(in: .whitespaces) ?? ""
        NewDMVC.startNewDMIfPossible(with: text, onError: nil)
    }
}

// MARK: - ScanQRCodePlaceholderVC

private final class ScanQRCodePlaceholderVC: UIViewController {
    private let dependencies: Dependencies
    weak var newDMVC: NewDMVC!
    
    private var viewWidth: NSLayoutConstraint?
    private var viewHeight: NSLayoutConstraint?
    
    // MARK: - Initialization

    init(using dependencies: Dependencies) {
        self.dependencies = dependencies

        super.init(nibName: nil, bundle: nil)
    }

    required init?(coder: NSCoder) {
        fatalError("init(coder:) has not been implemented")
    }

    // MARK: - Lifecycle
    
    override func viewDidLoad() {
        // Remove background color
        view.themeBackgroundColor = .clear
        
        // Set up explanation label
        let explanationLabel = UILabel()
        explanationLabel.font = .systemFont(ofSize: Values.smallFontSize)
        explanationLabel.text = "vc_scan_qr_code_camera_access_explanation".localized()
        explanationLabel.themeTextColor = .textPrimary
        explanationLabel.textAlignment = .center
        explanationLabel.lineBreakMode = .byWordWrapping
        explanationLabel.numberOfLines = 0
        
        // Set up call to action button
        let callToActionButton = UIButton()
        callToActionButton.titleLabel?.font = .boldSystemFont(ofSize: Values.mediumFontSize)
        callToActionButton.setTitle("continue_2".localized(), for: .normal)
        callToActionButton.setThemeTitleColor(.primary, for: .normal)
        callToActionButton.addTarget(self, action: #selector(requestCameraAccess), for: UIControl.Event.touchUpInside)
        
        // Set up stack view
        let stackView = UIStackView(arrangedSubviews: [ explanationLabel, callToActionButton ])
        stackView.axis = .vertical
        stackView.spacing = Values.mediumSpacing
        stackView.alignment = .center
        
        // Set up constraints
        view.addSubview(stackView)
        stackView.pin(.leading, to: .leading, of: view, withInset: Values.massiveSpacing)
        view.pin(.trailing, to: .trailing, of: stackView, withInset: Values.massiveSpacing)
        
        let verticalCenteringConstraint = stackView.center(.vertical, in: view)
        verticalCenteringConstraint.constant = -16 // Makes things appear centered visually
    }
    
    func constrainSize(to size: CGSize) {
        if viewWidth == nil {
            viewWidth = view.set(.width, to: size.width)
        } else {
            viewWidth?.constant = size.width
        }
        
        if viewHeight == nil {
            viewHeight = view.set(.height, to: size.height)
        } else {
            viewHeight?.constant = size.height
        }
    }

    
    @objc private func requestCameraAccess() {
        Permissions.requestCameraPermissionIfNeeded(using: dependencies) { [weak self] in
            self?.newDMVC.handleCameraAccessGranted()
        }
    }
}<|MERGE_RESOLUTION|>--- conflicted
+++ resolved
@@ -34,7 +34,7 @@
     }()
     
     private lazy var enterPublicKeyVC: EnterPublicKeyVC = {
-        let result = EnterPublicKeyVC()
+        let result = EnterPublicKeyVC(using: dependencies)
         result.NewDMVC = self
         
         return result
@@ -170,7 +170,6 @@
     }
     
     fileprivate func startNewDMIfPossible(with onsNameOrPublicKey: String, onError: (() -> ())?) {
-<<<<<<< HEAD
         switch Result(catching: { try SessionId(from: onsNameOrPublicKey) }) {
             case .success(let sessionId) where sessionId.prefix == .standard: startNewDM(with: onsNameOrPublicKey)
             case .success(let sessionId) where (sessionId.prefix == .blinded15 || sessionId.prefix == .blinded25):
@@ -182,25 +181,6 @@
                         cancelTitle: "BUTTON_OK".localized(),
                         cancelStyle: .alert_text,
                         afterClosed: onError
-=======
-        let maybeSessionId: SessionId? = try? SessionId(from: onsNameOrPublicKey)
-        
-        if KeyPair.isValidHexEncodedPublicKey(candidate: onsNameOrPublicKey) {
-            switch maybeSessionId?.prefix {
-                case .standard:
-                    startNewDM(with: onsNameOrPublicKey)
-                    
-                case .blinded15, .blinded25:
-                    let modal: ConfirmationModal = ConfirmationModal(
-                        targetView: self.view,
-                        info: ConfirmationModal.Info(
-                            title: "ALERT_ERROR_TITLE".localized(),
-                            body: .text("DM_ERROR_DIRECT_BLINDED_ID".localized()),
-                            cancelTitle: "BUTTON_OK".localized(),
-                            cancelStyle: .alert_text,
-                            afterClosed: onError
-                        )
->>>>>>> 304423f3
                     )
                 )
                 self.present(modal, animated: true)
@@ -221,9 +201,9 @@
             case .failure:
                 // This could be an ONS name
                 ModalActivityIndicatorViewController
-                    .present(fromViewController: navigationController!, canCancel: false) { [weak self] modalActivityIndicator in
+                    .present(fromViewController: navigationController!, canCancel: false) { [weak self, dependencies] modalActivityIndicator in
                     SnodeAPI
-                        .getSessionID(for: onsNameOrPublicKey)
+                        .getSessionID(for: onsNameOrPublicKey, using: dependencies)
                         .subscribe(on: DispatchQueue.global(qos: .userInitiated))
                         .receive(on: DispatchQueue.main)
                         .sinkUntilComplete(
@@ -265,12 +245,11 @@
     }
 
     private func startNewDM(with sessionId: String) {
-        SessionApp.presentConversationCreatingIfNeeded(
+        dependencies[singleton: .app].presentConversationCreatingIfNeeded(
             for: sessionId,
             variant: .contact,
             dismissing: presentingViewController,
-            animated: false,
-            using: dependencies
+            animated: false
         )
     }
 }
@@ -278,6 +257,7 @@
 // MARK: - EnterPublicKeyVC
 
 private final class EnterPublicKeyVC: UIViewController {
+    private let dependencies: Dependencies
     weak var NewDMVC: NewDMVC!
     private var isKeyboardShowing = false
     private var simulatorWillResignFirstResponder = false
@@ -323,7 +303,7 @@
         
         let qrCodeImageView: UIImageView = UIImageView()
         qrCodeImageView.setContentCompressionResistancePriority(.defaultLow, for: .vertical)
-        qrCodeImageView.image = QRCode.generate(for: getUserSessionId().hexString, hasBackground: false)
+        qrCodeImageView.image = QRCode.generate(for: dependencies[cache: .general].sessionId.hexString, hasBackground: false)
             .withRenderingMode(.alwaysTemplate)
         qrCodeImageView.set(.width, to: .height, of: qrCodeImageView)
         qrCodeImageView.heightAnchor
@@ -375,7 +355,7 @@
         let result: SRCopyableLabel = SRCopyableLabel()
         result.setContentCompressionResistancePriority(.required, for: .vertical)
         result.font = Fonts.spaceMono(ofSize: Values.mediumFontSize)
-        result.text = getUserSessionId().hexString
+        result.text = dependencies[cache: .general].sessionId.hexString
         result.themeTextColor = .textPrimary
         result.textAlignment = .center
         result.lineBreakMode = .byCharWrapping
@@ -446,6 +426,18 @@
     private var viewWidth: NSLayoutConstraint?
     private var viewHeight: NSLayoutConstraint?
     
+    // MARK: - Initialization
+
+    init(using dependencies: Dependencies) {
+        self.dependencies = dependencies
+
+        super.init(nibName: nil, bundle: nil)
+    }
+
+    required init?(coder: NSCoder) {
+        fatalError("init(coder:) has not been implemented")
+    }
+
     // MARK: - Lifecycle
     
     override func viewDidLoad() {
@@ -644,7 +636,7 @@
     // MARK: - Interaction
     
     @objc private func copyPublicKey() {
-        UIPasteboard.general.string = getUserSessionId().hexString
+        UIPasteboard.general.string = dependencies[cache: .general].sessionId.hexString
         
         copyButton.isUserInteractionEnabled = false
         
@@ -655,7 +647,10 @@
     }
     
     @objc private func sharePublicKey() {
-        let shareVC = UIActivityViewController(activityItems: [ getUserSessionId().hexString ], applicationActivities: nil)
+        let shareVC = UIActivityViewController(
+            activityItems: [ dependencies[cache: .general].sessionId.hexString ],
+            applicationActivities: nil
+        )
         
         if UIDevice.current.isIPad {
             shareVC.excludedActivityTypes = []
