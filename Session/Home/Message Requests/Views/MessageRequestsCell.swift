// Copyright © 2022 Rangeproof Pty Ltd. All rights reserved.

import UIKit
import Lucide
import SessionUIKit
import SignalUtilitiesKit

class MessageRequestsCell: UITableViewCell {
    // MARK: - Initialization
    
    override init(style: UITableViewCell.CellStyle, reuseIdentifier: String?) {
        super.init(style: style, reuseIdentifier: reuseIdentifier)
        
        setUpViewHierarchy()
        setupLayout()
    }
    
    required init?(coder: NSCoder) {
        super.init(coder: coder)
        
        setUpViewHierarchy()
        setupLayout()
    }
    
    // MARK: - UI
    
    private let iconContainerView: UIView = {
        let result: UIView = UIView()
        result.translatesAutoresizingMaskIntoConstraints = false
        result.clipsToBounds = true
        result.themeBackgroundColor = .conversationButton_unreadBubbleBackground
        result.layer.cornerRadius = (ProfilePictureView.Size.list.viewSize / 2)
        
        return result
    }()
    
    private let iconLabel: UILabel = {
        let result: UILabel = UILabel()
        result.translatesAutoresizingMaskIntoConstraints = false
<<<<<<< HEAD
        
        ThemeManager.onThemeChange(observer: result) { [weak result] theme, _ in
            let themedColor: UIColor = theme.color(for: .conversationButton_unreadBubbleText).defaulting(to: .black)
            result?.attributedText = Lucide
                .attributedString(
                    icon: .messageSquareWarning,
                    size: 26,
                    baselineOffset: -1  // Custom offset to look vertically aligned
                )
                .adding(attributes: [.foregroundColor: themedColor])
        }
=======
        result.themeAttributedText = ThemedAttributedString(
            attributedString: Lucide.attributedString(
                icon: .messageSquareWarning,
                size: 26,
                baselineOffset: -1  // Custom offset to look vertically aligned
            )
        )
        .addingAttribute(.themeForegroundColor, value: ThemeValue.conversationButton_unreadBubbleText)
>>>>>>> d93c0671
        
        return result
    }()
    
    private let titleLabel: UILabel = {
        let result: UILabel = UILabel()
        result.translatesAutoresizingMaskIntoConstraints = false
        result.setContentHuggingPriority(.defaultHigh, for: .horizontal)
        result.setContentCompressionResistancePriority(.defaultLow, for: .horizontal)
        result.font = .boldSystemFont(ofSize: Values.mediumFontSize)
        result.text = "sessionMessageRequests".localized()
        result.themeTextColor = .textPrimary
        result.lineBreakMode = .byTruncatingTail
        
        return result
    }()
    
    private let unreadCountView: UIView = {
        let result: UIView = UIView()
        result.translatesAutoresizingMaskIntoConstraints = false
        result.clipsToBounds = true
        result.themeBackgroundColor = .conversationButton_unreadBubbleBackground
        result.layer.cornerRadius = (FullConversationCell.unreadCountViewSize / 2)
        
        return result
    }()
    
    private let unreadCountLabel: UILabel = {
        let result = UILabel()
        result.translatesAutoresizingMaskIntoConstraints = false
        result.font = .boldSystemFont(ofSize: Values.verySmallFontSize)
        result.themeTextColor = .conversationButton_unreadBubbleText
        result.textAlignment = .center
        
        return result
    }()
    
    private func setUpViewHierarchy() {
        themeBackgroundColor = .conversationButton_unreadBackground
        selectedBackgroundView = UIView()
        selectedBackgroundView?.themeBackgroundColor = .highlighted(.conversationButton_unreadBackground)
        
        contentView.addSubview(iconContainerView)
        contentView.addSubview(titleLabel)
        contentView.addSubview(unreadCountView)
        
        iconContainerView.addSubview(iconLabel)
        unreadCountView.addSubview(unreadCountLabel)
    }
    
    // MARK: - Layout
    
    private func setupLayout() {
        NSLayoutConstraint.activate([
            contentView.heightAnchor.constraint(equalToConstant: 68),
            
            iconContainerView.leadingAnchor.constraint(
                equalTo: contentView.leadingAnchor,
                // Need 'accentLineThickness' to line up correctly with the 'ConversationCell'
                constant: (Values.accentLineThickness + Values.mediumSpacing)
            ),
            iconContainerView.centerYAnchor.constraint(equalTo: contentView.centerYAnchor),
            iconContainerView.widthAnchor.constraint(equalToConstant: ProfilePictureView.Size.list.viewSize),
            iconContainerView.heightAnchor.constraint(equalToConstant: ProfilePictureView.Size.list.viewSize),
            
            iconLabel.centerXAnchor.constraint(equalTo: iconContainerView.centerXAnchor),
            iconLabel.centerYAnchor.constraint(equalTo: iconContainerView.centerYAnchor),
            
            titleLabel.leadingAnchor.constraint(equalTo: iconContainerView.trailingAnchor, constant: Values.mediumSpacing),
            titleLabel.trailingAnchor.constraint(lessThanOrEqualTo: contentView.trailingAnchor, constant: -Values.mediumSpacing),
            titleLabel.centerYAnchor.constraint(equalTo: contentView.centerYAnchor),
            
            unreadCountView.leadingAnchor.constraint(equalTo: titleLabel.trailingAnchor, constant: (Values.smallSpacing / 2)),
            unreadCountView.centerYAnchor.constraint(equalTo: titleLabel.centerYAnchor),
            unreadCountView.widthAnchor.constraint(greaterThanOrEqualToConstant: FullConversationCell.unreadCountViewSize),
            unreadCountView.heightAnchor.constraint(equalToConstant: FullConversationCell.unreadCountViewSize),
            
            unreadCountLabel.topAnchor.constraint(equalTo: unreadCountView.topAnchor),
            unreadCountLabel.leadingAnchor.constraint(equalTo: unreadCountView.leadingAnchor, constant: 4),
            unreadCountLabel.trailingAnchor.constraint(equalTo: unreadCountView.trailingAnchor, constant: -4),
            unreadCountLabel.bottomAnchor.constraint(equalTo: unreadCountView.bottomAnchor)
        ])
    }
    
    // MARK: - Content
    
    func update(with count: Int) {
        unreadCountLabel.text = "\(count)"
        unreadCountView.isHidden = (count <= 0)
    }
}<|MERGE_RESOLUTION|>--- conflicted
+++ resolved
@@ -37,19 +37,6 @@
     private let iconLabel: UILabel = {
         let result: UILabel = UILabel()
         result.translatesAutoresizingMaskIntoConstraints = false
-<<<<<<< HEAD
-        
-        ThemeManager.onThemeChange(observer: result) { [weak result] theme, _ in
-            let themedColor: UIColor = theme.color(for: .conversationButton_unreadBubbleText).defaulting(to: .black)
-            result?.attributedText = Lucide
-                .attributedString(
-                    icon: .messageSquareWarning,
-                    size: 26,
-                    baselineOffset: -1  // Custom offset to look vertically aligned
-                )
-                .adding(attributes: [.foregroundColor: themedColor])
-        }
-=======
         result.themeAttributedText = ThemedAttributedString(
             attributedString: Lucide.attributedString(
                 icon: .messageSquareWarning,
@@ -58,7 +45,6 @@
             )
         )
         .addingAttribute(.themeForegroundColor, value: ThemeValue.conversationButton_unreadBubbleText)
->>>>>>> d93c0671
         
         return result
     }()
