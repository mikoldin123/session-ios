--- conflicted
+++ resolved
@@ -5,10 +5,6 @@
 import GRDB
 import DifferenceKit
 import SessionUIKit
-<<<<<<< HEAD
-import SignalUtilitiesKit
-=======
->>>>>>> a6931bb9
 import SessionUtilitiesKit
 import SignalUtilitiesKit
 
@@ -35,11 +31,7 @@
         // also want to skip the initial query and trigger it async so that the push animation
         // doesn't stutter (it should load basically immediately but without this there is a
         // distinct stutter)
-<<<<<<< HEAD
-        let userSessionId: SessionId = getUserSessionId()
-=======
-        let userPublicKey: String = getUserHexEncodedPublicKey(using: dependencies)
->>>>>>> a6931bb9
+        let userSessionId: SessionId = getUserSessionId(using: dependencies)
         let thread: TypedTableAlias<SessionThread> = TypedTableAlias()
         self.pagedDataObserver = PagedDatabaseObserver(
             pagedTable: SessionThread.self,
@@ -160,27 +152,17 @@
                     section: .threads,
                     elements: data
                         .sorted { lhs, rhs -> Bool in lhs.lastInteractionDate > rhs.lastInteractionDate }
-<<<<<<< HEAD
-                        .map { viewModel -> SessionThreadViewModel in
-                            viewModel.populatingCurrentUserBlindedIds(
-                                currentUserBlinded15SessionIdForThisThread: groupedOldData[viewModel.threadId]?
-                                    .first?
-                                    .currentUserBlinded15SessionId,
-                                currentUserBlinded25SessionIdForThisThread: groupedOldData[viewModel.threadId]?
-                                    .first?
-                                    .currentUserBlinded25SessionId
-=======
                         .map { viewModel -> SessionCell.Info<SessionThreadViewModel> in
                             SessionCell.Info(
-                                id: viewModel.populatingCurrentUserBlindedKeys(
-                                    currentUserBlinded15PublicKeyForThisThread: groupedOldData[viewModel.threadId]?
+                                id: viewModel.populatingCurrentUserBlindedIds(
+                                    currentUserBlinded15SessionIdForThisThread: groupedOldData[viewModel.threadId]?
                                         .first?
                                         .id
-                                        .currentUserBlinded15PublicKey,
-                                    currentUserBlinded25PublicKeyForThisThread: groupedOldData[viewModel.threadId]?
+                                        .currentUserBlinded15SessionId,
+                                    currentUserBlinded25SessionIdForThisThread: groupedOldData[viewModel.threadId]?
                                         .first?
                                         .id
-                                        .currentUserBlinded25PublicKey
+                                        .currentUserBlinded25SessionId
                                 ),
                                 accessibility: Accessibility(
                                     identifier: "Message request"
@@ -192,7 +174,6 @@
                                     )
                                     self?.transitionToScreen(viewController, transitionType: .push)
                                 }
->>>>>>> a6931bb9
                             )
                         }
                 )
@@ -235,7 +216,7 @@
                             cancelStyle: .alert_text,
                             onConfirm: { _ in
                                 // Clear the requests
-                                dependencies.storage.write { db in
+                                dependencies[singleton: .storage].write { db in
                                     // Remove the one-to-one requests
                                     try SessionThread.deleteOrLeave(
                                         db,
@@ -270,31 +251,6 @@
     
     // MARK: - Functions
     
-<<<<<<< HEAD
-    static func clearAllRequests(
-        contactThreadIds: [String],
-        groupThreadIds: [String]
-    ) {
-        // Clear the requests
-        Dependencies()[singleton: .storage].write { db in
-            // Remove the one-to-one requests
-            try SessionThread.deleteOrLeave(
-                db,
-                threadIds: contactThreadIds,
-                threadVariant: .contact,
-                groupLeaveType: .silent,
-                calledFromConfigHandling: false
-            )
-            
-            // Remove the group requests
-            try SessionThread.deleteOrLeave(
-                db,
-                threadIds: groupThreadIds,
-                threadVariant: .group,
-                groupLeaveType: .silent,
-                calledFromConfigHandling: false
-            )
-=======
     func canEditRow(at indexPath: IndexPath) -> Bool {
         let section: SectionModel = tableData[indexPath.section]
         
@@ -323,7 +279,6 @@
                 )
                 
             default: return nil
->>>>>>> a6931bb9
         }
     }
 }