--- conflicted
+++ resolved
@@ -277,7 +277,6 @@
                         searchTerm: searchText
                     )
                     .fetchAll(db)
-                Thread.sleep(forTimeInterval: 1)
                 let messageResults: [SessionThreadViewModel] = try SessionThreadViewModel
                     .messagesQuery(
                         userSessionId: userSessionId,
@@ -285,42 +284,10 @@
                     )
                     .fetchAll(db)
                 
-<<<<<<< HEAD
-                do {
-                    let userSessionId: SessionId = dependencies[cache: .general].sessionId
-                    let contactsAndGroupsResults: [SessionThreadViewModel] = try SessionThreadViewModel
-                        .contactsAndGroupsQuery(
-                            userSessionId: userSessionId,
-                            pattern: try SessionThreadViewModel.pattern(db, searchTerm: searchText),
-                            searchTerm: searchText
-                        )
-                        .fetchAll(db)
-                    let messageResults: [SessionThreadViewModel] = try SessionThreadViewModel
-                        .messagesQuery(
-                            userSessionId: userSessionId,
-                            pattern: try SessionThreadViewModel.pattern(db, searchTerm: searchText)
-                        )
-                        .fetchAll(db)
-                    
-                    return .success([
-                        ArraySection(model: .contactsAndGroups, elements: contactsAndGroupsResults),
-                        ArraySection(model: .messages, elements: messageResults)
-                    ])
-                }
-                catch {
-                    // Don't log the 'interrupt' error as that's just the user typing too fast
-                    if (error as? DatabaseError)?.resultCode != DatabaseError.SQLITE_INTERRUPT {
-                        Log.error(.cat, "Failed to find results due to error: \(error)")
-                    }
-                    
-                    return .failure(error)
-                }
-=======
                 return [
                     ArraySection(model: .contactsAndGroups, elements: contactsAndGroupsResults),
                     ArraySection(model: .messages, elements: messageResults)
                 ]
->>>>>>> b12a5282
             }
             .subscribe(on: DispatchQueue.global(qos: .default), using: dependencies)
             .receive(on: DispatchQueue.main, using: dependencies)
@@ -331,7 +298,7 @@
                     switch result {
                         case .finished: break
                         case .failure(let error):
-                            SNLog("[GlobalSearch] Failed to find results due to error: \(error)")
+                            Log.error(.cat, "Failed to find results due to error: \(error)")
                     }
                 },
                 receiveValue: { [weak self] sections in
