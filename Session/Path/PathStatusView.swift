// Copyright © 2022 Rangeproof Pty Ltd. All rights reserved.

import UIKit
import Reachability
import SessionUIKit
import SessionSnodeKit
import SessionMessagingKit
import SessionUtilitiesKit

final class PathStatusView: UIView {
    enum Size {
        case small
        case large
        
        var pointSize: CGFloat {
            switch self {
                case .small: return 8
                case .large: return 16
            }
        }
        
        func offset(for interfaceStyle: UIUserInterfaceStyle) -> CGFloat {
            switch self {
                case .small: return (interfaceStyle == .light ? 6 : 8)
                case .large: return (interfaceStyle == .light ? 6 : 8)
            }
        }
    }
    
    enum Status {
        case unknown
        case connecting
        case connected
        case error
        
        var themeColor: ThemeValue {
            switch self {
                case .unknown: return .path_unknown
                case .connecting: return .path_connecting
                case .connected: return .path_connected
                case .error: return .path_error
            }
        }
    }
    
    // MARK: - Initialization
    
    private let size: Size
<<<<<<< HEAD
    private let dependencies: Dependencies
    private let reachability: Reachability? = Environment.shared?.reachabilityManager.reachability
=======
    private let reachability: Reachability? = SessionEnvironment.shared?.reachabilityManager.reachability
>>>>>>> c435f1b5
    
    init(
        size: Size = .small,
        using dependencies: Dependencies = Dependencies()
    ) {
        self.size = size
        self.dependencies = dependencies
        
        super.init(frame: .zero)
        
        setUpViewHierarchy()
        registerObservers()
    }

    required init?(coder: NSCoder) {
        self.size = .small
        self.dependencies = Dependencies()
        
        super.init(coder: coder)
        
        setUpViewHierarchy()
        registerObservers()
    }
    
    deinit {
        NotificationCenter.default.removeObserver(self)
        dependencies.removeFeatureObserver(self)
    }
    
    // MARK: - Layout
    
    private func setUpViewHierarchy() {
        layer.cornerRadius = (self.size.pointSize / 2)
        layer.masksToBounds = false
        self.set(.width, to: self.size.pointSize)
        self.set(.height, to: self.size.pointSize)
        
        switch (reachability?.isReachable(), dependencies[cache: .onionRequestAPI].paths.isEmpty) {
            case (.some(false), _), (nil, _): setStatus(to: .error)
            case (.some(true), true): setStatus(to: .connecting)
            case (.some(true), false): setStatus(to: .connected)
        }
    }
    
    // MARK: - Functions

    private func registerObservers() {
        NotificationCenter.default.addObserver(
            self,
            selector: #selector(reachabilityChanged),
            name: .reachabilityChanged,
            object: nil
        )
        
        dependencies.addFeatureObserver(self, for: .networkLayers, events: [.resetPaths, .buildingPaths, .pathsBuilt]) { [weak self] _, event in
            switch event {
                case .resetPaths: self?.setStatus(to: .unknown)
                case .buildingPaths: self?.handleBuildingPathsNotification()
                case .pathsBuilt: self?.handlePathsBuiltNotification()
                default: break
            }
        }
    }

    private func setStatus(to status: Status) {
        themeBackgroundColor = status.themeColor
        layer.themeShadowColor = status.themeColor
        layer.shadowOffset = CGSize(width: 0, height: 0.8)
        layer.shadowPath = UIBezierPath(
            ovalIn: CGRect(
                origin: CGPoint.zero,
                size: CGSize(width: self.size.pointSize, height: self.size.pointSize)
            )
        ).cgPath
        
        ThemeManager.onThemeChange(observer: self) { [weak self] theme, _ in
            self?.layer.shadowOpacity = (theme.interfaceStyle == .light ? 0.4 : 1)
            self?.layer.shadowRadius = (self?.size.offset(for: theme.interfaceStyle) ?? 0)
        }
    }

    private func handleBuildingPathsNotification() {
        guard reachability?.isReachable() == true else {
            setStatus(to: .error)
            return
        }
        
        setStatus(to: .connecting)
    }

    private func handlePathsBuiltNotification() {
        guard reachability?.isReachable() == true  else {
            setStatus(to: .error)
            return
        }
        
        setStatus(to: .connected)
    }
    
    @objc private func reachabilityChanged() {
        guard Thread.isMainThread else {
            DispatchQueue.main.async { [weak self] in self?.reachabilityChanged() }
            return
        }
        
        guard reachability?.isReachable() == true else {
            setStatus(to: .error)
            return
        }
        
        setStatus(to: (!dependencies[cache: .onionRequestAPI].paths.isEmpty ? .connected : .connecting))
    }
}<|MERGE_RESOLUTION|>--- conflicted
+++ resolved
@@ -46,12 +46,8 @@
     // MARK: - Initialization
     
     private let size: Size
-<<<<<<< HEAD
     private let dependencies: Dependencies
-    private let reachability: Reachability? = Environment.shared?.reachabilityManager.reachability
-=======
     private let reachability: Reachability? = SessionEnvironment.shared?.reachabilityManager.reachability
->>>>>>> c435f1b5
     
     init(
         size: Size = .small,
