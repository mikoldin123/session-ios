--- conflicted
+++ resolved
@@ -446,13 +446,8 @@
             Log.debug("[PhotoCapture] Ignoring error, since capture succeeded.")
         }
 
-<<<<<<< HEAD
-        let dataSource = DataSourcePath(fileUrl: outputFileURL, shouldDeleteOnDeinit: true, using: dependencies)
+        let dataSource = DataSourcePath(fileUrl: outputFileURL, sourceFilename: nil, shouldDeleteOnDeinit: true, using: dependencies)
         let attachment = SignalAttachment.attachment(dataSource: dataSource, type: .mpeg4Movie, using: dependencies)
-=======
-        let dataSource = DataSourcePath(fileUrl: outputFileURL, sourceFilename: nil, shouldDeleteOnDeinit: true)
-        let attachment = SignalAttachment.attachment(dataSource: dataSource, type: .mpeg4Movie)
->>>>>>> a9c3a4da
         delegate?.photoCapture(self, didFinishProcessingAttachment: attachment)
     }
     
