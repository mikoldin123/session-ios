--- conflicted
+++ resolved
@@ -15,7 +15,7 @@
         identifier: "giphyDownloader",
         createInstance: { dependencies in
             ProxiedContentDownloader(
-                downloadFolderName: "GIFs", // stringlint:disable
+                downloadFolderName: "GIFs", // stringlint:ignore
                 using: dependencies
             )
         }
@@ -400,13 +400,8 @@
             Log.error(.giphy, "Invalid response.")
             return nil
         }
-<<<<<<< HEAD
-        guard let imageDicts = responseDict["data"] as? [[String: Any]] else {      // stringlint:disable
+        guard let imageDicts = responseDict["data"] as? [[String: Any]] else {
             Log.error(.giphy, "Invalid response data.")
-=======
-        guard let imageDicts = responseDict["data"] as? [[String: Any]] else {
-            Log.error("[GiphyAPI] Invalid response data.")
->>>>>>> 83911cf9
             return nil
         }
         return imageDicts.compactMap { imageDict in
@@ -417,26 +412,16 @@
     // Giphy API results are often incomplete or malformed, so we need to be defensive.
     // stringlint:ignore_contents
     private static func parseGiphyImage(imageDict: [String: Any]) -> GiphyImageInfo? {
-<<<<<<< HEAD
-        guard let giphyId = imageDict["id"] as? String else {      // stringlint:disable
+        guard let giphyId = imageDict["id"] as? String else {
             Log.warn(.giphy, "Image dict missing id.")
-=======
-        guard let giphyId = imageDict["id"] as? String else {
-            Log.warn("[GiphyAPI] Image dict missing id.")
->>>>>>> 83911cf9
             return nil
         }
         guard giphyId.count > 0 else {
             Log.warn(.giphy, "Image dict has invalid id.")
             return nil
         }
-<<<<<<< HEAD
-        guard let renditionDicts = imageDict["images"] as? [String: Any] else {      // stringlint:disable
+        guard let renditionDicts = imageDict["images"] as? [String: Any] else {
             Log.warn(.giphy, "Image dict missing renditions.")
-=======
-        guard let renditionDicts = imageDict["images"] as? [String: Any] else {
-            Log.warn("[GiphyAPI] Image dict missing renditions.")
->>>>>>> 83911cf9
             return nil
         }
         var renditions = [GiphyRendition]()
