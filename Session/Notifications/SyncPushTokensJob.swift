--- conflicted
+++ resolved
@@ -168,71 +168,4 @@
 
 private func redact(_ string: String) -> String {
     return OWSIsDebugBuild() ? string : "[ READACTED \(string.prefix(2))...\(string.suffix(2)) ]"
-<<<<<<< HEAD
-}
-
-extension SyncPushTokensJob {
-    fileprivate static func registerForPushNotifications(
-        pushToken: String,
-        voipToken: String,
-        isForcedUpdate: Bool,
-        success: @escaping () -> (),
-        failure: @escaping (Error) -> (),
-        remainingRetries: Int = 3
-    ) {
-        let isUsingFullAPNs: Bool = UserDefaults.standard[.isUsingFullAPNs]
-        
-        Just(Data(hex: pushToken))
-            .setFailureType(to: Error.self)
-            .flatMap { pushTokenAsData -> AnyPublisher<Bool, Error> in
-                guard isUsingFullAPNs else {
-                    return PushNotificationAPI
-                        .unsubscribe(token: pushTokenAsData)
-                        .map { _ in true }
-                        .eraseToAnyPublisher()
-                }
-                
-                return PushNotificationAPI
-                    .subscribe(
-                        token: pushTokenAsData,
-                        isForcedUpdate: isForcedUpdate
-                    )
-                    .map { _ in true }
-                    .eraseToAnyPublisher()
-            }
-            .catch { error -> AnyPublisher<Bool, Error> in
-                guard remainingRetries == 0 else {
-                    SyncPushTokensJob.registerForPushNotifications(
-                        pushToken: pushToken,
-                        voipToken: voipToken,
-                        isForcedUpdate: isForcedUpdate,
-                        success: success,
-                        failure: failure,
-                        remainingRetries: (remainingRetries - 1)
-                    )
-                    
-                    return Just(false)
-                        .setFailureType(to: Error.self)
-                        .eraseToAnyPublisher()
-                }
-                
-                return Fail(error: error)
-                    .eraseToAnyPublisher()
-            }
-            .sinkUntilComplete(
-                receiveCompletion: { result in
-                    switch result {
-                        case .finished: break
-                        case .failure(let error): failure(error)
-                    }
-                },
-                receiveValue: { didComplete in
-                    guard didComplete else { return }
-                    
-                    success()
-                }
-            )
-    }
-=======
->>>>>>> 5464d9c9
 }