//
//  Copyright (c) 2019 Open Whisper Systems. All rights reserved.
//

import Foundation
import PromiseKit
import SessionMessagingKit
import SignalUtilitiesKit

/// There are two primary components in our system notification integration:
///
///     1. The `NotificationPresenter` shows system notifications to the user.
///     2. The `NotificationActionHandler` handles the users interactions with these
///        notifications.
///
/// The NotificationPresenter is driven by the adapter pattern to provide a unified interface to
/// presenting notifications on iOS9, which uses UINotifications vs iOS10+ which supports
/// UNUserNotifications.
///
/// The `NotificationActionHandler`s also need slightly different integrations for UINotifications
/// vs. UNUserNotifications, but because they are integrated at separate system defined callbacks,
/// there is no need for an Adapter, and instead the appropriate NotificationActionHandler is
/// wired directly into the appropriate callback point.

enum AppNotificationCategory: CaseIterable {
    case incomingMessage
    case incomingMessageFromNoLongerVerifiedIdentity
    case errorMessage
    case threadlessErrorMessage
}

enum AppNotificationAction: CaseIterable {
    case markAsRead
    case reply
    case showThread
}

struct AppNotificationUserInfoKey {
    static let threadId = "Signal.AppNotificationsUserInfoKey.threadId"
    static let callBackNumber = "Signal.AppNotificationsUserInfoKey.callBackNumber"
    static let localCallId = "Signal.AppNotificationsUserInfoKey.localCallId"
    static let threadNotificationCounter = "Session.AppNotificationsUserInfoKey.threadNotificationCounter"
}

extension AppNotificationCategory {
    var identifier: String {
        switch self {
        case .incomingMessage:
            return "Signal.AppNotificationCategory.incomingMessage"
        case .incomingMessageFromNoLongerVerifiedIdentity:
            return "Signal.AppNotificationCategory.incomingMessageFromNoLongerVerifiedIdentity"
        case .errorMessage:
            return "Signal.AppNotificationCategory.errorMessage"
        case .threadlessErrorMessage:
            return "Signal.AppNotificationCategory.threadlessErrorMessage"
        }
    }

    var actions: [AppNotificationAction] {
        switch self {
        case .incomingMessage:
            return [.markAsRead, .reply]
        case .incomingMessageFromNoLongerVerifiedIdentity:
            return [.markAsRead, .showThread]
        case .errorMessage:
            return [.showThread]
        case .threadlessErrorMessage:
            return []
        }
    }
}

extension AppNotificationAction {
    var identifier: String {
        switch self {
        case .markAsRead:
            return "Signal.AppNotifications.Action.markAsRead"
        case .reply:
            return "Signal.AppNotifications.Action.reply"
        case .showThread:
            return "Signal.AppNotifications.Action.showThread"
        }
    }
}

// Delay notification of incoming messages when it's a background polling to
// avoid too many notifications fired at the same time
let kNotificationDelayForBackgroumdPoll: TimeInterval = 5

let kAudioNotificationsThrottleCount = 2
let kAudioNotificationsThrottleInterval: TimeInterval = 5

protocol NotificationPresenterAdaptee: AnyObject {

    func registerNotificationSettings() -> Promise<Void>

    func notify(category: AppNotificationCategory, title: String?, body: String, userInfo: [AnyHashable: Any], sound: OWSSound?)
    func notify(category: AppNotificationCategory, title: String?, body: String, userInfo: [AnyHashable: Any], sound: OWSSound?, replacingIdentifier: String?)

    func cancelNotifications(threadId: String)
    func cancelNotification(identifier: String)
    func clearAllNotifications()
}

@objc(OWSNotificationPresenter)
public class NotificationPresenter: NSObject, NotificationsProtocol {

    private let adaptee: NotificationPresenterAdaptee

    @objc
    public override init() {
        self.adaptee = UserNotificationPresenterAdaptee()

        super.init()

        AppReadiness.runNowOrWhenAppDidBecomeReady {
            NotificationCenter.default.addObserver(self, selector: #selector(self.handleMessageRead), name: .incomingMessageMarkedAsRead, object: nil)
        }
        SwiftSingletons.register(self)
    }

    // MARK: - Dependencies

    var identityManager: OWSIdentityManager {
        return OWSIdentityManager.shared()
    }

    var preferences: OWSPreferences {
        return Environment.shared.preferences
    }

    var previewType: NotificationType {
        return preferences.notificationPreviewType()
    }

    // MARK: -

    @objc
    func handleMessageRead(notification: Notification) {
        AssertIsOnMainThread()

        switch notification.object {
        case let incomingMessage as TSIncomingMessage:
            Logger.debug("canceled notification for message: \(incomingMessage)")
            if let identifier = incomingMessage.notificationIdentifier {
                cancelNotification(identifier)
            } else {
                cancelNotifications(threadId: incomingMessage.uniqueThreadId)
            }
        default:
            break
        }
    }

    // MARK: - Presenting Notifications

    func registerNotificationSettings() -> Promise<Void> {
        return adaptee.registerNotificationSettings()
    }

    public func notifyUser(for incomingMessage: TSIncomingMessage, in thread: TSThread, transaction: YapDatabaseReadTransaction) {
        guard !thread.isMuted else { return }
        guard let threadId = thread.uniqueId else { return }
        
        // If the thread is a message request and the user hasn't hidden message requests then we need
        // to check if this is the only message request thread (group threads can't be message requests
        // so just ignore those and if the user has hidden message requests then we want to show the
        // notification regardless of how many message requests there are)
        if !thread.isGroupThread() && thread.isMessageRequest() && !CurrentAppContext().appUserDefaults()[.hasHiddenMessageRequests] {
            let dbConnection: YapDatabaseConnection = OWSPrimaryStorage.shared().newDatabaseConnection()
            dbConnection.objectCacheLimit = 2
            dbConnection.beginLongLivedReadTransaction() // Freeze the connection for use on the main thread (this gives us a stable data source that doesn't change until we tell it to)
            let threads: YapDatabaseViewMappings = YapDatabaseViewMappings(groups: [ TSMessageRequestGroup ], view: TSThreadDatabaseViewExtensionName)
            dbConnection.read { transaction in
                threads.update(with: transaction) // Perform the initial update
            }
            
            let numMessageRequests = threads.numberOfItems(inGroup: TSMessageRequestGroup)
            dbConnection.endLongLivedReadTransaction()
            
            // Allow this to show a notification if there are no message requests (ie. this is the first one)
            guard numMessageRequests == 0 else { return }
        }
        else if thread.isMessageRequest() && CurrentAppContext().appUserDefaults()[.hasHiddenMessageRequests] {
            // If there are other interactions on this thread already then don't show the notification
            if thread.numberOfInteractions() > 1 { return }
            
            CurrentAppContext().appUserDefaults()[.hasHiddenMessageRequests] = false
        }
        
        let identifier: String = incomingMessage.notificationIdentifier ?? UUID().uuidString
        
        let isBackgroudPoll = identifier == threadId

        // While batch processing, some of the necessary changes have not been commited.
        let rawMessageText = incomingMessage.previewText(with: transaction)

        // iOS strips anything that looks like a printf formatting character from
        // the notification body, so if we want to dispay a literal "%" in a notification
        // it must be escaped.
        // see https://developer.apple.com/documentation/uikit/uilocalnotification/1616646-alertbody
        // for more details.
        let messageText = DisplayableText.filterNotificationText(rawMessageText)
        
        // Don't fire the notification if the current user isn't mentioned
        // and isOnlyNotifyingForMentions is on.
        if let groupThread = thread as? TSGroupThread, groupThread.isOnlyNotifyingForMentions && !incomingMessage.isUserMentioned {
            return
        }

        let context = Contact.context(for: thread)
        let senderName = Storage.shared.getContact(with: incomingMessage.authorId, using: transaction)?.displayName(for: context) ?? incomingMessage.authorId

        let notificationTitle: String?
        var notificationBody: String?
        let previewType = preferences.notificationPreviewType(with: transaction)
        
        switch previewType {
<<<<<<< HEAD
        case .noNameNoPreview:
            notificationTitle = "Session"
        case .nameNoPreview, .namePreview:
            switch thread {
            case is TSContactThread:
                notificationTitle = senderName
            case is TSGroupThread:
                var groupName = thread.name(with: transaction)
                if groupName.count < 1 {
                    groupName = MessageStrings.newGroupDefaultTitle
=======
            case .noNameNoPreview:
                notificationTitle = "Session"
                
            case .nameNoPreview, .namePreview:
                switch thread {
                    case is TSContactThread:
                        notificationTitle = (thread.isMessageRequest() ? "Session" : senderName)
                        
                    case is TSGroupThread:
                        var groupName = thread.name()
                        if groupName.count < 1 {
                            groupName = MessageStrings.newGroupDefaultTitle
                        }
                        notificationTitle = isBackgroudPoll ? groupName : String(format: NotificationStrings.incomingGroupMessageTitleFormat, senderName, groupName)
                        
                    default:
                        owsFailDebug("unexpected thread: \(thread)")
                        return
>>>>>>> 6573610e
                }
                
            default:
                notificationTitle = "Session"
        }
        
        switch previewType {
            case .noNameNoPreview, .nameNoPreview: notificationBody = NotificationStrings.incomingMessageBody
            case .namePreview: notificationBody = messageText
            default: notificationBody = NotificationStrings.incomingMessageBody
        }
        
        // If it's a message request then overwrite the body to be something generic (only show a notification
        // when receiving a new message request if there aren't any others or the user had hidden them)
        if thread.isMessageRequest() {
            notificationBody = NSLocalizedString("MESSAGE_REQUESTS_NOTIFICATION", comment: "")
        }

        assert((notificationBody ?? notificationTitle) != nil)

        // Don't reply from lockscreen if anyone in this conversation is
        // "no longer verified".
        let category = AppNotificationCategory.incomingMessage

        let userInfo = [
            AppNotificationUserInfoKey.threadId: threadId
        ]

        DispatchQueue.main.async {
            notificationBody = MentionUtilities.highlightMentions(in: notificationBody!, threadID: thread.uniqueId!)
            let sound = self.requestSound(thread: thread)
            
            self.adaptee.notify(
                category: category,
                title: notificationTitle,
                body: notificationBody ?? "",
                userInfo: userInfo,
                sound: sound,
                replacingIdentifier: identifier
            )
        }
    }

    public func notifyForFailedSend(inThread thread: TSThread) {
        let notificationTitle: String?
        switch previewType {
        case .noNameNoPreview:
            notificationTitle = nil
        case .nameNoPreview, .namePreview:
            notificationTitle = thread.name()
        default:
            notificationTitle = nil
        }

        let notificationBody = NotificationStrings.failedToSendBody

        guard let threadId = thread.uniqueId else {
            owsFailDebug("threadId was unexpectedly nil")
            return
        }

        let userInfo = [
            AppNotificationUserInfoKey.threadId: threadId
        ]

        DispatchQueue.main.async {
            let sound = self.requestSound(thread: thread)
            self.adaptee.notify(category: .errorMessage,
                                title: notificationTitle,
                                body: notificationBody,
                                userInfo: userInfo,
                                sound: sound)
        }
    }
    
    @objc
    public func cancelNotification(_ identifier: String) {
        DispatchQueue.main.async {
            self.adaptee.cancelNotification(identifier: identifier)
        }
    }

    @objc
    public func cancelNotifications(threadId: String) {
        self.adaptee.cancelNotifications(threadId: threadId)
    }

    @objc
    public func clearAllNotifications() {
        adaptee.clearAllNotifications()
    }

    // MARK: -

    var mostRecentNotifications = TruncatedList<UInt64>(maxLength: kAudioNotificationsThrottleCount)

    private func requestSound(thread: TSThread) -> OWSSound? {
        guard checkIfShouldPlaySound() else {
            return nil
        }

        return OWSSounds.notificationSound(for: thread)
    }

    private func checkIfShouldPlaySound() -> Bool {
        AssertIsOnMainThread()

        guard UIApplication.shared.applicationState == .active else {
            return true
        }

        guard preferences.soundInForeground() else {
            return false
        }

        let now = NSDate.ows_millisecondTimeStamp()
        let recentThreshold = now - UInt64(kAudioNotificationsThrottleInterval * Double(kSecondInMs))

        let recentNotifications = mostRecentNotifications.filter { $0 > recentThreshold }

        guard recentNotifications.count < kAudioNotificationsThrottleCount else {
            return false
        }

        mostRecentNotifications.append(now)
        return true
    }
}

class NotificationActionHandler {

    static let shared: NotificationActionHandler = NotificationActionHandler()

    // MARK: - Dependencies

    var signalApp: SignalApp {
        return SignalApp.shared()
    }

    var notificationPresenter: NotificationPresenter {
        return AppEnvironment.shared.notificationPresenter
    }

    var dbConnection: YapDatabaseConnection {
        return OWSPrimaryStorage.shared().dbReadWriteConnection
    }

    // MARK: -

    func markAsRead(userInfo: [AnyHashable: Any]) throws -> Promise<Void> {
        guard let threadId = userInfo[AppNotificationUserInfoKey.threadId] as? String else {
            throw NotificationError.failDebug("threadId was unexpectedly nil")
        }

        guard let thread = TSThread.fetch(uniqueId: threadId) else {
            throw NotificationError.failDebug("unable to find thread with id: \(threadId)")
        }

        return markAsRead(thread: thread)
    }

    func reply(userInfo: [AnyHashable: Any], replyText: String) throws -> Promise<Void> {
        guard let threadId = userInfo[AppNotificationUserInfoKey.threadId] as? String else {
            throw NotificationError.failDebug("threadId was unexpectedly nil")
        }

        guard let thread = TSThread.fetch(uniqueId: threadId) else {
            throw NotificationError.failDebug("unable to find thread with id: \(threadId)")
        }

        return markAsRead(thread: thread).then { () -> Promise<Void> in
            let message = VisibleMessage()
            message.sentTimestamp = NSDate.millisecondTimestamp()
            message.text = replyText
            let tsMessage = TSOutgoingMessage.from(message, associatedWith: thread)
            Storage.write { transaction in
                tsMessage.save(with: transaction)
            }
            var promise: Promise<Void>!
            Storage.writeSync { transaction in
                promise = MessageSender.sendNonDurably(message, in: thread, using: transaction)
            }
            promise.catch { [weak self] error in
                self?.notificationPresenter.notifyForFailedSend(inThread: thread)
            }
            return promise
        }
    }

    func showThread(userInfo: [AnyHashable: Any]) throws -> Promise<Void> {
        guard let threadId = userInfo[AppNotificationUserInfoKey.threadId] as? String else {
            return showHomeVC()
        }

        // If this happens when the the app is not, visible we skip the animation so the thread
        // can be visible to the user immediately upon opening the app, rather than having to watch
        // it animate in from the homescreen.
        let shouldAnimate = UIApplication.shared.applicationState == .active
        signalApp.presentConversationAndScrollToFirstUnreadMessage(forThreadId: threadId, animated: shouldAnimate)
        return Promise.value(())
    }
    
    func showHomeVC() -> Promise<Void> {
        signalApp.showHomeView()
        return Promise.value(())
    }

    private func markAsRead(thread: TSThread) -> Promise<Void> {
        return Storage.write { transaction in
            thread.markAllAsRead(with: transaction)
        }
    }
}

enum NotificationError: Error {
    case assertionError(description: String)
}

extension NotificationError {
    static func failDebug(_ description: String) -> NotificationError {
        owsFailDebug(description)
        return NotificationError.assertionError(description: description)
    }
}

struct TruncatedList<Element> {
    let maxLength: Int
    private var contents: [Element] = []

    init(maxLength: Int) {
        self.maxLength = maxLength
    }

    mutating func append(_ newElement: Element) {
        var newElements = self.contents
        newElements.append(newElement)
        self.contents = Array(newElements.suffix(maxLength))
    }
}

extension TruncatedList: Collection {
    typealias Index = Int

    var startIndex: Index {
        return contents.startIndex
    }

    var endIndex: Index {
        return contents.endIndex
    }

    subscript (position: Index) -> Element {
        return contents[position]
    }

    func index(after i: Index) -> Index {
        return contents.index(after: i)
    }
}<|MERGE_RESOLUTION|>--- conflicted
+++ resolved
@@ -167,19 +167,11 @@
         // so just ignore those and if the user has hidden message requests then we want to show the
         // notification regardless of how many message requests there are)
         if !thread.isGroupThread() && thread.isMessageRequest() && !CurrentAppContext().appUserDefaults()[.hasHiddenMessageRequests] {
-            let dbConnection: YapDatabaseConnection = OWSPrimaryStorage.shared().newDatabaseConnection()
-            dbConnection.objectCacheLimit = 2
-            dbConnection.beginLongLivedReadTransaction() // Freeze the connection for use on the main thread (this gives us a stable data source that doesn't change until we tell it to)
-            let threads: YapDatabaseViewMappings = YapDatabaseViewMappings(groups: [ TSMessageRequestGroup ], view: TSThreadDatabaseViewExtensionName)
-            dbConnection.read { transaction in
-                threads.update(with: transaction) // Perform the initial update
-            }
-            
+            let threads = transaction.ext(TSThreadDatabaseViewExtensionName) as! YapDatabaseViewTransaction
             let numMessageRequests = threads.numberOfItems(inGroup: TSMessageRequestGroup)
-            dbConnection.endLongLivedReadTransaction()
             
             // Allow this to show a notification if there are no message requests (ie. this is the first one)
-            guard numMessageRequests == 0 else { return }
+            guard numMessageRequests <= 1 else { return }
         }
         else if thread.isMessageRequest() && CurrentAppContext().appUserDefaults()[.hasHiddenMessageRequests] {
             // If there are other interactions on this thread already then don't show the notification
@@ -216,18 +208,6 @@
         let previewType = preferences.notificationPreviewType(with: transaction)
         
         switch previewType {
-<<<<<<< HEAD
-        case .noNameNoPreview:
-            notificationTitle = "Session"
-        case .nameNoPreview, .namePreview:
-            switch thread {
-            case is TSContactThread:
-                notificationTitle = senderName
-            case is TSGroupThread:
-                var groupName = thread.name(with: transaction)
-                if groupName.count < 1 {
-                    groupName = MessageStrings.newGroupDefaultTitle
-=======
             case .noNameNoPreview:
                 notificationTitle = "Session"
                 
@@ -237,7 +217,7 @@
                         notificationTitle = (thread.isMessageRequest() ? "Session" : senderName)
                         
                     case is TSGroupThread:
-                        var groupName = thread.name()
+                        var groupName = thread.name(with: transaction)
                         if groupName.count < 1 {
                             groupName = MessageStrings.newGroupDefaultTitle
                         }
@@ -246,7 +226,6 @@
                     default:
                         owsFailDebug("unexpected thread: \(thread)")
                         return
->>>>>>> 6573610e
                 }
                 
             default:
