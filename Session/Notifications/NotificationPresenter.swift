--- conflicted
+++ resolved
@@ -140,22 +140,12 @@
                     }
                 )
         }
-<<<<<<< HEAD
         
         addNotificationRequest(
             content: content,
             notificationSettings: notificationSettings,
             extensionBaseUnreadCount: nil
         )
-=======
-        notificationCenter.removeDeliveredNotifications(withIdentifiers: identifiers)
-        notificationCenter.removePendingNotificationRequests(withIdentifiers: identifiers)
-    }
-    
-    public func clearAllNotifications() {
-        notificationCenter.removePendingNotificationRequests(withIdentifiers: notifications.keys.map{$0})
-        notificationCenter.removeAllDeliveredNotifications()
->>>>>>> 2f1264fa
     }
     
     // MARK: - Schedule New Session Network Page local notifcation
@@ -289,7 +279,7 @@
     }
     
     public func clearAllNotifications() {
-        notificationCenter.removeAllPendingNotificationRequests()
+        notificationCenter.removePendingNotificationRequests(withIdentifiers: notifications.keys.map{$0})
         notificationCenter.removeAllDeliveredNotifications()
     }
 }
