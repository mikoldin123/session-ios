--- conflicted
+++ resolved
@@ -7,9 +7,6 @@
 
 final class RegisterVC : BaseVC {
     private let dependencies: Dependencies
-    private var seed: Data! { didSet { updateKeyPair() } }
-    private var ed25519KeyPair: KeyPair!
-    private var x25519KeyPair: KeyPair! { didSet { updatePublicKeyLabel() } }
     
     // MARK: - Components
     
@@ -53,7 +50,6 @@
     }()
     
     // MARK: - Initialization
-<<<<<<< HEAD
 
     init(using dependencies: Dependencies) {
         self.dependencies = dependencies
@@ -61,15 +57,6 @@
         super.init(nibName: nil, bundle: nil)
     }
 
-=======
-    
-    init(using dependencies: Dependencies) {
-        self.dependencies = dependencies
-        
-        super.init(nibName: nil, bundle: nil)
-    }
-    
->>>>>>> 304423f3
     required init?(coder: NSCoder) {
         fatalError("init(coder:) has not been implemented")
     }
@@ -170,14 +157,8 @@
         mainStackView.pin(to: view)
         topSpacer.heightAnchor.constraint(equalTo: bottomSpacer.heightAnchor, multiplier: 1).isActive = true
         
-        // Peform initial seed update
-        try? updateSeed()
-    }
-    
-    override func viewWillAppear(_ animated: Bool) {
-        super.viewWillAppear(animated)
-        
-        Onboarding.Flow.register.unregister(using: dependencies)
+        // Start the public key label
+        updatePublicKeyLabel()
     }
     
     // MARK: General
@@ -190,16 +171,8 @@
     
     // MARK: Updating
     
-    private func updateSeed() throws {
-        seed = try dependencies[singleton: .crypto].tryGenerate(.randomBytes(16))
-    }
-    
-    private func updateKeyPair() {
-        (ed25519KeyPair, x25519KeyPair) = try! Identity.generate(from: seed, using: dependencies)
-    }
-    
     private func updatePublicKeyLabel() {
-        let sessionId: SessionId = SessionId(.standard, publicKey: x25519KeyPair.publicKey)
+        let sessionId: SessionId = dependencies[cache: .onboarding].userSessionId
         publicKeyLabel.accessibilityLabel = sessionId.hexString
         publicKeyLabel.accessibilityIdentifier = "Session ID"
         publicKeyLabel.isAccessibilityElement = true
@@ -231,19 +204,12 @@
     // MARK: - Interaction
     
     @objc private func register() {
-        Onboarding.Flow.register
-            .preregister(
-                ed25519KeyPair: ed25519KeyPair,
-                x25519KeyPair: x25519KeyPair,
-                using: dependencies
-            )
-            
-        let displayNameVC: DisplayNameVC = DisplayNameVC(flow: .register, using: dependencies)
+        let displayNameVC: DisplayNameVC = DisplayNameVC(using: dependencies)
         self.navigationController?.pushViewController(displayNameVC, animated: true)
     }
     
     @objc private func copyPublicKey() {
-        UIPasteboard.general.string = SessionId(.standard, publicKey: x25519KeyPair.publicKey).hexString
+        UIPasteboard.general.string = dependencies[cache: .onboarding].userSessionId.hexString
         copyPublicKeyButton.isUserInteractionEnabled = false
         copyPublicKeyButton.accessibilityLabel = "Copy session id"
         copyPublicKeyButton.isAccessibilityElement = true
