// Copyright © 2022 Rangeproof Pty Ltd. All rights reserved.

import UIKit
import SessionUIKit
import SessionUtilitiesKit

final class LandingVC: BaseVC {
    private let dependencies: Dependencies
    
    // MARK: - Components
    
    private lazy var fakeChatView: FakeChatView = {
        let result = FakeChatView()
        result.set(.height, to: LandingVC.fakeChatViewHeight)
        
        return result
    }()
    
    private lazy var registerButton: SessionButton = {
        let result = SessionButton(style: .filled, size: .large)
        result.accessibilityLabel = "Create session ID"
        result.setTitle("vc_landing_register_button_title".localized(), for: .normal)
        result.addTarget(self, action: #selector(register), for: .touchUpInside)
        
        return result
    }()
    
    private lazy var restoreButton: SessionButton = {
        let result = SessionButton(style: .bordered, size: .large)
        result.setTitle("vc_landing_restore_button_title".localized(), for: .normal)
        result.addTarget(self, action: #selector(restore), for: .touchUpInside)
        
        return result
    }()
    
    // MARK: - Settings
    
    private static let fakeChatViewHeight = isIPhone5OrSmaller ? CGFloat(234) : CGFloat(260)
    
    // MARK: - Initialization
<<<<<<< HEAD

    init(using dependencies: Dependencies) {
        self.dependencies = dependencies

        super.init(nibName: nil, bundle: nil)
    }

=======
    
    init(using dependencies: Dependencies) {
        self.dependencies = dependencies
        
        super.init(nibName: nil, bundle: nil)
    }
    
>>>>>>> 304423f3
    required init?(coder: NSCoder) {
        fatalError("init(coder:) has not been implemented")
    }
    
    // MARK: - Lifecycle
    
    override func viewDidLoad() {
        super.viewDidLoad()
        
        setUpNavBarSessionIcon()
        
        // Title label
        let titleLabel = UILabel()
        titleLabel.font = .boldSystemFont(ofSize: isIPhone5OrSmaller ? Values.largeFontSize : Values.veryLargeFontSize)
        titleLabel.text = "vc_landing_title_2".localized()
        titleLabel.themeTextColor = .textPrimary
        titleLabel.lineBreakMode = .byWordWrapping
        titleLabel.numberOfLines = 0
        
        // Title label container
        let titleLabelContainer = UIView()
        titleLabelContainer.addSubview(titleLabel)
        titleLabel.pin(.leading, to: .leading, of: titleLabelContainer, withInset: Values.veryLargeSpacing)
        titleLabel.pin(.top, to: .top, of: titleLabelContainer)
        titleLabelContainer.pin(.trailing, to: .trailing, of: titleLabel, withInset: Values.veryLargeSpacing)
        titleLabelContainer.pin(.bottom, to: .bottom, of: titleLabel)
        
        // Spacers
        let topSpacer = UIView.vStretchingSpacer()
        let bottomSpacer = UIView.vStretchingSpacer()
        
        // Link button
        let linkButton = UIButton()
        linkButton.accessibilityLabel = "Link a device"
        linkButton.titleLabel?.font = .boldSystemFont(ofSize: Values.smallFontSize)
        linkButton.setTitle("vc_landing_link_button_title".localized(), for: .normal)
        linkButton.setThemeTitleColor(.textPrimary, for: .normal)
        linkButton.addTarget(self, action: #selector(link), for: .touchUpInside)
        
        // Link button container
        let linkButtonContainer = UIView()
        linkButtonContainer.set(.height, to: Values.onboardingButtonBottomOffset)
        linkButtonContainer.addSubview(linkButton)
        linkButton.center(.horizontal, in: linkButtonContainer)
        
        let isIPhoneX = ((UIApplication.shared.keyWindow?.safeAreaInsets.bottom ?? 0) > 0)
        linkButton.centerYAnchor.constraint(equalTo: linkButtonContainer.centerYAnchor, constant: isIPhoneX ? -4 : 0).isActive = true
        
        // Button stack view
        let buttonStackView = UIStackView(arrangedSubviews: [ registerButton, restoreButton ])
        buttonStackView.axis = .vertical
        buttonStackView.spacing = isIPhone5OrSmaller ? Values.smallSpacing : Values.mediumSpacing
        buttonStackView.alignment = .fill
        if UIDevice.current.isIPad {
            registerButton.set(.width, to: Values.iPadButtonWidth)
            restoreButton.set(.width, to: Values.iPadButtonWidth)
            buttonStackView.alignment = .center
        }
        
        // Button stack view container
        let buttonStackViewContainer = UIView()
        buttonStackViewContainer.addSubview(buttonStackView)
        buttonStackView.pin(.leading, to: .leading, of: buttonStackViewContainer, withInset: isIPhone5OrSmaller ? CGFloat(52) : Values.massiveSpacing)
        buttonStackView.pin(.top, to: .top, of: buttonStackViewContainer)
        buttonStackViewContainer.pin(.trailing, to: .trailing, of: buttonStackView, withInset: isIPhone5OrSmaller ? CGFloat(52) : Values.massiveSpacing)
        buttonStackViewContainer.pin(.bottom, to: .bottom, of: buttonStackView)
        
        // Main stack view
        let mainStackView = UIStackView(arrangedSubviews: [ topSpacer, titleLabelContainer, UIView.spacer(withHeight: isIPhone5OrSmaller ? Values.smallSpacing : Values.mediumSpacing), fakeChatView, bottomSpacer, buttonStackViewContainer, linkButtonContainer ])
        mainStackView.axis = .vertical
        mainStackView.alignment = .fill
        view.addSubview(mainStackView)
        mainStackView.pin(to: view)
        topSpacer.heightAnchor.constraint(equalTo: bottomSpacer.heightAnchor, multiplier: 1).isActive = true
    }
    
    // MARK: - Interaction
    
    @objc private func register() {
        let registerVC = RegisterVC(using: dependencies)
        navigationController!.pushViewController(registerVC, animated: true)
    }
    
    @objc private func restore() {
        let restoreVC = RestoreVC(using: dependencies)
        navigationController!.pushViewController(restoreVC, animated: true)
    }
    
    @objc private func link() {
        let linkVC = LinkDeviceVC(using: dependencies)
        navigationController!.pushViewController(linkVC, animated: true)
    }
}<|MERGE_RESOLUTION|>--- conflicted
+++ resolved
@@ -38,7 +38,6 @@
     private static let fakeChatViewHeight = isIPhone5OrSmaller ? CGFloat(234) : CGFloat(260)
     
     // MARK: - Initialization
-<<<<<<< HEAD
 
     init(using dependencies: Dependencies) {
         self.dependencies = dependencies
@@ -46,15 +45,6 @@
         super.init(nibName: nil, bundle: nil)
     }
 
-=======
-    
-    init(using dependencies: Dependencies) {
-        self.dependencies = dependencies
-        
-        super.init(nibName: nil, bundle: nil)
-    }
-    
->>>>>>> 304423f3
     required init?(coder: NSCoder) {
         fatalError("init(coder:) has not been implemented")
     }
@@ -134,16 +124,25 @@
     // MARK: - Interaction
     
     @objc private func register() {
+        // Reset the Onboarding cache to create a new user (in case the user previously went back)
+        dependencies.set(cache: .onboarding, to: Onboarding.Cache(flow: .register, using: dependencies))
+        
         let registerVC = RegisterVC(using: dependencies)
         navigationController!.pushViewController(registerVC, animated: true)
     }
     
     @objc private func restore() {
+        // Reset the Onboarding cache to create a new user (in case the user previously went back)
+        dependencies.set(cache: .onboarding, to: Onboarding.Cache(flow: .loadAccount, using: dependencies))
+        
         let restoreVC = RestoreVC(using: dependencies)
         navigationController!.pushViewController(restoreVC, animated: true)
     }
     
     @objc private func link() {
+        // Reset the Onboarding cache to create a new user (in case the user previously went back)
+        dependencies.set(cache: .onboarding, to: Onboarding.Cache(flow: .link, using: dependencies))
+        
         let linkVC = LinkDeviceVC(using: dependencies)
         navigationController!.pushViewController(linkVC, animated: true)
     }
