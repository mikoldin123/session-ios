--- conflicted
+++ resolved
@@ -7,16 +7,6 @@
 import SessionMessagingKit
 import SessionUtilitiesKit
 
-<<<<<<< HEAD
-class NotificationContentViewModel: SessionTableViewModel<NoNav, NotificationSettingsViewModel.Section, Preferences.NotificationPreviewType> {
-    private let dependencies: Dependencies
-    
-    // MARK: - Initialization
-    
-    init(
-        using dependencies: Dependencies = Dependencies()
-    ) {
-=======
 class NotificationContentViewModel: SessionTableViewModel, NavigatableStateHolder, ObservableTableSource {
     typealias TableItem = Preferences.NotificationPreviewType
     
@@ -28,7 +18,6 @@
     // MARK: - Initialization
     
     init(using dependencies: Dependencies = Dependencies()) {
->>>>>>> a6931bb9
         self.dependencies = dependencies
     }
     
@@ -42,26 +31,11 @@
     
     let title: String = "NOTIFICATIONS_STYLE_CONTENT_TITLE".localized()
     
-<<<<<<< HEAD
-    /// This is all the data the screen needs to populate itself, please see the following link for tips to help optimise
-    /// performance https://github.com/groue/GRDB.swift#valueobservation-performance
-    ///
-    /// **Note:** This observation will be triggered twice immediately (and be de-duped by the `removeDuplicates`)
-    /// this is due to the behaviour of `ValueConcurrentObserver.asyncStartObservation` which triggers it's own
-    /// fetch (after the ones in `ValueConcurrentObserver.asyncStart`/`ValueConcurrentObserver.syncStart`)
-    /// just in case the database has changed between the two reads - unfortunately it doesn't look like there is a way to prevent this
-    private lazy var _observableTableData: ObservableData = ValueObservation
-        .trackingConstantRegion { [dependencies] db -> [SectionModel] in
-            let currentSelection: Preferences.NotificationPreviewType? = db[.preferencesNotificationPreviewType]
-                .defaulting(to: .defaultPreviewType)
-            
-=======
     lazy var observation: TargetObservation = ObservationBuilder
         .databaseObservation(self) { db -> Preferences.NotificationPreviewType in
             db[.preferencesNotificationPreviewType].defaulting(to: .defaultPreviewType)
         }
         .map { [weak self, dependencies] currentSelection -> [SectionModel] in
->>>>>>> a6931bb9
             return [
                 SectionModel(
                     model: .content,
@@ -73,13 +47,8 @@
                                 rightAccessory: .radio(
                                     isSelected: { (currentSelection == previewType) }
                                 ),
-<<<<<<< HEAD
-                                onTap: { [weak self] in
-                                    dependencies[singleton: .storage].writeAsync { db in
-=======
                                 onTap: {
-                                    dependencies.storage.writeAsync { db in
->>>>>>> a6931bb9
+                                    dependencies[singleton: .storage].writeAsync(using: dependencies) { db in
                                         db[.preferencesNotificationPreviewType] = previewType
                                     }
                                     
@@ -90,11 +59,4 @@
                 )
             ]
         }
-<<<<<<< HEAD
-        .removeDuplicates()
-        .handleEvents(didFail: { SNLog("[NotificationContentViewModel] Observation failed with error: \($0)") })
-        .publisher(in: dependencies[singleton: .storage], scheduling: dependencies[singleton: .scheduler])
-        .mapToSessionTableViewData(for: self)
-=======
->>>>>>> a6931bb9
 }