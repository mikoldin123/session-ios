// Copyright © 2022 Rangeproof Pty Ltd. All rights reserved.

import Foundation
import GRDB
import DifferenceKit
import SessionUIKit
import SessionMessagingKit
import SessionUtilitiesKit

class ConversationSettingsViewModel: SessionTableViewModel, NavigatableStateHolder, ObservableTableSource {
    typealias TableItem = Section
    
    public let dependencies: Dependencies
    public let navigatableState: NavigatableState = NavigatableState()
    public let state: TableDataState<Section, TableItem> = TableDataState()
    public let observableState: ObservableTableSourceState<Section, TableItem> = ObservableTableSourceState()

    // MARK: - Initialization

    init(using dependencies: Dependencies) {
        self.dependencies = dependencies
    }

    // MARK: - Section
    
    public enum Section: SessionTableSection {
        case messageTrimming
        case audioMessages
        case blockedContacts
        
        var title: String? {
            switch self {
                case .messageTrimming: return "conversationsMessageTrimming".localized()
                case .audioMessages: return "conversationsAudioMessages".localized()
                case .blockedContacts: return nil
            }
        }
        
        var style: SessionTableSectionStyle {
            switch self {
                case .blockedContacts: return .padding
                default: return .titleRoundedContent
            }
        }
    }
    
    // MARK: - Content
    
    private struct State: Equatable {
        let trimOpenGroupMessagesOlderThanSixMonths: Bool
        let shouldAutoPlayConsecutiveAudioMessages: Bool
    }
    
    let title: String = "sessionConversations".localized()
    
    lazy var observation: TargetObservation = ObservationBuilder
        .databaseObservation(self) { [weak self] db -> State in
            State(
                trimOpenGroupMessagesOlderThanSixMonths: db[.trimOpenGroupMessagesOlderThanSixMonths],
                shouldAutoPlayConsecutiveAudioMessages: db[.shouldAutoPlayConsecutiveAudioMessages]
            )
        }
        .mapWithPrevious { [dependencies] previous, current -> [SectionModel] in
            return [
                SectionModel(
                    model: .messageTrimming,
                    elements: [
                        SessionCell.Info(
                            id: .messageTrimming,
<<<<<<< HEAD
                            title: "CONVERSATION_SETTINGS_MESSAGE_TRIMMING_TITLE".localized(),
                            subtitle: "CONVERSATION_SETTINGS_MESSAGE_TRIMMING_DESCRIPTION".localized(),
                            trailingAccessory: .toggle(
                                current.trimOpenGroupMessagesOlderThanSixMonths,
                                oldValue: previous?.trimOpenGroupMessagesOlderThanSixMonths
=======
                            title: "conversationsMessageTrimmingTrimCommunities".localized(),
                            subtitle: "conversationsMessageTrimmingTrimCommunitiesDescription".localized(),
                            rightAccessory: .toggle(
                                .boolValue(
                                    key: .trimOpenGroupMessagesOlderThanSixMonths,
                                    value: current.trimOpenGroupMessagesOlderThanSixMonths,
                                    oldValue: (previous ?? current).trimOpenGroupMessagesOlderThanSixMonths
                                ),
                                accessibility: Accessibility(
                                    identifier: "Trim Communities - Switch"
                                )
>>>>>>> bd34d1a9
                            ),
                            onTap: {
                                dependencies[singleton: .storage].write { db in
                                    db[.trimOpenGroupMessagesOlderThanSixMonths] = !db[.trimOpenGroupMessagesOlderThanSixMonths]
                                }
                            }
                        )
                    ]
                ),
                SectionModel(
                    model: .audioMessages,
                    elements: [
                        SessionCell.Info(
                            id: .audioMessages,
<<<<<<< HEAD
                            title: "CONVERSATION_SETTINGS_AUDIO_MESSAGES_AUTOPLAY_TITLE".localized(),
                            subtitle: "CONVERSATION_SETTINGS_AUDIO_MESSAGES_AUTOPLAY_DESCRIPTION".localized(),
                            trailingAccessory: .toggle(
                                current.shouldAutoPlayConsecutiveAudioMessages,
                                oldValue: previous?.shouldAutoPlayConsecutiveAudioMessages
=======
                            title: "conversationsAutoplayAudioMessage".localized(),
                            subtitle: "conversationsAutoplayAudioMessageDescription".localized(),
                            rightAccessory: .toggle(
                                .boolValue(
                                    key: .shouldAutoPlayConsecutiveAudioMessages,
                                    value: current.shouldAutoPlayConsecutiveAudioMessages,
                                    oldValue: (previous ?? current).shouldAutoPlayConsecutiveAudioMessages
                                ),
                                accessibility: Accessibility(
                                    identifier: "Autoplay Audio Messages - Switch"
                                )
>>>>>>> bd34d1a9
                            ),
                            onTap: {
                                dependencies[singleton: .storage].write { db in
                                    db[.shouldAutoPlayConsecutiveAudioMessages] = !db[.shouldAutoPlayConsecutiveAudioMessages]
                                }
                            }
                        )
                    ]
                ),
                SectionModel(
                    model: .blockedContacts,
                    elements: [
                        SessionCell.Info(
                            id: .blockedContacts,
                            title: "conversationsBlockedContacts".localized(),
                            styling: SessionCell.StyleInfo(
                                tintColor: .danger,
                                backgroundStyle: .noBackground
                            ),
                            onTap: { [weak self, dependencies] in
                                self?.transitionToScreen(
                                    SessionTableViewController(viewModel: BlockedContactsViewModel(using: dependencies))
                                )
                            }
                        )
                    ]
                )
            ]
        }
}<|MERGE_RESOLUTION|>--- conflicted
+++ resolved
@@ -67,25 +67,14 @@
                     elements: [
                         SessionCell.Info(
                             id: .messageTrimming,
-<<<<<<< HEAD
-                            title: "CONVERSATION_SETTINGS_MESSAGE_TRIMMING_TITLE".localized(),
-                            subtitle: "CONVERSATION_SETTINGS_MESSAGE_TRIMMING_DESCRIPTION".localized(),
+                            title: "conversationsMessageTrimmingTrimCommunities".localized(),
+                            subtitle: "conversationsMessageTrimmingTrimCommunitiesDescription".localized(),
                             trailingAccessory: .toggle(
                                 current.trimOpenGroupMessagesOlderThanSixMonths,
-                                oldValue: previous?.trimOpenGroupMessagesOlderThanSixMonths
-=======
-                            title: "conversationsMessageTrimmingTrimCommunities".localized(),
-                            subtitle: "conversationsMessageTrimmingTrimCommunitiesDescription".localized(),
-                            rightAccessory: .toggle(
-                                .boolValue(
-                                    key: .trimOpenGroupMessagesOlderThanSixMonths,
-                                    value: current.trimOpenGroupMessagesOlderThanSixMonths,
-                                    oldValue: (previous ?? current).trimOpenGroupMessagesOlderThanSixMonths
-                                ),
+                                oldValue: previous?.trimOpenGroupMessagesOlderThanSixMonths,
                                 accessibility: Accessibility(
                                     identifier: "Trim Communities - Switch"
                                 )
->>>>>>> bd34d1a9
                             ),
                             onTap: {
                                 dependencies[singleton: .storage].write { db in
@@ -100,25 +89,14 @@
                     elements: [
                         SessionCell.Info(
                             id: .audioMessages,
-<<<<<<< HEAD
-                            title: "CONVERSATION_SETTINGS_AUDIO_MESSAGES_AUTOPLAY_TITLE".localized(),
-                            subtitle: "CONVERSATION_SETTINGS_AUDIO_MESSAGES_AUTOPLAY_DESCRIPTION".localized(),
+                            title: "conversationsAutoplayAudioMessage".localized(),
+                            subtitle: "conversationsAutoplayAudioMessageDescription".localized(),
                             trailingAccessory: .toggle(
                                 current.shouldAutoPlayConsecutiveAudioMessages,
-                                oldValue: previous?.shouldAutoPlayConsecutiveAudioMessages
-=======
-                            title: "conversationsAutoplayAudioMessage".localized(),
-                            subtitle: "conversationsAutoplayAudioMessageDescription".localized(),
-                            rightAccessory: .toggle(
-                                .boolValue(
-                                    key: .shouldAutoPlayConsecutiveAudioMessages,
-                                    value: current.shouldAutoPlayConsecutiveAudioMessages,
-                                    oldValue: (previous ?? current).shouldAutoPlayConsecutiveAudioMessages
-                                ),
+                                oldValue: previous?.shouldAutoPlayConsecutiveAudioMessages,
                                 accessibility: Accessibility(
                                     identifier: "Autoplay Audio Messages - Switch"
                                 )
->>>>>>> bd34d1a9
                             ),
                             onTap: {
                                 dependencies[singleton: .storage].write { db in
