// Copyright © 2022 Rangeproof Pty Ltd. All rights reserved.

import Foundation
import Combine
import GRDB
import DifferenceKit
import SessionUIKit
import SessionMessagingKit
import SessionUtilitiesKit
import SignalUtilitiesKit

class SettingsViewModel: SessionTableViewModel, NavigationItemSource, NavigatableStateHolder, EditableStateHolder, ObservableTableSource {
    public let dependencies: Dependencies
    public let navigatableState: NavigatableState = NavigatableState()
    public let editableState: EditableState<TableItem> = EditableState()
    public let state: TableDataState<Section, TableItem> = TableDataState()
    public let observableState: ObservableTableSourceState<Section, TableItem> = ObservableTableSourceState()
    
    private let userSessionId: String
    private lazy var imagePickerHandler: ImagePickerHandler = ImagePickerHandler(
        onTransition: { [weak self] in self?.transitionToScreen($0, transitionType: $1) },
        onImageDataPicked: { [weak self] resultImageData in
            self?.updatedProfilePictureSelected(
                displayPictureUpdate: .currentUserUploadImageData(resultImageData)
            )
        }
    )
    fileprivate var oldDisplayName: String
    private var editedDisplayName: String?
    private var editProfilePictureModal: ConfirmationModal?
    private var editProfilePictureModalInfo: ConfirmationModal.Info?
    
    // MARK: - Initialization
    
    init(using dependencies: Dependencies = Dependencies()) {
        self.dependencies = dependencies
        self.userSessionId = getUserHexEncodedPublicKey(using: dependencies)
        self.oldDisplayName = Profile.fetchOrCreateCurrentUser(using: dependencies).name
    }
    
    // MARK: - Config
    
    enum NavState {
        case standard
        case editing
    }
    
    enum NavItem: Equatable {
        case close
        case qrCode
        case cancel
        case done
    }
    
    public enum Section: SessionTableSection {
        case profileInfo
        case sessionId
        case menus
        case footer
        
        var title: String? {
            switch self {
                case .sessionId: return "accountIdYours".localized()
                default: return nil
            }
        }
        
        var style: SessionTableSectionStyle {
            switch self {
                case .sessionId: return .titleSeparator
                case .menus: return .padding
                default: return .none
            }
        }
    }
    
    public enum TableItem: Differentiable {
        case avatar
        case profileName
        
        case sessionId
        case idActions
        
        case path
        case privacy
        case notifications
        case conversations
        case messageRequests
        case appearance
        case inviteAFriend
        case recoveryPhrase
        case help
        case clearData
    }
    
    // MARK: - Navigation
    
    lazy var navState: AnyPublisher<NavState, Never> = {
        Publishers
            .CombineLatest(
                isEditing,
                textChanged
                    .handleEvents(
                        receiveOutput: { [weak self] value, _ in
                            self?.editedDisplayName = value
                        }
                    )
                    .filter { _ in false }
                    .prepend((nil, .profileName))
            )
            .map { isEditing, _ -> NavState in (isEditing ? .editing : .standard) }
            .removeDuplicates()
            .prepend(.standard)     // Initial value
            .shareReplay(1)
            .eraseToAnyPublisher()
    }()

    lazy var leftNavItems: AnyPublisher<[SessionNavItem<NavItem>], Never> = navState
        .map { navState -> [SessionNavItem<NavItem>] in
            switch navState {
                case .standard:
                    return [
                        SessionNavItem(
                            id: .close,
                            image: UIImage(named: "X")?
                                .withRenderingMode(.alwaysTemplate),
                            style: .plain,
                            accessibilityIdentifier: "Close button"
                        ) { [weak self] in self?.dismissScreen() }
                    ]
                   
                case .editing:
                    return [
                        SessionNavItem(
                            id: .cancel,
                            systemItem: .cancel,
                            accessibilityIdentifier: "Cancel button"
                        ) { [weak self] in
                            self?.setIsEditing(false)
                            self?.editedDisplayName = self?.oldDisplayName
                        }
                    ]
            }
        }
        .eraseToAnyPublisher()
    
    lazy var rightNavItems: AnyPublisher<[SessionNavItem<NavItem>], Never> = navState
        .map { [weak self] navState -> [SessionNavItem<NavItem>] in
            switch navState {
                case .standard:
                    return [
                        SessionNavItem(
                            id: .qrCode,
                            image: UIImage(named: "QRCode")?
                                .withRenderingMode(.alwaysTemplate),
                            style: .plain,
                            accessibilityIdentifier: "View QR code",
                            action: { [weak self] in
                                let viewController: SessionHostingViewController = SessionHostingViewController(rootView: QRCodeScreen())
                                viewController.setNavBarTitle("qrCode".localized())
                                self?.transitionToScreen(viewController)
                            }
                        )
                    ]
                       
                    case .editing:
                        return [
                            SessionNavItem(
                                id: .done,
                                systemItem: .done,
                                accessibilityIdentifier: "Done"
                            ) { [weak self] in
                                let updatedNickname: String = (self?.editedDisplayName ?? "")
                                    .trimmingCharacters(in: .whitespacesAndNewlines)
                                
                                guard !updatedNickname.isEmpty else {
                                    self?.transitionToScreen(
                                        ConfirmationModal(
                                            info: ConfirmationModal.Info(
                                                title: "displayNameErrorDescription".localized(),
                                                cancelTitle: "okay".localized(),
                                                cancelStyle: .alert_text
                                            )
                                        ),
                                        transitionType: .present
                                    )
                                    return
                                }
                                guard !ProfileManager.isTooLong(profileName: updatedNickname) else {
                                    self?.transitionToScreen(
                                        ConfirmationModal(
                                            info: ConfirmationModal.Info(
                                                title: "displayNameErrorDescriptionShorter".localized(),
                                                cancelTitle: "okay".localized(),
                                                cancelStyle: .alert_text
                                            )
                                        ),
                                        transitionType: .present
                                    )
                                    return
                                }
                                
                                self?.setIsEditing(false)
                                self?.oldDisplayName = updatedNickname
                                self?.updateProfile(displayNameUpdate: .currentUserUpdate(updatedNickname))
                            }
                        ]
                }
            }
            .eraseToAnyPublisher()
    
    // MARK: - Content
    private struct State: Equatable {
        let profile: Profile
        let hideRecoveryPasswordPermanently: Bool
    }
    
    let title: String = "sessionSettings".localized()
    
    lazy var observation: TargetObservation = ObservationBuilder
        .databaseObservation(self) { [weak self, dependencies] db -> State in
            State(
                profile: Profile.fetchOrCreateCurrentUser(db, using: dependencies),
                hideRecoveryPasswordPermanently: db[.hideRecoveryPasswordPermanently]
            )
        }
        .map { [weak self] state -> [SectionModel] in
            return [
                SectionModel(
                    model: .profileInfo,
                    elements: [
                        SessionCell.Info(
                            id: .avatar,
                            accessory: .profile(
                                id: state.profile.id,
                                size: .hero,
                                profile: state.profile
                            ),
                            styling: SessionCell.StyleInfo(
                                alignment: .centerHugging,
                                customPadding: SessionCell.Padding(bottom: Values.smallSpacing),
                                backgroundStyle: .noBackground
                            ),
                            accessibility: Accessibility(
                                identifier: "User settings",
                                label: "Profile picture"
                            ),
                            onTap: {
                                self?.updateProfilePicture(currentFileName: state.profile.profilePictureFileName)
                            }
                        ),
                        SessionCell.Info(
                            id: .profileName,
                            title: SessionCell.TextInfo(
                                state.profile.displayName(),
                                font: .titleLarge,
                                alignment: .center,
                                interaction: .editable
                            ),
                            styling: SessionCell.StyleInfo(
                                customPadding: SessionCell.Padding(top: Values.smallSpacing),
                                backgroundStyle: .noBackground
                            ),
                            accessibility: Accessibility(
                                identifier: "Username",
                                label: state.profile.displayName()
                            ),
                            onTap: { self?.setIsEditing(true) }
                        )
                    ]
                ),
                SectionModel(
                    model: .sessionId,
                    elements: [
                        SessionCell.Info(
                            id: .sessionId,
                            title: SessionCell.TextInfo(
                                state.profile.id,
                                font: .monoLarge,
                                alignment: .center,
                                interaction: .copy
                            ),
                            styling: SessionCell.StyleInfo(
                                customPadding: SessionCell.Padding(bottom: Values.smallSpacing),
                                backgroundStyle: .noBackground
                            ),
                            accessibility: Accessibility(
                                identifier: "Account ID",
                                label: state.profile.id
                            )
                        ),
                        SessionCell.Info(
                            id: .idActions,
                            leftAccessory: .button(
                                style: .bordered,
                                title: "share".localized(),
                                accessibility: Accessibility(
                                    identifier: "Share button",
                                    label: "Share button"
                                ),
                                run: { _ in
                                    self?.shareSessionId(state.profile.id)
                                }
                            ),
                            rightAccessory: .button(
                                style: .bordered,
                                title: "copy".localized(),
                                accessibility: Accessibility(
                                    identifier: "Copy button",
                                    label: "Copy button"
                                ),
                                run: { button in
                                    self?.copySessionId(state.profile.id, button: button)
                                }
                            ),
                            styling: SessionCell.StyleInfo(
                                customPadding: SessionCell.Padding(
                                    top: Values.smallSpacing,
                                    leading: 0,
                                    trailing: 0
                                ),
                                backgroundStyle: .noBackground
                            )
                        )
                    ]
                ),
                SectionModel(
                    model: .menus,
                    elements: [
                        SessionCell.Info(
                            id: .path,
                            leftAccessory: .customView(hashValue: "PathStatusView") {   // stringlint:disable
                                // Need to ensure this view is the same size as the icons so
                                // wrap it in a larger view
                                let result: UIView = UIView()
                                let pathView: PathStatusView = PathStatusView(size: .large)
                                result.addSubview(pathView)
                                
                                result.set(.width, to: IconSize.medium.size)
                                result.set(.height, to: IconSize.medium.size)
                                pathView.center(in: result)
                                
                                return result
                            },
                            title: "onionRoutingPath".localized(),
                            onTap: { self?.transitionToScreen(PathVC()) }
                        ),
                        SessionCell.Info(
                            id: .privacy,
                            leftAccessory: .icon(
                                UIImage(named: "icon_privacy")?
                                    .withRenderingMode(.alwaysTemplate)
                            ),
                            title: "sessionPrivacy".localized(),
                            onTap: {
                                self?.transitionToScreen(
                                    SessionTableViewController(viewModel: PrivacySettingsViewModel())
                                )
                            }
                        ),
                        SessionCell.Info(
                            id: .notifications,
                            leftAccessory: .icon(
                                UIImage(named: "icon_speaker")?
                                    .withRenderingMode(.alwaysTemplate)
                            ),
                            title: "sessionNotifications".localized(),
                            onTap: {
                                self?.transitionToScreen(
                                    SessionTableViewController(viewModel: NotificationSettingsViewModel())
                                )
                            }
                        ),
                        SessionCell.Info(
                            id: .conversations,
                            leftAccessory: .icon(
                                UIImage(named: "icon_msg")?
                                    .withRenderingMode(.alwaysTemplate)
                            ),
                            title: "sessionConversations".localized(),
                            onTap: {
                                self?.transitionToScreen(
                                    SessionTableViewController(viewModel: ConversationSettingsViewModel())
                                )
                            }
                        ),
                        SessionCell.Info(
                            id: .messageRequests,
                            leftAccessory: .icon(
                                UIImage(named: "icon_msg_req")?
                                    .withRenderingMode(.alwaysTemplate)
                            ),
                            title: "sessionMessageRequests".localized(),
                            onTap: {
                                self?.transitionToScreen(
                                    SessionTableViewController(viewModel: MessageRequestsViewModel())
                                )
                            }
                        ),
                        SessionCell.Info(
                            id: .appearance,
                            leftAccessory: .icon(
                                UIImage(named: "icon_apperance")?
                                    .withRenderingMode(.alwaysTemplate)
                            ),
                            title: "sessionAppearance".localized(),
                            onTap: {
                                self?.transitionToScreen(AppearanceViewController())
                            }
                        ),
                        SessionCell.Info(
                            id: .inviteAFriend,
                            leftAccessory: .icon(
                                UIImage(named: "icon_invite")?
                                    .withRenderingMode(.alwaysTemplate)
                            ),
                            title: "sessionInviteAFriend".localized(),
                            onTap: {
                                let invitation: String = "accountIdShare"
                                    .put(key: "app_name", value: Constants.app_name)
                                    .put(key: "account_id", value: state.profile.id)
                                    .put(key: "session_download_url", value: Constants.session_download_url)
                                    .localized()
                                
                                self?.transitionToScreen(
                                    UIActivityViewController(
                                        activityItems: [ invitation ],
                                        applicationActivities: nil
                                    ),
                                    transitionType: .present
                                )
                            }
                        )
                    ].appending(
                        state.hideRecoveryPasswordPermanently ? nil :
                        SessionCell.Info(
                            id: .recoveryPhrase,
                            leftAccessory: .icon(
                                UIImage(named: "SessionShield")?
                                    .withRenderingMode(.alwaysTemplate)
                            ),
                            title: "sessionRecoveryPassword".localized(),
                            accessibility: Accessibility(
                                identifier: "Recovery password menu item",
                                label: "Recovery password menu item"
                            ),
                            onTap: {
                                if let recoveryPasswordView: RecoveryPasswordScreen = try? RecoveryPasswordScreen() {
                                    let viewController: SessionHostingViewController = SessionHostingViewController(rootView: recoveryPasswordView)
                                    viewController.setNavBarTitle("sessionRecoveryPassword".localized())
                                    self?.transitionToScreen(viewController)
                                } else {
                                    let targetViewController: UIViewController = ConfirmationModal(
                                        info: ConfirmationModal.Info(
                                            title: "theError".localized(),
                                            body: .text("recoveryPasswordErrorLoad".localized()),
                                            cancelTitle: "okay".localized(),
                                            cancelStyle: .alert_text
                                        )
                                    )
                                    self?.transitionToScreen(targetViewController, transitionType: .present)
                                }
                            }
                        )
                    ).appending(contentsOf: [
                        SessionCell.Info(
                            id: .help,
                            leftAccessory: .icon(
                                UIImage(named: "icon_help")?
                                    .withRenderingMode(.alwaysTemplate)
                            ),
                            title: "sessionHelp".localized(),
                            onTap: {
                                self?.transitionToScreen(
                                    SessionTableViewController(viewModel: HelpViewModel())
                                )
                            }
                        ),
                        SessionCell.Info(
                            id: .clearData,
                            leftAccessory: .icon(
                                UIImage(named: "icon_bin")?
                                    .withRenderingMode(.alwaysTemplate)
                            ),
                            title: "sessionClearData".localized(),
                            styling: SessionCell.StyleInfo(tintColor: .danger),
                            onTap: {
                                self?.transitionToScreen(NukeDataModal(), transitionType: .present)
                            }
                        )
                    ])
                )
            ]
        }
    
    public let footerView: AnyPublisher<UIView?, Never> = Just(VersionFooterView()).eraseToAnyPublisher()
    
    // MARK: - Functions
    
    private func updateProfilePicture(currentFileName: String?) {
        let existingDisplayName: String = self.oldDisplayName
        let existingImageData: Data? = ProfileManager
            .profileAvatar(id: self.userSessionId)
        let editProfilePictureModalInfo: ConfirmationModal.Info = ConfirmationModal.Info(
            title: "profileDisplayPictureSet".localized(),
            body: .image(
                placeholderData: UIImage(named: "profile_placeholder")?.pngData(),
                valueData: existingImageData,
                icon: .rightPlus,
                style: .circular,
                accessibility: Accessibility(
                    identifier: "Image picker",
                    label: "Image picker"
                ),
                onClick: { [weak self] in self?.showPhotoLibraryForAvatar() }
            ),
            confirmTitle: "save".localized(),
            confirmEnabled: false,
            cancelTitle: "remove".localized(),
            cancelEnabled: (existingImageData != nil),
            hasCloseButton: true,
            dismissOnConfirm: false,
            onConfirm: { modal in modal.close() },
            onCancel: { [weak self] modal in
                self?.updateProfile(
                    displayPictureUpdate: .currentUserRemove,
                    onComplete: { [weak modal] in modal?.close() }
                )
            },
            afterClosed: { [weak self] in
                self?.editProfilePictureModal = nil
                self?.editProfilePictureModalInfo = nil
            }
        )
        let modal: ConfirmationModal = ConfirmationModal(info: editProfilePictureModalInfo)
            
        self.editProfilePictureModalInfo = editProfilePictureModalInfo
        self.editProfilePictureModal = modal
        self.transitionToScreen(modal, transitionType: .present)
    }

    fileprivate func updatedProfilePictureSelected(displayPictureUpdate: ProfileManager.DisplayPictureUpdate) {
        guard let info: ConfirmationModal.Info = self.editProfilePictureModalInfo else { return }
        
        self.editProfilePictureModal?.updateContent(
            with: info.with(
                body: .image(
                    placeholderData: UIImage(named: "profile_placeholder")?.pngData(),
                    valueData: {
                        switch displayPictureUpdate {
                            case .currentUserUploadImageData(let imageData): return imageData
                            default: return nil
                        }
                    }(),
                    icon: .rightPlus,
                    style: .circular,
                    accessibility: Accessibility(
                        identifier: "Image picker",
                        label: "Image picker"
                    ),
                    onClick: { [weak self] in self?.showPhotoLibraryForAvatar() }
                ),
                confirmEnabled: true,
                onConfirm: { [weak self] modal in
                    self?.updateProfile(
                        displayPictureUpdate: displayPictureUpdate,
                        onComplete: { [weak modal] in modal?.close() }
                    )
                }
            )
        )
    }
    
    private func showPhotoLibraryForAvatar() {
        Permissions.requestLibraryPermissionIfNeeded(isSavingMedia: false) { [weak self] in
            DispatchQueue.main.async {
                let picker: UIImagePickerController = UIImagePickerController()
                picker.sourceType = .photoLibrary
                picker.mediaTypes = [ "public.image" ]  // stringlint:disable
                picker.delegate = self?.imagePickerHandler
                
                self?.transitionToScreen(picker, transitionType: .present)
            }
        }
    }
    
    fileprivate func updateProfile(
        displayNameUpdate: ProfileManager.DisplayNameUpdate = .none,
        displayPictureUpdate: ProfileManager.DisplayPictureUpdate = .none,
        onComplete: (() -> ())? = nil
    ) {
        let viewController = ModalActivityIndicatorViewController(canCancel: false) { [weak self] modalActivityIndicator in
            ProfileManager.updateLocal(
                queue: .global(qos: .default),
                displayNameUpdate: displayNameUpdate,
                displayPictureUpdate: displayPictureUpdate,
                success: { db in
                    // Wait for the database transaction to complete before updating the UI
                    db.afterNextTransactionNested { _ in
                        DispatchQueue.main.async {
                            modalActivityIndicator.dismiss(completion: {
                                onComplete?()
                            })
                        }
                    }
                },
                failure: { [weak self] error in
                    DispatchQueue.main.async {
                        modalActivityIndicator.dismiss {
                            let title: String = {
<<<<<<< HEAD
                                switch (avatarUpdate, error) {
                                    case (.remove, _): return "profileDisplayPictureRemoveError".localized()
=======
                                switch (displayPictureUpdate, error) {
                                    case (.currentUserRemove, _): return "update_profile_modal_remove_error_title".localized()
>>>>>>> 7ff2368d
                                    case (_, .avatarUploadMaxFileSizeExceeded):
                                        return "attachmentsErrorSize".localized()
                                    
                                    default: return "profileErrorUpdate".localized()
                                }
                            }()
                            let message: String? = {
                                switch (displayPictureUpdate, error) {
                                    case (.currentUserRemove, _): return nil
                                    case (_, .avatarUploadMaxFileSizeExceeded):
                                        return "profileDisplayPictureSizeError".localized()
                                    
                                    default: return "errorConnection".localized()
                                }
                            }()
                            
                            self?.transitionToScreen(
                                ConfirmationModal(
                                    info: ConfirmationModal.Info(
                                        title: title,
                                        body: (message.map { .text($0) } ?? .none),
                                        cancelTitle: "okay".localized(),
                                        cancelStyle: .alert_text,
                                        dismissType: .single
                                    )
                                ),
                                transitionType: .present
                            )
                        }
                    }
                }
            )
        }
        
        self.transitionToScreen(viewController, transitionType: .present)
    }
    
    private func copySessionId(_ sessionId: String, button: SessionButton?) {
        UIPasteboard.general.string = sessionId
        
        guard let button: SessionButton = button else { return }
        
        // Ensure we are on the main thread just in case
        DispatchQueue.main.async {
            button.isUserInteractionEnabled = false
            
            UIView.transition(
                with: button,
                duration: 0.25,
                options: .transitionCrossDissolve,
                animations: {
                    button.setTitle("copied".localized(), for: .normal)
                },
                completion: { _ in
                    DispatchQueue.main.asyncAfter(deadline: .now() + .seconds(4)) {
                        button.isUserInteractionEnabled = true
                    
                        UIView.transition(
                            with: button,
                            duration: 0.25,
                            options: .transitionCrossDissolve,
                            animations: {
                                button.setTitle("copy".localized(), for: .normal)
                            },
                            completion: nil
                        )
                    }
                }
            )
        }
    }
    
    private func shareSessionId(_ sessionId: String) {
        let shareVC = UIActivityViewController(
            activityItems: [ sessionId ],
            applicationActivities: nil
        )
        
        self.transitionToScreen(shareVC, transitionType: .present)
    }
}<|MERGE_RESOLUTION|>--- conflicted
+++ resolved
@@ -608,13 +608,8 @@
                     DispatchQueue.main.async {
                         modalActivityIndicator.dismiss {
                             let title: String = {
-<<<<<<< HEAD
-                                switch (avatarUpdate, error) {
-                                    case (.remove, _): return "profileDisplayPictureRemoveError".localized()
-=======
                                 switch (displayPictureUpdate, error) {
-                                    case (.currentUserRemove, _): return "update_profile_modal_remove_error_title".localized()
->>>>>>> 7ff2368d
+                                    case (.currentUserRemove, _): return "profileDisplayPictureRemoveError".localized()
                                     case (_, .avatarUploadMaxFileSizeExceeded):
                                         return "attachmentsErrorSize".localized()
                                     
