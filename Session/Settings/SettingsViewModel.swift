--- conflicted
+++ resolved
@@ -78,12 +78,8 @@
         case inviteAFriend
         
         case path
-<<<<<<< HEAD
         case sessionNetwork
         
-=======
-        case donate
->>>>>>> 40cc0c5e
         case privacy
         case notifications
         case conversations
@@ -261,7 +257,6 @@
                 )
             ]
         )
-<<<<<<< HEAD
         let donationAndCommunity: SectionModel = SectionModel(
             model: .donationAndCommunity,
             elements: [
@@ -276,69 +271,6 @@
                         tintColor: .sessionButton_border
                     ),
                     onTap: { [weak self] in self?.openDonationsUrl() }
-=======
-        var menuElements: [SessionCell.Info<TableItem>] = []
-        menuElements.append(
-            SessionCell.Info(
-                id: .path,
-                leadingAccessory: .custom(
-                    info: PathStatusViewAccessory.Info()
-                ),
-                title: "onionRoutingPath".localized(),
-                onTap: { [weak self, dependencies] in self?.transitionToScreen(PathVC(using: dependencies)) }
-            )
-        )
-        menuElements.append(
-            SessionCell.Info(
-                id: .donate,
-                leadingAccessory: .icon(
-                    .heart,
-                    customTint: .sessionButton_border
-                ),
-                title: "donate".localized(),
-                styling: SessionCell.StyleInfo(
-                    tintColor: .sessionButton_border
-                ),
-                onTap: { [weak self] in self?.openDonationsUrl() }
-            )
-        )
-        menuElements.append(
-            SessionCell.Info(
-                id: .privacy,
-                leadingAccessory: .icon(
-                    UIImage(named: "icon_privacy")?
-                        .withRenderingMode(.alwaysTemplate)
-                ),
-                title: "sessionPrivacy".localized(),
-                onTap: { [weak self, dependencies] in
-                    self?.transitionToScreen(
-                        SessionTableViewController(viewModel: PrivacySettingsViewModel(using: dependencies))
-                    )
-                }
-            )
-        )
-        menuElements.append(
-            SessionCell.Info(
-                id: .notifications,
-                leadingAccessory: .icon(
-                    UIImage(named: "icon_speaker")?
-                        .withRenderingMode(.alwaysTemplate)
-                ),
-                title: "sessionNotifications".localized(),
-                onTap: { [weak self, dependencies] in
-                    self?.transitionToScreen(
-                        SessionTableViewController(viewModel: NotificationSettingsViewModel(using: dependencies))
-                    )
-                }
-            )
-        )
-        menuElements.append(
-            SessionCell.Info(
-                id: .conversations,
-                leadingAccessory: .icon(
-                    UIImage(named: "icon_msg")?
-                        .withRenderingMode(.alwaysTemplate)
->>>>>>> 40cc0c5e
                 ),
                 SessionCell.Info(
                     id: .inviteAFriend,
@@ -817,7 +749,6 @@
         
         self.transitionToScreen(modal, transitionType: .present)
     }
-<<<<<<< HEAD
     
     private func openTokenUrl() {
         guard let url: URL = URL(string: Constants.session_token_url) else { return }
@@ -849,6 +780,4 @@
         
         self.transitionToScreen(modal, transitionType: .present)
     }
-=======
->>>>>>> 40cc0c5e
 }