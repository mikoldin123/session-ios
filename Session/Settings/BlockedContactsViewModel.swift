// Copyright © 2022 Rangeproof Pty Ltd. All rights reserved.

import Foundation
import Combine
import GRDB
import DifferenceKit
import SessionUIKit
import SignalUtilitiesKit
import SessionMessagingKit
import SessionUtilitiesKit

public class BlockedContactsViewModel: SessionTableViewModel, NavigatableStateHolder, ObservableTableSource, PagedObservationSource {
    public static let pageSize: Int = 30
    
    public let dependencies: Dependencies
    public let navigatableState: NavigatableState = NavigatableState()
    public let state: TableDataState<Section, TableItem> = TableDataState()
    public let observableState: ObservableTableSourceState<Section, TableItem> = ObservableTableSourceState()
    private let selectedIdsSubject: CurrentValueSubject<Set<String>, Never> = CurrentValueSubject([])
    public private(set) var pagedDataObserver: PagedDatabaseObserver<Contact, TableItem>?
    
    // MARK: - Initialization
    
    init(using dependencies: Dependencies) {
        self.dependencies = dependencies
        self.pagedDataObserver = nil
        
        // Note: Since this references self we need to finish initializing before setting it, we
        // also want to skip the initial query and trigger it async so that the push animation
        // doesn't stutter (it should load basically immediately but without this there is a
        // distinct stutter)
        self.pagedDataObserver = PagedDatabaseObserver(
            pagedTable: Contact.self,
            pageSize: BlockedContactsViewModel.pageSize,
            idColumn: .id,
            observedChanges: [
                PagedData.ObservedChanges(
                    table: Contact.self,
                    columns: [.id, .isBlocked]
                ),
                PagedData.ObservedChanges(
                    table: Profile.self,
                    columns: [
                        .id,
                        .name,
                        .nickname,
                        .profilePictureFileName
                    ],
                    joinToPagedType: {
                        let contact: TypedTableAlias<Contact> = TypedTableAlias()
                        let profile: TypedTableAlias<Profile> = TypedTableAlias()
                        
                        return SQL("JOIN \(Profile.self) ON \(profile[.id]) = \(contact[.id])")
                    }()
                )
            ],
            /// **Note:** This `optimisedJoinSQL` value includes the required minimum joins needed for the query
            joinSQL: TableItem.optimisedJoinSQL,
            filterSQL: TableItem.filterSQL,
            orderSQL: TableItem.orderSQL,
            dataQuery: TableItem.query(
                filterSQL: TableItem.filterSQL,
                orderSQL: TableItem.orderSQL
            ),
            onChangeUnsorted: { [weak self] updatedData, updatedPageInfo in
<<<<<<< HEAD
                PagedData.processAndTriggerUpdates(
                    updatedData: self?.process(data: updatedData, for: updatedPageInfo)
                        .mapToSessionTableViewData(for: self),  // Update the cell positions for background rounding
                    currentDataRetriever: { self?.tableData },
                    valueSubject: self?.pendingTableDataSubject
                )
            },
            using: dependencies
=======
                guard
                    let data: [SectionModel] = self?.process(data: updatedData, for: updatedPageInfo)
                        .mapToSessionTableViewData(for: self)  // Update the cell positions for background rounding
                else { return }
                
                self?.pendingTableDataSubject.send(data)
            }
>>>>>>> bd34d1a9
        )
        
        // Run the initial query on a background thread so we don't block the push transition
        DispatchQueue.global(qos: .userInitiated).async { [weak self] in
            // The `.pageBefore` will query from a `0` offset loading the first page
            self?.pagedDataObserver?.load(.pageBefore)
        }
    }
    
    // MARK: - Section
    
    public enum Section: SessionTableSection {
        case contacts
        case loadMore
        
        public var style: SessionTableSectionStyle {
            switch self {
                case .contacts: return .none
                case .loadMore: return .loadMore
            }
        }
    }
    
    // MARK: - Content
    
    let title: String = "conversationsBlockedContacts".localized()
    let emptyStateTextPublisher: AnyPublisher<String?, Never> = Just("blockBlockedNone".localized())
            .eraseToAnyPublisher()
    
    lazy var footerButtonInfo: AnyPublisher<SessionButton.Info?, Never> = selectedIdsSubject
        .prepend([])
        .map { selectedContactIds in
            SessionButton.Info(
                style: .destructive,
                title: "blockUnblock".localized(),
                isEnabled: !selectedContactIds.isEmpty,
                onTap: { [weak self] in self?.unblockTapped() }
            )
        }
        .eraseToAnyPublisher()
    
    // MARK: - Functions
    
    private func process(
        data: [TableItem],
        for pageInfo: PagedData.PageInfo
    ) -> [SectionModel] {
        return [
            [
                SectionModel(
                    section: .contacts,
                    elements: data
                        .sorted { lhs, rhs -> Bool in
                            let lhsValue: String = (lhs.profile?.displayName() ?? lhs.id)
                            let rhsValue: String = (rhs.profile?.displayName() ?? rhs.id)
                            
                            return (lhsValue < rhsValue)
                        }
                        .map { [selectedIdsSubject] model -> SessionCell.Info<TableItem> in
                            SessionCell.Info(
                                id: model,
                                leadingAccessory: .profile(id: model.id, profile: model.profile),
                                title: (
                                    model.profile?.displayName() ??
                                    Profile.truncated(id: model.id, truncating: .middle)
                                ),
                                trailingAccessory: .radio(
                                    liveIsSelected: { selectedIdsSubject.value.contains(model.id) == true }
                                ),
                                onTap: {
                                    if !selectedIdsSubject.value.contains(model.id) {
                                        selectedIdsSubject.send(selectedIdsSubject.value.inserting(model.id))
                                    }
                                    else {
                                        selectedIdsSubject.send(selectedIdsSubject.value.removing(model.id))
                                    }
                                }
                            )
                        }
                )
            ],
            (!data.isEmpty && (pageInfo.pageOffset + pageInfo.currentCount) < pageInfo.totalCount ?
                [SectionModel(section: .loadMore)] :
                []
            )
        ].flatMap { $0 }
    }
    
    private func unblockTapped() {
        guard !selectedIdsSubject.value.isEmpty else { return }
        
        let contactIds: Set<String> = selectedIdsSubject.value
        let contactNames: [String] = contactIds
            .compactMap { contactId in
                guard
                    let section: SectionModel = self.tableData
                        .first(where: { section in section.model == .contacts }),
                    let info: SessionCell.Info<TableItem> = section.elements
                        .first(where: { info in info.id.id == contactId })
                else {
                    return Profile.truncated(id: contactId, truncating: .middle)
                }
                
                return info.title?.text
            }
        let confirmationBody: NSAttributedString = {
            let name: String = contactNames.first ?? ""
            switch contactNames.count {
            case 1:
                return "blockUnblockName"
                    .put(key: "name", value: name)
                    .localizedFormatted(baseFont: .systemFont(ofSize: Values.smallFontSize))
            case 2:
                return "blockUnblockNameTwo"
                    .put(key: "name", value: name)
                    .localizedFormatted(baseFont: .systemFont(ofSize: Values.smallFontSize))
            default:
                return "blockUnblockNameMultiple"
                    .put(key: "name", value: name)
                    .put(key: "count", value: contactNames.count - 1)
                    .localizedFormatted(baseFont: .systemFont(ofSize: Values.smallFontSize))
            }
<<<<<<< HEAD
            guard contactNames.count > 3 else {
                // Show up to three users names
                let initialNames: [String] = Array(contactNames.prefix(upTo: (contactNames.count - 1)))
                let lastName: String = contactNames[contactNames.count - 1]
                
                return [
                    String(
                        format: "CONVERSATION_SETTINGS_BLOCKED_CONTACTS_UNBLOCK_CONFIRMATION_TITLE_MULTIPLE_1".localized(),
                        initialNames.joined(separator: ", ")
                    ),
                    String(
                        format: "CONVERSATION_SETTINGS_BLOCKED_CONTACTS_UNBLOCK_CONFIRMATION_TITLE_MULTIPLE_2_SINGLE".localized(),
                        lastName
                    )
                ]
                .reversed(if: Dependencies.isRTL)
                .joined(separator: " ")
            }
            
            // If we have exactly 4 users, show the first two names followed by 'and X others', for
            // more than 4 users, show the first 3 names followed by 'and X others'
            let numNamesToShow: Int = (contactNames.count == 4 ? 2 : 3)
            let initialNames: [String] = Array(contactNames.prefix(upTo: numNamesToShow))
            
            return [
                String(
                    format: "CONVERSATION_SETTINGS_BLOCKED_CONTACTS_UNBLOCK_CONFIRMATION_TITLE_MULTIPLE_1".localized(),
                    initialNames.joined(separator: ", ")
                ),
                String(
                    format: "CONVERSATION_SETTINGS_BLOCKED_CONTACTS_UNBLOCK_CONFIRMATION_TITLE_MULTIPLE_3".localized(),
                    (contactNames.count - numNamesToShow)
                )
            ]
            .reversed(if: Dependencies.isRTL)
            .joined(separator: " ")
=======
>>>>>>> bd34d1a9
        }()
        let confirmationModal: ConfirmationModal = ConfirmationModal(
            info: ConfirmationModal.Info(
                title: "blockUnblock".localized(),
                body: .attributedText(confirmationBody),
                confirmTitle: "blockUnblock".localized(),
                confirmStyle: .danger,
                cancelStyle: .alert_text
            ) { [weak self, dependencies] _ in
                // Unblock the contacts
                dependencies[singleton: .storage].write { db in
                    _ = try Contact
                        .filter(ids: contactIds)
                        .updateAllAndConfig(
                            db,
                            Contact.Columns.isBlocked.set(to: false),
                            calledFromConfig: nil,
                            using: dependencies
                        )
                }
                
                self?.selectedIdsSubject.send([])
            }
        )
        self.transitionToScreen(confirmationModal, transitionType: .present)
    }
    
    // MARK: - TableItem

    public struct TableItem: FetchableRecordWithRowId, Decodable, Equatable, Hashable, Identifiable, Differentiable, ColumnExpressible {
        public typealias Columns = CodingKeys
        public enum CodingKeys: String, CodingKey, ColumnExpression, CaseIterable {
            case rowId
            case id
            case profile
        }
        
        public var differenceIdentifier: String { id }
        
        public let rowId: Int64
        public let id: String
        public let profile: Profile?
    
        static func query(
            filterSQL: SQL,
            orderSQL: SQL
        ) -> (([Int64]) -> any FetchRequest<TableItem>) {
            return { rowIds -> any FetchRequest<TableItem> in
                let contact: TypedTableAlias<Contact> = TypedTableAlias()
                let profile: TypedTableAlias<Profile> = TypedTableAlias()
                
                /// **Note:** The `numColumnsBeforeProfile` value **MUST** match the number of fields before
                /// the `TableItem.profileKey` entry below otherwise the query will fail to
                /// parse and might throw
                ///
                /// Explicitly set default values for the fields ignored for search results
                let numColumnsBeforeProfile: Int = 2
                
                let request: SQLRequest<TableItem> = """
                    SELECT
                        \(contact[.rowId]) AS \(TableItem.Columns.rowId),
                        \(contact[.id]),
                        \(profile.allColumns)
                    
                    FROM \(Contact.self)
                    LEFT JOIN \(Profile.self) ON \(profile[.id]) = \(contact[.id])
                    WHERE \(contact[.rowId]) IN \(rowIds)
                    ORDER BY \(orderSQL)
                """
                
                return request.adapted { db in
                    let adapters = try splittingRowAdapters(columnCounts: [
                        numColumnsBeforeProfile,
                        Profile.numberOfSelectedColumns(db)
                    ])
                    
                    return ScopeAdapter.with(TableItem.self, [
                        .profile: adapters[1]
                    ])
                }
            }
        }
        
        static var optimisedJoinSQL: SQL = {
            let contact: TypedTableAlias<Contact> = TypedTableAlias()
            let profile: TypedTableAlias<Profile> = TypedTableAlias()
            
            return SQL("LEFT JOIN \(Profile.self) ON \(profile[.id]) = \(contact[.id])")
        }()
        
        static var filterSQL: SQL = {
            let contact: TypedTableAlias<Contact> = TypedTableAlias()
            
            return SQL("\(contact[.isBlocked]) = true")
        }()
        
        static let orderSQL: SQL = {
            let contact: TypedTableAlias<Contact> = TypedTableAlias()
            let profile: TypedTableAlias<Profile> = TypedTableAlias()
            
            return SQL("IFNULL(IFNULL(\(profile[.nickname]), \(profile[.name])), \(contact[.id])) ASC")
        }()
    }
}<|MERGE_RESOLUTION|>--- conflicted
+++ resolved
@@ -63,24 +63,14 @@
                 orderSQL: TableItem.orderSQL
             ),
             onChangeUnsorted: { [weak self] updatedData, updatedPageInfo in
-<<<<<<< HEAD
-                PagedData.processAndTriggerUpdates(
-                    updatedData: self?.process(data: updatedData, for: updatedPageInfo)
-                        .mapToSessionTableViewData(for: self),  // Update the cell positions for background rounding
-                    currentDataRetriever: { self?.tableData },
-                    valueSubject: self?.pendingTableDataSubject
-                )
-            },
-            using: dependencies
-=======
                 guard
                     let data: [SectionModel] = self?.process(data: updatedData, for: updatedPageInfo)
                         .mapToSessionTableViewData(for: self)  // Update the cell positions for background rounding
                 else { return }
                 
                 self?.pendingTableDataSubject.send(data)
-            }
->>>>>>> bd34d1a9
+            },
+            using: dependencies
         )
         
         // Run the initial query on a background thread so we don't block the push transition
@@ -189,59 +179,22 @@
         let confirmationBody: NSAttributedString = {
             let name: String = contactNames.first ?? ""
             switch contactNames.count {
-            case 1:
-                return "blockUnblockName"
-                    .put(key: "name", value: name)
-                    .localizedFormatted(baseFont: .systemFont(ofSize: Values.smallFontSize))
-            case 2:
-                return "blockUnblockNameTwo"
-                    .put(key: "name", value: name)
-                    .localizedFormatted(baseFont: .systemFont(ofSize: Values.smallFontSize))
-            default:
-                return "blockUnblockNameMultiple"
-                    .put(key: "name", value: name)
-                    .put(key: "count", value: contactNames.count - 1)
-                    .localizedFormatted(baseFont: .systemFont(ofSize: Values.smallFontSize))
-            }
-<<<<<<< HEAD
-            guard contactNames.count > 3 else {
-                // Show up to three users names
-                let initialNames: [String] = Array(contactNames.prefix(upTo: (contactNames.count - 1)))
-                let lastName: String = contactNames[contactNames.count - 1]
-                
-                return [
-                    String(
-                        format: "CONVERSATION_SETTINGS_BLOCKED_CONTACTS_UNBLOCK_CONFIRMATION_TITLE_MULTIPLE_1".localized(),
-                        initialNames.joined(separator: ", ")
-                    ),
-                    String(
-                        format: "CONVERSATION_SETTINGS_BLOCKED_CONTACTS_UNBLOCK_CONFIRMATION_TITLE_MULTIPLE_2_SINGLE".localized(),
-                        lastName
-                    )
-                ]
-                .reversed(if: Dependencies.isRTL)
-                .joined(separator: " ")
-            }
-            
-            // If we have exactly 4 users, show the first two names followed by 'and X others', for
-            // more than 4 users, show the first 3 names followed by 'and X others'
-            let numNamesToShow: Int = (contactNames.count == 4 ? 2 : 3)
-            let initialNames: [String] = Array(contactNames.prefix(upTo: numNamesToShow))
-            
-            return [
-                String(
-                    format: "CONVERSATION_SETTINGS_BLOCKED_CONTACTS_UNBLOCK_CONFIRMATION_TITLE_MULTIPLE_1".localized(),
-                    initialNames.joined(separator: ", ")
-                ),
-                String(
-                    format: "CONVERSATION_SETTINGS_BLOCKED_CONTACTS_UNBLOCK_CONFIRMATION_TITLE_MULTIPLE_3".localized(),
-                    (contactNames.count - numNamesToShow)
-                )
-            ]
-            .reversed(if: Dependencies.isRTL)
-            .joined(separator: " ")
-=======
->>>>>>> bd34d1a9
+                case 1:
+                    return "blockUnblockName"
+                        .put(key: "name", value: name)
+                        .localizedFormatted(baseFont: .systemFont(ofSize: Values.smallFontSize))
+                
+                case 2:
+                    return "blockUnblockNameTwo"
+                        .put(key: "name", value: name)
+                        .localizedFormatted(baseFont: .systemFont(ofSize: Values.smallFontSize))
+                
+                default:
+                    return "blockUnblockNameMultiple"
+                        .put(key: "name", value: name)
+                        .put(key: "count", value: contactNames.count - 1)
+                        .localizedFormatted(baseFont: .systemFont(ofSize: Values.smallFontSize))
+            }
         }()
         let confirmationModal: ConfirmationModal = ConfirmationModal(
             info: ConfirmationModal.Info(
