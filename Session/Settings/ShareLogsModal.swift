--- conflicted
+++ resolved
@@ -1,18 +1,22 @@
+// Copyright © 2022 Rangeproof Pty Ltd. All rights reserved.
+
+import UIKit
 import SignalUtilitiesKit
 
-final class ShareLogsModal : Modal {
+final class ShareLogsModal: Modal {
     
-    // MARK: Lifecycle
+    // MARK: - Lifecycle
+    
     init() {
         super.init(nibName: nil, bundle: nil)
     }
     
     override init(nibName: String?, bundle: Bundle?) {
-        preconditionFailure("Use init(url:) instead.")
+        preconditionFailure("Use init() instead.")
     }
     
     required init?(coder: NSCoder) {
-        preconditionFailure("Use init(url:) instead.")
+        preconditionFailure("Use init() instead.")
     }
     
     override func populateContentView() {
@@ -22,6 +26,7 @@
         titleLabel.font = .boldSystemFont(ofSize: Values.mediumFontSize)
         titleLabel.text = NSLocalizedString("modal_share_logs_title", comment: "")
         titleLabel.textAlignment = .center
+        
         // Message
         let messageLabel = UILabel()
         messageLabel.textColor = Colors.text.withAlphaComponent(Values.mediumOpacity)
@@ -30,6 +35,7 @@
         messageLabel.numberOfLines = 0
         messageLabel.lineBreakMode = .byWordWrapping
         messageLabel.textAlignment = .center
+        
         // Open button
         let shareButton = UIButton()
         shareButton.set(.height, to: Values.mediumButtonHeight)
@@ -39,15 +45,18 @@
         shareButton.setTitleColor(Colors.text, for: UIControl.State.normal)
         shareButton.setTitle(NSLocalizedString("share", comment: ""), for: UIControl.State.normal)
         shareButton.addTarget(self, action: #selector(shareLogs), for: UIControl.Event.touchUpInside)
+        
         // Button stack view
         let buttonStackView = UIStackView(arrangedSubviews: [ cancelButton, shareButton ])
         buttonStackView.axis = .horizontal
         buttonStackView.spacing = Values.mediumSpacing
         buttonStackView.distribution = .fillEqually
+        
         // Content stack view
         let contentStackView = UIStackView(arrangedSubviews: [ titleLabel, messageLabel ])
         contentStackView.axis = .vertical
         contentStackView.spacing = Values.largeSpacing
+        
         // Main stack view
         let spacing = Values.largeSpacing - Values.smallFontSize / 2
         let mainStackView = UIStackView(arrangedSubviews: [ contentStackView, buttonStackView ])
@@ -70,20 +79,16 @@
         let version = Bundle.main.infoDictionary?["CFBundleShortVersionString"] as? String ?? ""
         OWSLogger.info("[Version] iOS \(UIDevice.current.systemVersion) \(version)")
         DDLog.flushLog()
+        
         let logFilePaths = AppEnvironment.shared.fileLogger.logFileManager.sortedLogFilePaths
         if let latestLogFilePath = logFilePaths.first {
             let latestLogFileURL = URL(fileURLWithPath: latestLogFilePath)
-<<<<<<< HEAD
             
             viewController.dismiss(animated: true, completion: {
                 if let vc = CurrentAppContext().frontmostViewController() {
                     let shareVC = UIActivityViewController(activityItems: [ latestLogFileURL ], applicationActivities: nil)
                     shareVC.completionWithItemsHandler = { _, _, _, _ in onShareComplete?() }
-=======
-            self.dismiss(animated: true, completion: {
-                if let vc = CurrentAppContext().frontmostViewController() {
-                    let shareVC = UIActivityViewController(activityItems: [ latestLogFileURL ], applicationActivities: nil)
->>>>>>> cf1f1b0e
+                    
                     if UIDevice.current.isIPad {
                         shareVC.excludedActivityTypes = []
                         shareVC.popoverPresentationController?.permittedArrowDirections = []
