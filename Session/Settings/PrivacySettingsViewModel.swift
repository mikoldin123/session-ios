// Copyright © 2022 Rangeproof Pty Ltd. All rights reserved.

import Foundation
import Combine
import GRDB
import LocalAuthentication
import DifferenceKit
import SessionUIKit
import SessionMessagingKit
import SessionUtilitiesKit

class PrivacySettingsViewModel: SessionTableViewModel, NavigationItemSource, NavigatableStateHolder, ObservableTableSource {
    public let dependencies: Dependencies
    public let navigatableState: NavigatableState = NavigatableState()
    public let editableState: EditableState<TableItem> = EditableState()
    public let state: TableDataState<Section, TableItem> = TableDataState()
    public let observableState: ObservableTableSourceState<Section, TableItem> = ObservableTableSourceState()
    private let shouldShowCloseButton: Bool
    private let shouldAutomaticallyShowCallModal: Bool
    
    // MARK: - Initialization
    
<<<<<<< HEAD
    init(shouldShowCloseButton: Bool = false, shouldAutomaticallyShowCallModal: Bool = false, using dependencies: Dependencies = Dependencies()) {
=======
    init(shouldShowCloseButton: Bool = false, using dependencies: Dependencies) {
>>>>>>> cba67296
        self.dependencies = dependencies
        self.shouldShowCloseButton = shouldShowCloseButton
        self.shouldAutomaticallyShowCallModal = shouldAutomaticallyShowCallModal
    }
    
    // MARK: - Config
    
    enum NavItem: Equatable {
        case close
    }
    
    public enum Section: SessionTableSection {
        case screenSecurity
        case messageRequests
        case readReceipts
        case typingIndicators
        case linkPreviews
        case calls
        
        var title: String? {
            switch self {
                case .screenSecurity: return "screenSecurity".localized()
                case .messageRequests: return "sessionMessageRequests".localized()
                case .readReceipts: return "readReceipts".localized()
                case .typingIndicators: return "typingIndicators".localized()
                case .linkPreviews: return "linkPreviews".localized()
                case .calls: return "callsSettings".localized()
            }
        }
        
        var style: SessionTableSectionStyle { return .titleRoundedContent }
    }
    
    public enum TableItem: Differentiable {
        case calls
        case microphone
        case camera
        case localNetwork
        case screenLock
        case communityMessageRequests
        case screenshotNotifications
        case readReceipts
        case typingIndicators
        case linkPreviews
    }
    
    // MARK: - Navigation
    
    lazy var leftNavItems: AnyPublisher<[SessionNavItem<NavItem>], Never> = (!shouldShowCloseButton ? [] :
        [
            SessionNavItem(
                id: .close,
                image: UIImage(named: "X")?
                    .withRenderingMode(.alwaysTemplate),
                style: .plain,
                accessibilityIdentifier: "Close button"
            ) { [weak self] in self?.dismissScreen() }
        ]
    )
    
    // MARK: - Content
    
    private struct State: Equatable {
        let isScreenLockEnabled: Bool
        let checkForCommunityMessageRequests: Bool
        let areReadReceiptsEnabled: Bool
        let typingIndicatorsEnabled: Bool
        let areLinkPreviewsEnabled: Bool
        let areCallsEnabled: Bool
    }
    
    let title: String = "sessionPrivacy".localized()
    
    lazy var observation: TargetObservation = ObservationBuilder
        .databaseObservation(self) { [weak self] db -> State in
            State(
                isScreenLockEnabled: db[.isScreenLockEnabled],
                checkForCommunityMessageRequests: db[.checkForCommunityMessageRequests],
                areReadReceiptsEnabled: db[.areReadReceiptsEnabled],
                typingIndicatorsEnabled: db[.typingIndicatorsEnabled],
                areLinkPreviewsEnabled: db[.areLinkPreviewsEnabled],
                areCallsEnabled: db[.areCallsEnabled]
            )
        }
        .mapWithPrevious { [dependencies] previous, current -> [SectionModel] in
            return [
                SectionModel(
                    model: .calls,
                    elements: [
                        SessionCell.Info(
                            id: .calls,
                            title: "callsVoiceAndVideo".localized(),
                            subtitle: "callsVoiceAndVideoToggleDescription".localized(),
                            rightAccessory: .toggle(
                                .boolValue(
                                    key: .areCallsEnabled,
                                    value: current.areCallsEnabled,
                                    oldValue: (previous ?? current).areCallsEnabled
                                ),
                                accessibility: Accessibility(
                                    identifier: "Voice and Video Calls - Switch"
                                )
                            ),
                            accessibility: Accessibility(
                                label: "Allow voice and video calls"
                            ),
                            confirmationInfo: ConfirmationModal.Info(
                                title: "callsVoiceAndVideoBeta".localized(),
                                body: .text("callsVoiceAndVideoModalDescription".localized()),
                                showCondition: .disabled,
                                confirmTitle: "theContinue".localized(),
                                confirmStyle: .danger,
                                cancelStyle: .alert_text,
                                onConfirm: { _ in
                                    Permissions.requestMicrophonePermissionIfNeeded()
                                    Permissions.requestCameraPermissionIfNeeded()
                                    Permissions.requestLocalNetworkPermissionIfNeeded()
                                }
                            ),
                            onTap: {
                                Storage.shared.write { db in
                                    try db.setAndUpdateConfig(
                                        .areCallsEnabled,
                                        to: !db[.areCallsEnabled],
                                        using: dependencies
                                    )
                                }
                            }
                        )
                    ].appending(
                        contentsOf: (
                            !current.areCallsEnabled ? nil :
                                [
                                    SessionCell.Info(
                                        id: .microphone,
                                        title: "permissionsMicrophone".localized(),
                                        subtitle: "Allow access to microphone for voice calls and audio messages",
                                        rightAccessory: .toggle(
                                            .staticBoolValue((Permissions.microphone == .granted)),
                                            accessibility: Accessibility(
                                                identifier: "Microphone Permission - Switch"
                                            )
                                        ),
                                        accessibility: Accessibility(
                                            label: "Grant microphone permission"
                                        ),
                                        onTap: {
                                            UIApplication.shared.openSystemSettings()
                                        }
                                    ),
                                    SessionCell.Info(
                                        id: .camera,
                                        title: "contentDescriptionCamera".localized(),
                                        subtitle: "Allow access to camera for video calls",
                                        rightAccessory: .toggle(
                                            .staticBoolValue((Permissions.camera == .granted)),
                                            accessibility: Accessibility(
                                                identifier: "Camera Permission - Switch"
                                            )
                                        ),
                                        accessibility: Accessibility(
                                            label: "Grant camera permission"
                                        ),
                                        onTap: {
                                            UIApplication.shared.openSystemSettings()
                                        }
                                    ),
                                    SessionCell.Info(
                                        id: .localNetwork,
                                        title: "Local Network",
                                        subtitle: "Allow access to local network to facilitate voice and video calls",
                                        rightAccessory: .toggle(
                                            .staticBoolValue((Permissions.localNetwork == .granted)),
                                            accessibility: Accessibility(
                                                identifier: "Local Network Permission - Switch"
                                            )
                                        ),
                                        accessibility: Accessibility(
                                            label: "Grant local network permission"
                                        ),
                                        onTap: {
                                            UIApplication.shared.openSystemSettings()
                                        }
                                    )
                                ]
                        )
                    )
                ),
                SectionModel(
                    model: .screenSecurity,
                    elements: [
                        SessionCell.Info(
                            id: .screenLock,
                            title: "lockApp".localized(),
                            subtitle: "lockAppDescriptionIos"
                                .put(key: "app_name", value: Constants.app_name)
                                .localized(),
                            trailingAccessory: .toggle(
                                current.isScreenLockEnabled,
                                oldValue: previous?.isScreenLockEnabled,
                                accessibility: Accessibility(
                                    identifier: "Lock App - Switch"
                                )
                            ),
                            onTap: { [weak self] in
                                // Make sure the device has a passcode set before allowing screen lock to
                                // be enabled (Note: This will always return true on a simulator)
                                guard LAContext().canEvaluatePolicy(.deviceOwnerAuthentication, error: nil) else {
                                    self?.transitionToScreen(
                                        ConfirmationModal(
                                            info: ConfirmationModal.Info(
                                                title: "lockAppEnablePasscode".localized(),
                                                cancelTitle: "okay".localized(),
                                                cancelStyle: .alert_text
                                            )
                                        ),
                                        transitionType: .present
                                    )
                                    return
                                }
                                
                                dependencies[singleton: .storage].write { db in
                                    try db.setAndUpdateConfig(
                                        .isScreenLockEnabled,
                                        to: !db[.isScreenLockEnabled],
                                        using: dependencies
                                    )
                                }
                            }
                        )
                    ]
                ),
                SectionModel(
                    model: .messageRequests,
                    elements: [
                        SessionCell.Info(
                            id: .communityMessageRequests,
                            title: "messageRequestsCommunities".localized(),
                            subtitle: "messageRequestsCommunitiesDescription".localized(),
                            trailingAccessory: .toggle(
                                current.checkForCommunityMessageRequests,
                                oldValue: previous?.checkForCommunityMessageRequests,
                                accessibility: Accessibility(
                                    identifier: "Community Message Requests - Switch"
                                )
                            ),
                            onTap: { [weak self] in
                                dependencies[singleton: .storage].write { db in
                                    try db.setAndUpdateConfig(
                                        .checkForCommunityMessageRequests,
                                        to: !db[.checkForCommunityMessageRequests],
                                        using: dependencies
                                    )
                                }
                            }
                        )
                    ]
                ),
                SectionModel(
                    model: .readReceipts,
                    elements: [
                        SessionCell.Info(
                            id: .readReceipts,
                            title: "readReceipts".localized(),
                            subtitle: "readReceiptsDescription".localized(),
                            trailingAccessory: .toggle(
                                current.areReadReceiptsEnabled,
                                oldValue: previous?.areReadReceiptsEnabled,
                                accessibility: Accessibility(
                                    identifier: "Read Receipts - Switch"
                                )
                            ),
                            onTap: {
                                dependencies[singleton: .storage].write { db in
                                    try db.setAndUpdateConfig(
                                        .areReadReceiptsEnabled,
                                        to: !db[.areReadReceiptsEnabled],
                                        using: dependencies
                                    )
                                }
                            }
                        )
                    ]
                ),
                SectionModel(
                    model: .typingIndicators,
                    elements: [
                        SessionCell.Info(
                            id: .typingIndicators,
                            title: SessionCell.TextInfo(
                                "typingIndicators".localized(),
                                font: .title
                            ),
                            subtitle: SessionCell.TextInfo(
                                "typingIndicatorsDescription".localized(),
                                font: .subtitle,
                                extraViewGenerator: {
                                    let targetHeight: CGFloat = 20
                                    let targetWidth: CGFloat = ceil(20 * (targetHeight / 12))
                                    let result: UIView = UIView(
                                        frame: CGRect(x: 0, y: 0, width: targetWidth, height: targetHeight)
                                    )
                                    result.set(.width, to: targetWidth)
                                    result.set(.height, to: targetHeight)
                                    
                                    // Use a transform scale to reduce the size of the typing indicator to the
                                    // desired size (this way the animation remains intact)
                                    let cell: TypingIndicatorCell = TypingIndicatorCell()
                                    cell.transform = CGAffineTransform(
                                        scaleX: targetHeight / cell.bounds.height,
                                        y: targetHeight / cell.bounds.height
                                    )
                                    cell.typingIndicatorView.startAnimation()
                                    result.addSubview(cell)
                                    
                                    // Note: Because we are messing with the transform these values don't work
                                    // logically so we inset the positioning to make it look visually centered
                                    // within the layout inspector
                                    cell.center(.vertical, in: result, withInset: -(targetHeight * 0.15))
                                    cell.center(.horizontal, in: result, withInset: -(targetWidth * 0.35))
                                    cell.set(.width, to: .width, of: result)
                                    cell.set(.height, to: .height, of: result)
                                    
                                    return result
                                }
                            ),
                            trailingAccessory: .toggle(
                                current.typingIndicatorsEnabled,
                                oldValue: previous?.typingIndicatorsEnabled,
                                accessibility: Accessibility(
                                    identifier: "Typing Indicators - Switch"
                                )
                            ),
                            onTap: {
                                dependencies[singleton: .storage].write { db in
                                    try db.setAndUpdateConfig(
                                        .typingIndicatorsEnabled,
                                        to: !db[.typingIndicatorsEnabled],
                                        using: dependencies
                                    )
                                }
                            }
                        )
                    ]
                ),
                SectionModel(
                    model: .linkPreviews,
                    elements: [
                        SessionCell.Info(
                            id: .linkPreviews,
                            title: "linkPreviewsSend".localized(),
                            subtitle: "linkPreviewsDescription".localized(),
                            trailingAccessory: .toggle(
                                current.areLinkPreviewsEnabled,
                                oldValue: previous?.areLinkPreviewsEnabled,
                                accessibility: Accessibility(
                                    identifier: "Send Link Previews - Switch"
                                )
                            ),
                            onTap: {
                                dependencies[singleton: .storage].write { db in
                                    try db.setAndUpdateConfig(
                                        .areLinkPreviewsEnabled,
                                        to: !db[.areLinkPreviewsEnabled],
                                        using: dependencies
                                    )
                                }
                            }
                        )
                    ]
<<<<<<< HEAD
=======
                ),
                SectionModel(
                    model: .calls,
                    elements: [
                        SessionCell.Info(
                            id: .calls,
                            title: "callsVoiceAndVideo".localized(),
                            subtitle: "callsVoiceAndVideoToggleDescription".localized(),
                            trailingAccessory: .toggle(
                                current.areCallsEnabled,
                                oldValue: previous?.areCallsEnabled,
                                accessibility: Accessibility(
                                    identifier: "Voice and Video Calls - Switch"
                                )
                            ),
                            accessibility: Accessibility(
                                label: "Allow voice and video calls"
                            ),
                            confirmationInfo: ConfirmationModal.Info(
                                title: "callsVoiceAndVideoBeta".localized(),
                                body: .text("callsVoiceAndVideoModalDescription".localized()),
                                showCondition: .disabled,
                                confirmTitle: "theContinue".localized(),
                                confirmStyle: .danger,
                                cancelStyle: .alert_text,
                                onConfirm: { _ in Permissions.requestMicrophonePermissionIfNeeded(using: dependencies) }
                            ),
                            onTap: {
                                dependencies[singleton: .storage].write { db in
                                    try db.setAndUpdateConfig(
                                        .areCallsEnabled,
                                        to: !db[.areCallsEnabled],
                                        using: dependencies
                                    )
                                }
                            }
                        )
                    ]
>>>>>>> cba67296
                )
            ]
        }
    
    func onAppear(targetViewController: BaseVC) {
        if self.shouldAutomaticallyShowCallModal {
            let confirmationModal: ConfirmationModal = ConfirmationModal(
                info: ConfirmationModal.Info(
                    title: "callsVoiceAndVideoBeta".localized(),
                    body: .text("callsVoiceAndVideoModalDescription".localized()),
                    showCondition: .disabled,
                    confirmTitle: "theContinue".localized(),
                    confirmStyle: .danger,
                    cancelStyle: .alert_text,
                    onConfirm: { _ in
                        Permissions.requestMicrophonePermissionIfNeeded()
                        Permissions.requestCameraPermissionIfNeeded()
                        Permissions.requestLocalNetworkPermissionIfNeeded()
                        Storage.shared.write { db in
                            try db.setAndUpdateConfig(
                                .areCallsEnabled,
                                to: !db[.areCallsEnabled],
                                using: self.dependencies
                            )
                        }
                    }
                )
            )
            targetViewController.present(confirmationModal, animated: true, completion: nil)
        }
    }
}<|MERGE_RESOLUTION|>--- conflicted
+++ resolved
@@ -20,11 +20,7 @@
     
     // MARK: - Initialization
     
-<<<<<<< HEAD
-    init(shouldShowCloseButton: Bool = false, shouldAutomaticallyShowCallModal: Bool = false, using dependencies: Dependencies = Dependencies()) {
-=======
-    init(shouldShowCloseButton: Bool = false, using dependencies: Dependencies) {
->>>>>>> cba67296
+    init(shouldShowCloseButton: Bool = false, shouldAutomaticallyShowCallModal: Bool = false, using dependencies: Dependencies) {
         self.dependencies = dependencies
         self.shouldShowCloseButton = shouldShowCloseButton
         self.shouldAutomaticallyShowCallModal = shouldAutomaticallyShowCallModal
@@ -118,12 +114,9 @@
                             id: .calls,
                             title: "callsVoiceAndVideo".localized(),
                             subtitle: "callsVoiceAndVideoToggleDescription".localized(),
-                            rightAccessory: .toggle(
-                                .boolValue(
-                                    key: .areCallsEnabled,
-                                    value: current.areCallsEnabled,
-                                    oldValue: (previous ?? current).areCallsEnabled
-                                ),
+                            trailingAccessory: .toggle(
+                                current.areCallsEnabled,
+                                oldValue: (previous ?? current).areCallsEnabled,
                                 accessibility: Accessibility(
                                     identifier: "Voice and Video Calls - Switch"
                                 )
@@ -139,13 +132,13 @@
                                 confirmStyle: .danger,
                                 cancelStyle: .alert_text,
                                 onConfirm: { _ in
-                                    Permissions.requestMicrophonePermissionIfNeeded()
-                                    Permissions.requestCameraPermissionIfNeeded()
-                                    Permissions.requestLocalNetworkPermissionIfNeeded()
-                                }
-                            ),
-                            onTap: {
-                                Storage.shared.write { db in
+                                    Permissions.requestMicrophonePermissionIfNeeded(using: dependencies)
+                                    Permissions.requestCameraPermissionIfNeeded(using: dependencies)
+                                    Permissions.requestLocalNetworkPermissionIfNeeded(using: dependencies)
+                                }
+                            ),
+                            onTap: { [weak self] in
+                                dependencies[singleton: .storage].write { db in
                                     try db.setAndUpdateConfig(
                                         .areCallsEnabled,
                                         to: !db[.areCallsEnabled],
@@ -162,8 +155,9 @@
                                         id: .microphone,
                                         title: "permissionsMicrophone".localized(),
                                         subtitle: "Allow access to microphone for voice calls and audio messages",
-                                        rightAccessory: .toggle(
-                                            .staticBoolValue((Permissions.microphone == .granted)),
+                                        trailingAccessory: .toggle(
+                                            Permissions.microphone == .granted,
+                                            oldValue: Permissions.microphone == .granted,
                                             accessibility: Accessibility(
                                                 identifier: "Microphone Permission - Switch"
                                             )
@@ -179,8 +173,9 @@
                                         id: .camera,
                                         title: "contentDescriptionCamera".localized(),
                                         subtitle: "Allow access to camera for video calls",
-                                        rightAccessory: .toggle(
-                                            .staticBoolValue((Permissions.camera == .granted)),
+                                        trailingAccessory: .toggle(
+                                            Permissions.camera == .granted,
+                                            oldValue: Permissions.camera == .granted,
                                             accessibility: Accessibility(
                                                 identifier: "Camera Permission - Switch"
                                             )
@@ -196,8 +191,9 @@
                                         id: .localNetwork,
                                         title: "Local Network",
                                         subtitle: "Allow access to local network to facilitate voice and video calls",
-                                        rightAccessory: .toggle(
-                                            .staticBoolValue((Permissions.localNetwork == .granted)),
+                                        trailingAccessory: .toggle(
+                                            Permissions.localNetwork(using: dependencies) == .granted,
+                                            oldValue: Permissions.localNetwork(using: dependencies) == .granted,
                                             accessibility: Accessibility(
                                                 identifier: "Local Network Permission - Switch"
                                             )
@@ -395,47 +391,6 @@
                             }
                         )
                     ]
-<<<<<<< HEAD
-=======
-                ),
-                SectionModel(
-                    model: .calls,
-                    elements: [
-                        SessionCell.Info(
-                            id: .calls,
-                            title: "callsVoiceAndVideo".localized(),
-                            subtitle: "callsVoiceAndVideoToggleDescription".localized(),
-                            trailingAccessory: .toggle(
-                                current.areCallsEnabled,
-                                oldValue: previous?.areCallsEnabled,
-                                accessibility: Accessibility(
-                                    identifier: "Voice and Video Calls - Switch"
-                                )
-                            ),
-                            accessibility: Accessibility(
-                                label: "Allow voice and video calls"
-                            ),
-                            confirmationInfo: ConfirmationModal.Info(
-                                title: "callsVoiceAndVideoBeta".localized(),
-                                body: .text("callsVoiceAndVideoModalDescription".localized()),
-                                showCondition: .disabled,
-                                confirmTitle: "theContinue".localized(),
-                                confirmStyle: .danger,
-                                cancelStyle: .alert_text,
-                                onConfirm: { _ in Permissions.requestMicrophonePermissionIfNeeded(using: dependencies) }
-                            ),
-                            onTap: {
-                                dependencies[singleton: .storage].write { db in
-                                    try db.setAndUpdateConfig(
-                                        .areCallsEnabled,
-                                        to: !db[.areCallsEnabled],
-                                        using: dependencies
-                                    )
-                                }
-                            }
-                        )
-                    ]
->>>>>>> cba67296
                 )
             ]
         }
@@ -450,15 +405,15 @@
                     confirmTitle: "theContinue".localized(),
                     confirmStyle: .danger,
                     cancelStyle: .alert_text,
-                    onConfirm: { _ in
-                        Permissions.requestMicrophonePermissionIfNeeded()
-                        Permissions.requestCameraPermissionIfNeeded()
-                        Permissions.requestLocalNetworkPermissionIfNeeded()
-                        Storage.shared.write { db in
+                    onConfirm: { [dependencies] _ in
+                        Permissions.requestMicrophonePermissionIfNeeded(using: dependencies)
+                        Permissions.requestCameraPermissionIfNeeded(using: dependencies)
+                        Permissions.requestLocalNetworkPermissionIfNeeded(using: dependencies)
+                        dependencies[singleton: .storage].write { db in
                             try db.setAndUpdateConfig(
                                 .areCallsEnabled,
                                 to: !db[.areCallsEnabled],
-                                using: self.dependencies
+                                using: dependencies
                             )
                         }
                     }
