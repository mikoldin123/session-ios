--- conflicted
+++ resolved
@@ -155,8 +155,8 @@
     }
     
     private func clearDeviceOnly() {
-        ModalActivityIndicatorViewController.present(fromViewController: self, canCancel: false) { [weak self] _ in
-            ConfigurationSyncJob.run(sessionIdHexString: getUserSessionId().hexString)
+        ModalActivityIndicatorViewController.present(fromViewController: self, canCancel: false) { [weak self, dependencies] _ in
+            ConfigurationSyncJob.run(swarmPublicKey: dependencies[cache: .general].sessionId.hexString, using: dependencies)
                 .subscribe(on: DispatchQueue.global(qos: .userInitiated))
                 .receive(on: DispatchQueue.main)
                 .sinkUntilComplete(
@@ -183,7 +183,7 @@
                                 namespace: .all,
                                 authMethod: try Authentication.with(
                                     db,
-                                    sessionIdHexString: getUserSessionId(db, using: dependencies).hexString,
+                                    swarmPublicKey: dependencies[cache: .general].sessionId.hexString,
                                     using: dependencies
                                 ),
                                 using: dependencies
@@ -285,20 +285,17 @@
         ///
         /// **Note:** This is file as long as this process kills the app, if it doesn't then we need an alternate mechanism to flag that
         /// the `JobRunner` is allowed to start it's queues again
-        dependencies[singleton: .jobRunner].stopAndClearPendingJobs(using: dependencies)
+        dependencies[singleton: .jobRunner].stopAndClearPendingJobs()
         
         // Clear the app badge and notifications
         dependencies[singleton: .notificationsManager].clearAllNotifications()
         UIApplication.shared.applicationIconBadgeNumber = 0
         
         // Clear out the user defaults
-        UserDefaults.removeAll()
+        UserDefaults.removeAll(using: dependencies)
         
         // Remove the cached key so it gets re-cached on next access
-        dependencies.mutate(cache: .general) {
-            $0.sessionId = nil
-            $0.recentReactionTimestamps = []
-        }
+        dependencies.remove(cache: .general)    // TODO: Test that the deinit gets called
         
         // Stop any pollers
         (UIApplication.shared.delegate as? AppDelegate)?.stopPollers()
@@ -307,11 +304,7 @@
         // profile storage
         let wasUnlinked: Bool = dependencies[defaults: .standard, key: .wasUnlinked]
         
-<<<<<<< HEAD
-        SessionApp.resetAppData(using: dependencies) { [dependencies] in
-=======
-        SessionApp.resetAppData(using: dependencies) {
->>>>>>> 304423f3
+        dependencies[singleton: .app].resetData { [dependencies] in
             // Resetting the data clears the old user defaults. We need to restore the unlink default.
             dependencies[defaults: .standard, key: .wasUnlinked] = wasUnlinked
         }
