// Copyright © 2022 Rangeproof Pty Ltd. All rights reserved.

import UIKit
import Combine
import GRDB
import SessionUIKit
import SessionSnodeKit
import SessionMessagingKit
import SignalUtilitiesKit
import SessionUtilitiesKit

final class NukeDataModal: Modal {
    // MARK: - Initialization
    
    override init(targetView: UIView? = nil, dismissType: DismissType = .recursive, afterClosed: (() -> ())? = nil) {
        super.init(targetView: targetView, dismissType: dismissType, afterClosed: afterClosed)
        
        self.modalPresentationStyle = .overFullScreen
        self.modalTransitionStyle = .crossDissolve
    }
    
    required init?(coder: NSCoder) {
        fatalError("init(coder:) has not been implemented")
    }
    
    // MARK: - Components
    
    private lazy var titleLabel: UILabel = {
        let result = UILabel()
        result.font = .boldSystemFont(ofSize: Values.mediumFontSize)
        result.text = "clearDataAll".localized()
        result.themeTextColor = .textPrimary
        result.textAlignment = .center
        result.lineBreakMode = .byWordWrapping
        result.numberOfLines = 0
        
        return result
    }()
    
    private lazy var explanationLabel: UILabel = {
        let result = UILabel()
        result.font = .systemFont(ofSize: Values.smallFontSize)
        result.text = "clearDataAllDescription".localized()
        result.themeTextColor = .textPrimary
        result.textAlignment = .center
        result.lineBreakMode = .byWordWrapping
        result.numberOfLines = 0
        
        return result
    }()
    
    private lazy var clearDeviceRadio: RadioButton = {
        let result: RadioButton = RadioButton(size: .small) { [weak self] radio in
            self?.clearNetworkRadio.update(isSelected: false)
            radio.update(isSelected: true)
        }
        result.font = .systemFont(ofSize: Values.smallFontSize)
        result.text = "clearDeviceOnly".localized()
        result.update(isSelected: true)
        
        return result
    }()
    
    private lazy var clearNetworkRadio: RadioButton = {
        let result: RadioButton = RadioButton(size: .small) { [weak self] radio in
            self?.clearDeviceRadio.update(isSelected: false)
            radio.update(isSelected: true)
        }
        result.font = .systemFont(ofSize: Values.smallFontSize)
        result.text = "clearDeviceAndNetwork".localized()
        
        return result
    }()
    
    private lazy var clearDataButton: UIButton = {
        let result: UIButton = Modal.createButton(
            title: "modal_clear_all_data_confirm".localized(),
            titleColor: .danger
        )
        result.addTarget(self, action: #selector(clearAllData), for: UIControl.Event.touchUpInside)
        
        return result
    }()
    
    private lazy var buttonStackView: UIStackView = {
        let result = UIStackView(arrangedSubviews: [ clearDataButton, cancelButton ])
        result.axis = .horizontal
        result.distribution = .fillEqually
        
        return result
    }()
    
    private lazy var contentStackView: UIStackView = {
        let result = UIStackView(arrangedSubviews: [
            titleLabel,
            explanationLabel,
            clearDeviceRadio,
            UIView.separator(),
            clearNetworkRadio
        ])
        result.axis = .vertical
        result.spacing = Values.smallSpacing
        result.isLayoutMarginsRelativeArrangement = true
        result.layoutMargins = UIEdgeInsets(
            top: Values.largeSpacing,
            leading: Values.largeSpacing,
            bottom: Values.verySmallSpacing,
            trailing: Values.largeSpacing
        )
        
        return result
    }()
    
    private lazy var mainStackView: UIStackView = {
        let result = UIStackView(arrangedSubviews: [ contentStackView, buttonStackView ])
        result.axis = .vertical
        result.spacing = Values.largeSpacing - Values.smallFontSize / 2
        
        return result
    }()
    
    // MARK: - Lifecycle
    
    override func populateContentView() {
        contentView.addSubview(mainStackView)
        
        mainStackView.pin(to: contentView)
    }
    
    // MARK: - Interaction
    
    @objc private func clearAllData() {
        guard clearNetworkRadio.isSelected else {
            clearDeviceOnly()
            return
        }
        
        let confirmationModal: ConfirmationModal = ConfirmationModal(
            info: ConfirmationModal.Info(
                title: "clearDataAll".localized(),
                body: .text("clearDeviceAndNetworkConfirm".localized()),
                confirmTitle: "modal_clear_all_data_confirm".localized(),
                confirmStyle: .danger,
                cancelStyle: .alert_text,
                dismissOnConfirm: false
            ) { [weak self] confirmationModal in
                self?.clearEntireAccount(presentedViewController: confirmationModal)
            }
        )
        present(confirmationModal, animated: true, completion: nil)
    }
    
    private func clearDeviceOnly() {
        ModalActivityIndicatorViewController.present(fromViewController: self, canCancel: false) { [weak self] _ in
            ConfigurationSyncJob.run()
                .subscribe(on: DispatchQueue.global(qos: .userInitiated))
                .receive(on: DispatchQueue.main)
                .sinkUntilComplete(
                    receiveCompletion: { _ in
                        self?.deleteAllLocalData()
                        self?.dismiss(animated: true, completion: nil) // Dismiss the loader
                    }
                )
        }
    }
    
    private func clearEntireAccount(presentedViewController: UIViewController) {
        ModalActivityIndicatorViewController
            .present(fromViewController: presentedViewController, canCancel: false) { [weak self] _ in
                Publishers
                    .MergeMany(
                        Storage.shared
                            .read { db -> [(String, OpenGroupAPI.PreparedSendData<OpenGroupAPI.DeleteInboxResponse>)] in
                                return try OpenGroup
                                    .filter(OpenGroup.Columns.isActive == true)
                                    .select(.server)
                                    .distinct()
                                    .asRequest(of: String.self)
                                    .fetchSet(db)
                                    .map { ($0, try OpenGroupAPI.preparedClearInbox(db, on: $0))}
                            }
                            .defaulting(to: [])
                            .compactMap { server, data in
                                OpenGroupAPI
                                    .send(data: data)
                                    .map { _ in [server: true] }
                                    .eraseToAnyPublisher()
                            }
                    )
                    .collect()
                    .subscribe(on: DispatchQueue.global(qos: .userInitiated))
                    .flatMap { results in
                        SnodeAPI
                            .deleteAllMessages(namespace: .all)
                            .map { results.reduce($0) { result, next in result.updated(with: next) } }
                            .eraseToAnyPublisher()
                    }
                    .receive(on: DispatchQueue.main)
                    .sinkUntilComplete(
                        receiveCompletion: { result in
                            switch result {
                                case .finished: break
                                case .failure(let error):
                                    self?.dismiss(animated: true, completion: nil) // Dismiss the loader

                                    let modal: ConfirmationModal = ConfirmationModal(
                                        targetView: self?.view,
                                        info: ConfirmationModal.Info(
                                            title: "clearDataError".localized(),
                                            body: .text(error.localizedDescription),
                                            cancelTitle: "BUTTON_OK".localized(),
                                            cancelStyle: .alert_text
                                        )
                                    )
                                    self?.present(modal, animated: true)
                            }
                        },
                        receiveValue: { confirmations in
                            self?.dismiss(animated: true, completion: nil) // Dismiss the loader

                            let potentiallyMaliciousSnodes = confirmations
                                .compactMap { ($0.value == false ? $0.key : nil) }

                            guard !potentiallyMaliciousSnodes.isEmpty else {
                                self?.deleteAllLocalData()
                                return
                            }

                            let message: String

                            if potentiallyMaliciousSnodes.count == 1 {
                                message = String(format: "dialog_clear_all_data_deletion_failed_1".localized(), potentiallyMaliciousSnodes[0])
                            }
                            else {
<<<<<<< HEAD
                                let message: String
                                if potentiallyMaliciousSnodes.count == 1 {
                                    message = String(format: "clearDataErrorDescription1".localized(), potentiallyMaliciousSnodes[0])
                                }
                                else {
                                    message = String(format: "clearDataErrorDescription2".localized(), String(potentiallyMaliciousSnodes.count), potentiallyMaliciousSnodes.joined(separator: ", "))
                                }
                                
                                let modal: ConfirmationModal = ConfirmationModal(
                                    targetView: self?.view,
                                    info: ConfirmationModal.Info(
                                        title: "clearDataError".localized(),
                                        body: .text(message),
                                        cancelTitle: "BUTTON_OK".localized(),
                                        cancelStyle: .alert_text
                                    )
                                )
                                self?.present(modal, animated: true)
=======
                                message = String(format: "dialog_clear_all_data_deletion_failed_2".localized(), String(potentiallyMaliciousSnodes.count), potentiallyMaliciousSnodes.joined(separator: ", "))
>>>>>>> 7c96dcd5
                            }

                            let modal: ConfirmationModal = ConfirmationModal(
                                targetView: self?.view,
                                info: ConfirmationModal.Info(
                                    title: "ALERT_ERROR_TITLE".localized(),
                                    body: .text(message),
                                    cancelTitle: "BUTTON_OK".localized(),
                                    cancelStyle: .alert_text
                                )
                            )
                            self?.present(modal, animated: true)
                        }
                    )
            }
    }
    
    private func deleteAllLocalData(using dependencies: Dependencies = Dependencies()) {
        // Unregister push notifications if needed
        let isUsingFullAPNs: Bool = UserDefaults.standard[.isUsingFullAPNs]
        let maybeDeviceToken: String? = UserDefaults.standard[.deviceToken]
        
        if isUsingFullAPNs, let deviceToken: String = maybeDeviceToken {
            PushNotificationAPI
                .unsubscribe(token: Data(hex: deviceToken))
                .sinkUntilComplete()
        }
        
        /// Stop and cancel all current jobs (don't want to inadvertantly have a job store data after it's table has already been cleared)
        ///
        /// **Note:** This is file as long as this process kills the app, if it doesn't then we need an alternate mechanism to flag that
        /// the `JobRunner` is allowed to start it's queues again
        JobRunner.stopAndClearPendingJobs()
        
        // Clear the app badge and notifications
        AppEnvironment.shared.notificationPresenter.clearAllNotifications()
        UIApplication.shared.applicationIconBadgeNumber = 0
        
        // Clear out the user defaults
        UserDefaults.removeAll()
        
        // Remove the cached key so it gets re-cached on next access
        dependencies.caches.mutate(cache: .general) {
            $0.encodedPublicKey = nil
            $0.recentReactionTimestamps = []
        }
        
        // Clear the Snode pool
        SnodeAPI.clearSnodePool()
        
        // Stop any pollers
        (UIApplication.shared.delegate as? AppDelegate)?.stopPollers()
        
        // Call through to the SessionApp's "resetAppData" which will wipe out logs, database and
        // profile storage
        let wasUnlinked: Bool = UserDefaults.standard[.wasUnlinked]
        
        SessionApp.resetAppData {
            // Resetting the data clears the old user defaults. We need to restore the unlink default.
            UserDefaults.standard[.wasUnlinked] = wasUnlinked
        }
    }
}<|MERGE_RESOLUTION|>--- conflicted
+++ resolved
@@ -227,39 +227,17 @@
                             }
 
                             let message: String
-
                             if potentiallyMaliciousSnodes.count == 1 {
-                                message = String(format: "dialog_clear_all_data_deletion_failed_1".localized(), potentiallyMaliciousSnodes[0])
+                                message = String(format: "clearDataErrorDescription1".localized(), potentiallyMaliciousSnodes[0])
                             }
                             else {
-<<<<<<< HEAD
-                                let message: String
-                                if potentiallyMaliciousSnodes.count == 1 {
-                                    message = String(format: "clearDataErrorDescription1".localized(), potentiallyMaliciousSnodes[0])
-                                }
-                                else {
-                                    message = String(format: "clearDataErrorDescription2".localized(), String(potentiallyMaliciousSnodes.count), potentiallyMaliciousSnodes.joined(separator: ", "))
-                                }
-                                
-                                let modal: ConfirmationModal = ConfirmationModal(
-                                    targetView: self?.view,
-                                    info: ConfirmationModal.Info(
-                                        title: "clearDataError".localized(),
-                                        body: .text(message),
-                                        cancelTitle: "BUTTON_OK".localized(),
-                                        cancelStyle: .alert_text
-                                    )
-                                )
-                                self?.present(modal, animated: true)
-=======
-                                message = String(format: "dialog_clear_all_data_deletion_failed_2".localized(), String(potentiallyMaliciousSnodes.count), potentiallyMaliciousSnodes.joined(separator: ", "))
->>>>>>> 7c96dcd5
-                            }
-
+                                message = String(format: "clearDataErrorDescription2".localized(), String(potentiallyMaliciousSnodes.count), potentiallyMaliciousSnodes.joined(separator: ", "))
+                            }
+                            
                             let modal: ConfirmationModal = ConfirmationModal(
                                 targetView: self?.view,
                                 info: ConfirmationModal.Info(
-                                    title: "ALERT_ERROR_TITLE".localized(),
+                                    title: "clearDataError".localized(),
                                     body: .text(message),
                                     cancelTitle: "BUTTON_OK".localized(),
                                     cancelStyle: .alert_text
