--- conflicted
+++ resolved
@@ -844,18 +844,7 @@
         markAsReadTrigger.send((target, timestampMs))
     }
     
-<<<<<<< HEAD
-    public func swapToThread(updatedThreadId: String, using dependencies: Dependencies = Dependencies()) {
-        let oldestMessageId: Int64? = self.interactionData
-            .filter { $0.model == .messages }
-            .first?
-            .elements
-            .first?
-            .id
-        
-=======
     public func swapToThread(updatedThreadId: String, focussedMessageId: Int64?) {
->>>>>>> e9dd86bf
         self.threadId = updatedThreadId
         self.observableThreadData = self.setupObservableThreadData(for: updatedThreadId)
         self.pagedDataObserver = self.setupPagedObserver(
@@ -1005,6 +994,10 @@
                                                         userSessionId.hexString :
                                                                 cellViewModel.authorId
                                                     )
+                                                )
+                                                .with(
+                                                    expiresInSeconds: cellViewModel.expiresInSeconds,
+                                                    expiresStartedAtMs: cellViewModel.expiresStartedAtMs
                                                 ),
                                                 to: .contact(publicKey: cellViewModel.threadId),
                                                 namespace: .default,
@@ -1046,6 +1039,10 @@
                                                     userSessionId.hexString :
                                                             cellViewModel.authorId
                                                 )
+                                            )
+                                            .with(
+                                                expiresInSeconds: cellViewModel.expiresInSeconds,
+                                                expiresStartedAtMs: cellViewModel.expiresStartedAtMs
                                             ),
                                             to: .contact(publicKey: cellViewModel.threadId),
                                             namespace: .default,
@@ -1092,6 +1089,10 @@
                                                     userSessionId.hexString :
                                                     cellViewModel.authorId
                                                 )
+                                            )
+                                            .with(
+                                                expiresInSeconds: cellViewModel.expiresInSeconds,
+                                                expiresStartedAtMs: cellViewModel.expiresStartedAtMs
                                             ),
                                             to: .closedGroup(groupPublicKey: cellViewModel.threadId),
                                             namespace: .legacyClosedGroup,
