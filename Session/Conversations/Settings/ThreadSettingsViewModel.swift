--- conflicted
+++ resolved
@@ -545,7 +545,6 @@
                                     type: .leaveGroupAsync,
                                     threadId: threadViewModel.threadId,
                                     threadVariant: threadViewModel.threadVariant,
-                                    calledFromConfig: nil,
                                     using: dependencies
                                 )
                             }
@@ -695,7 +694,6 @@
                                 "blockUnblock".localized() :
                                 "block".localized()
                             ),
-<<<<<<< HEAD
                             confirmStyle: .danger,
                             cancelStyle: .alert_text
                         ),
@@ -722,106 +720,6 @@
                 elements: [
                     // FIXME: [GROUPS REBUILD] Need to build this properly in a future release
                     (!dependencies[feature: .updatedGroupsDeleteBeforeNow] || threadViewModel.threadVariant != .group ? nil :
-=======
-                            confirmationInfo: ConfirmationModal.Info(
-                                title: "groupLeave".localized(),
-                                body: (currentUserIsClosedGroupAdmin ?
-                                    .attributedText(
-                                        "groupDeleteDescription"
-                                            .put(key: "group_name", value: threadViewModel.displayName)
-                                            .localizedFormatted(baseFont: .boldSystemFont(ofSize: Values.smallFontSize))
-                                    ) :
-                                    .attributedText(
-                                        "groupLeaveDescription"
-                                            .put(key: "group_name", value: threadViewModel.displayName)
-                                            .localizedFormatted(baseFont: .boldSystemFont(ofSize: Values.smallFontSize))
-                                    )
-                                ),
-                                confirmTitle: "leave".localized(),
-                                confirmStyle: .danger,
-                                cancelStyle: .alert_text
-                            ),
-                            onTap: { [dependencies] in
-                                dependencies.storage.write { db in
-                                    try SessionThread.deleteOrLeave(
-                                        db,
-                                        type: .leaveGroupAsync,
-                                        threadId: threadViewModel.threadId,
-                                        using: dependencies
-                                    )
-                                }
-                            }
-                        )
-                    ),
-                     
-                    (threadViewModel.threadIsNoteToSelf ? nil :
-                        SessionCell.Info(
-                            id: .notificationSound,
-                            leftAccessory: .icon(
-                                UIImage(named: "table_ic_notification_sound")?
-                                    .withRenderingMode(.alwaysTemplate)
-                            ),
-                            title: "deleteAfterGroupPR1MessageSound".localized(),
-                            rightAccessory: .dropDown(
-                                .dynamicString { current.notificationSound.displayName }
-                            ),
-                            onTap: { [weak self] in
-                                self?.transitionToScreen(
-                                    SessionTableViewController(
-                                        viewModel: NotificationSoundViewModel(threadId: threadViewModel.threadId)
-                                    )
-                                )
-                            }
-                        )
-                    ),
-                    
-                    (threadViewModel.threadVariant == .contact ? nil :
-                        SessionCell.Info(
-                            id: .notificationMentionsOnly,
-                            leftAccessory: .icon(
-                                UIImage(named: "NotifyMentions")?
-                                    .withRenderingMode(.alwaysTemplate)
-                            ),
-                            title: "deleteAfterGroupPR1MentionsOnly".localized(),
-                            subtitle: "deleteAfterGroupPR1MentionsOnlyDescription".localized(),
-                            rightAccessory: .toggle(
-                                .boolValue(
-                                    threadViewModel.threadOnlyNotifyForMentions == true,
-                                    oldValue: ((previous?.threadViewModel ?? threadViewModel).threadOnlyNotifyForMentions == true)
-                                ),
-                                accessibility: Accessibility(
-                                    identifier: "Notify for Mentions Only - Switch"
-                                )
-                            ),
-                            isEnabled: (
-                                (
-                                    threadViewModel.threadVariant != .legacyGroup &&
-                                    threadViewModel.threadVariant != .group
-                                ) ||
-                                currentUserIsClosedGroupMember
-                            ),
-                            accessibility: Accessibility(
-                                identifier: "Mentions only notification setting",
-                                label: "Mentions only"
-                            ),
-                            onTap: { [dependencies] in
-                                let newValue: Bool = !(threadViewModel.threadOnlyNotifyForMentions == true)
-                                
-                                dependencies.storage.writeAsync { db in
-                                    try SessionThread
-                                        .filter(id: threadViewModel.threadId)
-                                        .updateAll(
-                                            db,
-                                            SessionThread.Columns.onlyNotifyForMentions
-                                                .set(to: newValue)
-                                        )
-                                }
-                            }
-                        )
-                    ),
-                    
-                    (threadViewModel.threadIsNoteToSelf ? nil :
->>>>>>> 3a91bc52
                         SessionCell.Info(
                             id: .debugDeleteBeforeNow,
                             leadingAccessory: .icon(
@@ -943,7 +841,6 @@
             )
         else { return }
         
-<<<<<<< HEAD
         self.transitionToScreen(
             SessionTableViewController(
                 viewModel: UserListViewModel<Contact>(
@@ -1026,16 +923,6 @@
                             .mapError { UserListError.error($0.localizedDescription) }
                             .eraseToAnyPublisher()
                     },
-=======
-        dependencies.storage.writeAsync { [dependencies] db in
-            let currentUserSessionId: String = getUserHexEncodedPublicKey(db, using: dependencies)
-            try selectedUsers.forEach { userId in
-                let thread: SessionThread = try SessionThread.upsert(
-                    db,
-                    id: userId,
-                    variant: .contact,
-                    values: .existingOrDefault,
->>>>>>> 3a91bc52
                     using: dependencies
                 )
             ),
