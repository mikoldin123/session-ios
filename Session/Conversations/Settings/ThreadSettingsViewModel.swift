--- conflicted
+++ resolved
@@ -153,7 +153,7 @@
                                 .trimmingCharacters(in: .whitespacesAndNewlines)
                             self?.oldDisplayName = (updatedNickname.isEmpty ? nil : editedDisplayName)
 
-                            dependencies[singleton: .storage].writeAsync(using: dependencies) { db in
+                            dependencies[singleton: .storage].writeAsync { db in
                                 try Profile
                                     .filter(id: threadId)
                                     .updateAllAndConfig(
@@ -196,7 +196,7 @@
     
     lazy var observation: TargetObservation = ObservationBuilder
         .databaseObservation(self) { [dependencies, threadId = self.threadId] db -> State in
-            let userSessionId: SessionId = getUserSessionId(db, using: dependencies)
+            let userSessionId: SessionId = dependencies[cache: .general].sessionId
             let threadViewModel: SessionThreadViewModel? = try SessionThreadViewModel
                 .conversationSettingsQuery(threadId: threadId, userSessionId: userSessionId)
                 .fetchOne(db)
@@ -382,15 +382,7 @@
                                             )
                                         else { return }
 
-<<<<<<< HEAD
-                                        UIPasteboard.general.string = SessionUtil.communityUrlFor(
-                                            server: server,
-                                            roomToken: roomToken,
-                                            publicKey: publicKey
-                                        )
-=======
                                         UIPasteboard.general.string = urlString
->>>>>>> 304423f3
                                 }
 
                                 self?.showToast(
@@ -761,7 +753,7 @@
         guard
             threadViewModel.threadVariant == .contact,
             let profile: Profile = threadViewModel.profile,
-            let profileData: Data = DisplayPictureManager.displayPicture(owner: .user(profile))
+            let profileData: Data = DisplayPictureManager.displayPicture(owner: .user(profile), using: dependencies)
         else { return }
         
         let format: ImageFormat = profileData.guessedImageFormat
@@ -793,13 +785,6 @@
             )
         else { return }
         
-<<<<<<< HEAD
-        let communityUrl: String = LibSession.communityUrlFor(
-            server: server,
-            roomToken: roomToken,
-            publicKey: publicKey
-        )
-        
         self.transitionToScreen(
             SessionTableViewController(
                 viewModel: UserListViewModel<Contact>(
@@ -813,7 +798,7 @@
                     footerTitle: "GROUP_ACTION_INVITE".localized(),
                     onSubmit: .publisher { [dependencies] _, selectedUserInfo in
                         dependencies[singleton: .storage]
-                            .writePublisher(using: dependencies) { db in
+                            .writePublisher { db in
                                 try selectedUserInfo.forEach { userInfo in
                                     let thread: SessionThread = try SessionThread.fetchOrCreate(
                                         db,
@@ -827,22 +812,25 @@
                                     try LinkPreview(
                                         url: communityUrl,
                                         variant: .openGroupInvitation,
-                                        title: name
+                                        title: name,
+                                        using: dependencies
                                     )
                                     .upsert(db)
                                     
                                     let interaction: Interaction = try Interaction(
                                         threadId: thread.id,
+                                        threadVariant: thread.variant,
                                         authorId: userInfo.profileId,
                                         variant: .standardOutgoing,
-                                        timestampMs: SnodeAPI.currentOffsetTimestampMs(using: dependencies),
+                                        timestampMs: dependencies[cache: .snodeAPI].currentOffsetTimestampMs(),
                                         expiresInSeconds: try? DisappearingMessagesConfiguration
                                             .select(.durationSeconds)
                                             .filter(id: userInfo.profileId)
                                             .filter(DisappearingMessagesConfiguration.Columns.isEnabled == true)
                                             .asRequest(of: TimeInterval.self)
                                             .fetchOne(db),
-                                        linkPreviewUrl: communityUrl
+                                        linkPreviewUrl: communityUrl,
+                                        using: dependencies
                                     )
                                     .inserted(db)
                                     
@@ -860,11 +848,10 @@
                                         job: DisappearingMessagesJob.updateNextRunIfNeeded(
                                             db,
                                             interaction: interaction,
-                                            startedAtMs: Double(SnodeAPI.currentOffsetTimestampMs(using: dependencies)),
+                                            startedAtMs: dependencies[cache: .snodeAPI].currentOffsetTimestampMs(),
                                             using: dependencies
                                         ),
-                                        canStartJob: true,
-                                        using: dependencies
+                                        canStartJob: true
                                     )
                                 }
                             }
@@ -872,34 +859,6 @@
                             .eraseToAnyPublisher()
                     },
                     using: dependencies
-=======
-        dependencies.storage.writeAsync { [dependencies] db in
-            let currentUserSessionId: String = getUserHexEncodedPublicKey(db, using: dependencies)
-            try selectedUsers.forEach { userId in
-                let thread: SessionThread = try SessionThread
-                    .fetchOrCreate(db, id: userId, variant: .contact, shouldBeVisible: nil)
-                
-                try LinkPreview(
-                    url: communityUrl,
-                    variant: .openGroupInvitation,
-                    title: name
-                )
-                .save(db)
-                
-                let interaction: Interaction = try Interaction(
-                    threadId: thread.id,
-                    threadVariant: thread.variant,
-                    authorId: currentUserSessionId,
-                    variant: .standardOutgoing,
-                    timestampMs: SnodeAPI.currentOffsetTimestampMs(),
-                    expiresInSeconds: try? DisappearingMessagesConfiguration
-                        .select(.durationSeconds)
-                        .filter(id: userId)
-                        .filter(DisappearingMessagesConfiguration.Columns.isEnabled == true)
-                        .asRequest(of: TimeInterval.self)
-                        .fetchOne(db),
-                    linkPreviewUrl: communityUrl
->>>>>>> 304423f3
                 )
             ),
             transitionType: .push
