--- conflicted
+++ resolved
@@ -9,49 +9,6 @@
 import SessionUtilitiesKit
 import SessionSnodeKit
 
-<<<<<<< HEAD
-class ThreadDisappearingMessagesSettingsViewModel: SessionTableViewModel<ThreadDisappearingMessagesSettingsViewModel.NavButton, ThreadDisappearingMessagesSettingsViewModel.Section, ThreadDisappearingMessagesSettingsViewModel.Item> {
-    // MARK: - Config
-    
-    enum NavButton: Equatable {
-        case save
-    }
-    
-    public enum Section: SessionTableSection {
-        case type
-        case timerDisappearAfterSend
-        case timerDisappearAfterRead
-        case noteToSelf
-        case group
-        
-        var title: String? {
-            switch self {
-                case .type: return "DISAPPERING_MESSAGES_TYPE_TITLE".localized()
-                case .timerDisappearAfterSend: return "DISAPPERING_MESSAGES_TIMER_TITLE".localized()
-                case .timerDisappearAfterRead: return "DISAPPERING_MESSAGES_TIMER_TITLE".localized()
-                case .noteToSelf: return nil
-                case .group: return nil
-            }
-        }
-        
-        var style: SessionTableSectionStyle { return .titleRoundedContent }
-        
-        var footer: String? {
-            switch self {
-                case .group: return "DISAPPERING_MESSAGES_GROUP_WARNING_ADMIN_ONLY".localized()
-                default: return nil
-            }
-        }
-    }
-    
-    public struct Item: Equatable, Hashable, Differentiable {
-        let title: String
-            
-        public var differenceIdentifier: String { title }
-    }
-    
-    // MARK: - Variables
-=======
 class ThreadDisappearingMessagesSettingsViewModel: SessionTableViewModel, NavigationItemSource, NavigatableStateHolder, ObservableTableSource {
     typealias TableItem = String
     
@@ -59,7 +16,6 @@
     public let navigatableState: NavigatableState = NavigatableState()
     public let state: TableDataState<Section, TableItem> = TableDataState()
     public let observableState: ObservableTableSourceState<Section, TableItem> = ObservableTableSourceState()
->>>>>>> 89b38dc2
     
     private let threadId: String
     private let threadVariant: SessionThread.Variant
@@ -91,11 +47,43 @@
         self.shouldShowConfirmButton = CurrentValueSubject(false)
     }
     
-<<<<<<< HEAD
+    // MARK: - Config
+    
+    enum NavItem: Equatable {
+        case save
+    }
+    
+    public enum Section: SessionTableSection {
+        case type
+        case timerDisappearAfterSend
+        case timerDisappearAfterRead
+        case noteToSelf
+        case group
+        
+        var title: String? {
+            switch self {
+                case .type: return "DISAPPERING_MESSAGES_TYPE_TITLE".localized()
+                case .timerDisappearAfterSend: return "DISAPPERING_MESSAGES_TIMER_TITLE".localized()
+                case .timerDisappearAfterRead: return "DISAPPERING_MESSAGES_TIMER_TITLE".localized()
+                case .noteToSelf: return nil
+                case .group: return nil
+            }
+        }
+        
+        var style: SessionTableSectionStyle { return .titleRoundedContent }
+        
+        var footer: String? {
+            switch self {
+                case .group: return "DISAPPERING_MESSAGES_GROUP_WARNING_ADMIN_ONLY".localized()
+                default: return nil
+            }
+        }
+    }
+    
     // MARK: - Content
     
-    override var title: String { "DISAPPEARING_MESSAGES".localized() }
-    override var subtitle: String? {
+    let title: String = "DISAPPEARING_MESSAGES".localized()
+    lazy var subtitle: String? = {
         guard Features.useNewDisappearingMessagesConfig else {
             return (isNoteToSelf ? nil : "DISAPPERING_MESSAGES_SUBTITLE_CONTACTS".localized())
         }
@@ -105,36 +93,33 @@
         }
         
         return "DISAPPERING_MESSAGES_SUBTITLE_GROUPS".localized()
-    }
-    
-    override var footerButtonInfo: AnyPublisher<SessionButton.Info?, Never> {
-        self.shouldShowConfirmButton
-            .removeDuplicates()
-            .map { [weak self, dependencies] shouldShowConfirmButton in
-                guard shouldShowConfirmButton else { return nil }
-                
-                return SessionButton.Info(
-                    style: .bordered,
-                    title: "DISAPPERING_MESSAGES_SAVE_TITLE".localized(),
-                    isEnabled: true,
-                    accessibility: Accessibility(
-                        identifier: "Set button",
-                        label: "Set button"
-                    ),
-                    minWidth: 110,
-                    onTap: {
-                        self?.saveChanges(using: dependencies)
-                        self?.dismissScreen()
-                    }
-                )
-            }
-            .eraseToAnyPublisher()
-    }
-    
-    public override var observableTableData: ObservableData { _observableTableData }
-    
-    private lazy var _observableTableData: ObservableData = self.currentSelection
-        .map { [weak self, threadVariant, isNoteToSelf, config, currentUserIsClosedGroupMember, currentUserIsClosedGroupAdmin, dependencies] currentSelection in
+    }()
+    
+    lazy var footerButtonInfo: AnyPublisher<SessionButton.Info?, Never> = shouldShowConfirmButton
+        .removeDuplicates()
+        .map { [weak self] shouldShowConfirmButton in
+            guard shouldShowConfirmButton else { return nil }
+            
+            return SessionButton.Info(
+                style: .bordered,
+                title: "DISAPPERING_MESSAGES_SAVE_TITLE".localized(),
+                isEnabled: true,
+                accessibility: Accessibility(
+                    identifier: "Set button",
+                    label: "Set button"
+                ),
+                minWidth: 110,
+                onTap: {
+                    self?.saveChanges()
+                    self?.dismissScreen()
+                }
+            )
+        }
+        .eraseToAnyPublisher()
+    
+    lazy var observation: TargetObservation = ObservationBuilder
+        .subject(currentSelection)
+        .map { [weak self, threadVariant, isNoteToSelf, config, currentUserIsClosedGroupMember, currentUserIsClosedGroupAdmin] currentSelection -> [SectionModel] in
             switch (threadVariant, isNoteToSelf) {
                 case (.contact, false):
                     return [
@@ -142,7 +127,7 @@
                             model: .type,
                             elements: [
                                 SessionCell.Info(
-                                    id: Item(title: "DISAPPEARING_MESSAGES_OFF".localized()),
+                                    id: "DISAPPEARING_MESSAGES_OFF".localized(),
                                     title: "DISAPPEARING_MESSAGES_OFF".localized(),
                                     rightAccessory: .radio(
                                         isSelected: { (self?.currentSelection.value.isEnabled == false) }
@@ -164,7 +149,7 @@
                                 ),
                                 (Features.useNewDisappearingMessagesConfig ? nil :
                                     SessionCell.Info(
-                                        id: Item(title: "DISAPPEARING_MESSAGES_TYPE_LEGACY_TITLE".localized()),
+                                        id: "DISAPPEARING_MESSAGES_TYPE_LEGACY_TITLE".localized(),
                                         title: "DISAPPEARING_MESSAGES_TYPE_LEGACY_TITLE".localized(),
                                         subtitle: "DISAPPEARING_MESSAGES_TYPE_LEGACY_DESCRIPTION".localized(),
                                         rightAccessory: .radio(
@@ -192,7 +177,7 @@
                                     )
                                 ),
                                 SessionCell.Info(
-                                    id: Item(title: "DISAPPERING_MESSAGES_TYPE_AFTER_READ_TITLE".localized()),
+                                    id: "DISAPPERING_MESSAGES_TYPE_AFTER_READ_TITLE".localized(),
                                     title: "DISAPPERING_MESSAGES_TYPE_AFTER_READ_TITLE".localized(),
                                     subtitle: "DISAPPERING_MESSAGES_TYPE_AFTER_READ_DESCRIPTION".localized(),
                                     rightAccessory: .radio(
@@ -231,91 +216,9 @@
                                     }
                                 ),
                                 SessionCell.Info(
-                                    id: Item(title: "DISAPPERING_MESSAGES_TYPE_AFTER_SEND_TITLE".localized()),
+                                    id: "DISAPPERING_MESSAGES_TYPE_AFTER_SEND_TITLE".localized(),
                                     title: "DISAPPERING_MESSAGES_TYPE_AFTER_SEND_TITLE".localized(),
                                     subtitle: "DISAPPERING_MESSAGES_TYPE_AFTER_SEND_DESCRIPTION".localized(),
-=======
-    // MARK: - Config
-    
-    enum NavItem: Equatable {
-        case cancel
-        case save
-    }
-    
-    public enum Section: SessionTableSection {
-        case content
-    }
-    
-    // MARK: - Navigation
-    
-    lazy var leftNavItems: AnyPublisher<[SessionNavItem<NavItem>], Never> = [
-        SessionNavItem(
-            id: .cancel,
-            systemItem: .cancel,
-            accessibilityIdentifier: "Cancel button"
-        ) { [weak self] in self?.dismissScreen() }
-    ]
-
-    lazy var rightNavItems: AnyPublisher<[SessionNavItem<NavItem>], Never> = currentSelection
-        .removeDuplicates()
-        .map { [weak self] currentSelection in (self?.storedSelection != currentSelection) }
-        .map { [weak self, dependencies] isChanged in
-            guard isChanged else { return [] }
-            
-            return [
-                SessionNavItem(
-                    id: .save,
-                    systemItem: .save,
-                    accessibilityIdentifier: "Save button"
-                ) {
-                    self?.saveChanges(using: dependencies)
-                    self?.dismissScreen()
-                }
-            ]
-        }
-       .eraseToAnyPublisher()
-    
-    // MARK: - Content
-    
-    let title: String = "DISAPPEARING_MESSAGES".localized()
-    
-    lazy var observation: TargetObservation = ObservationBuilder
-        .databaseObservation(self) { [dependencies, threadId = self.threadId] db -> SessionThreadViewModel? in
-            let userPublicKey: String = getUserHexEncodedPublicKey(db, using: dependencies)
-            
-            return try SessionThreadViewModel
-                .conversationSettingsQuery(threadId: threadId, userPublicKey: userPublicKey)
-                .fetchOne(db)
-        }
-        .map { [weak self, config, dependencies, threadId = self.threadId] maybeThreadViewModel -> [SectionModel] in
-            return [
-                SectionModel(
-                    model: .content,
-                    elements: [
-                        SessionCell.Info(
-                            id: "DISAPPEARING_MESSAGES_OFF".localized(),
-                            title: "DISAPPEARING_MESSAGES_OFF".localized(),
-                            rightAccessory: .radio(
-                                isSelected: { (self?.currentSelection.value == 0) }
-                            ),
-                            isEnabled: (
-                                (
-                                    maybeThreadViewModel?.threadVariant != .legacyGroup &&
-                                    maybeThreadViewModel?.threadVariant != .group
-                                ) ||
-                                maybeThreadViewModel?.currentUserIsClosedGroupMember == true
-                            ),
-                            onTap: { self?.currentSelection.send(0) }
-                        )
-                    ].appending(
-                        contentsOf: DisappearingMessagesConfiguration.validDurationsSeconds
-                            .map { duration in
-                                let title: String = duration.formatted(format: .long)
-                                
-                                return SessionCell.Info(
-                                    id: title,
-                                    title: title,
->>>>>>> 89b38dc2
                                     rightAccessory: .radio(
                                         isSelected: {
                                             (self?.currentSelection.value.isEnabled == true) &&
@@ -365,7 +268,7 @@
                                         let title: String = duration.formatted(format: .long)
 
                                         return SessionCell.Info(
-                                            id: Item(title: title),
+                                            id: title,
                                             title: title,
                                             rightAccessory: .radio(
                                                 isSelected: {
@@ -399,7 +302,7 @@
                                 model: .type,
                                 elements: [
                                     SessionCell.Info(
-                                        id: Item(title: "DISAPPEARING_MESSAGES_OFF".localized()),
+                                        id: "DISAPPEARING_MESSAGES_OFF".localized(),
                                         title: "DISAPPEARING_MESSAGES_OFF".localized(),
                                         rightAccessory: .radio(
                                             isSelected: { (self?.currentSelection.value.isEnabled == false) }
@@ -424,7 +327,7 @@
                                         }
                                     ),
                                     SessionCell.Info(
-                                        id: Item(title: "DISAPPEARING_MESSAGES_TYPE_LEGACY_TITLE".localized()),
+                                        id: "DISAPPEARING_MESSAGES_TYPE_LEGACY_TITLE".localized(),
                                         title: "DISAPPEARING_MESSAGES_TYPE_LEGACY_TITLE".localized(),
                                         subtitle: "DISAPPEARING_MESSAGES_TYPE_LEGACY_DESCRIPTION".localized(),
                                         rightAccessory: .radio(
@@ -455,7 +358,7 @@
                                         }
                                     ),
                                     SessionCell.Info(
-                                        id: Item(title: "DISAPPERING_MESSAGES_TYPE_AFTER_SEND_TITLE".localized()),
+                                        id: "DISAPPERING_MESSAGES_TYPE_AFTER_SEND_TITLE".localized(),
                                         title: "DISAPPERING_MESSAGES_TYPE_AFTER_SEND_TITLE".localized(),
                                         subtitle: "DISAPPERING_MESSAGES_TYPE_AFTER_SEND_DESCRIPTION".localized(),
                                         rightAccessory: .radio(isSelected: { false }),
@@ -480,7 +383,7 @@
                                 elements: [
                                     (!Features.useNewDisappearingMessagesConfig ? nil :
                                         SessionCell.Info(
-                                            id: Item(title: "DISAPPEARING_MESSAGES_OFF".localized()),
+                                            id: "DISAPPEARING_MESSAGES_OFF".localized(),
                                             title: "DISAPPEARING_MESSAGES_OFF".localized(),
                                             rightAccessory: .radio(
                                                 isSelected: { (self?.currentSelection.value.isEnabled == false) }
@@ -514,7 +417,7 @@
                                             let title: String = duration.formatted(format: .long)
 
                                             return SessionCell.Info(
-                                                id: Item(title: title),
+                                                id: title,
                                                 title: title,
                                                 rightAccessory: .radio(
                                                     isSelected: {
@@ -562,23 +465,15 @@
                     return [] // Should not happen
             }
         }
-<<<<<<< HEAD
-        .removeDuplicates()
-        .eraseToAnyPublisher()
-        .mapToSessionTableViewData(for: self)
-=======
->>>>>>> 89b38dc2
     
     // MARK: - Functions
     
-    private func saveChanges(using dependencies: Dependencies) {
-        let threadId: String = self.threadId
-        let threadVariant: SessionThread.Variant = self.threadVariant
+    private func saveChanges() {
         let updatedConfig: DisappearingMessagesConfiguration = self.currentSelection.value
 
         guard self.config != updatedConfig else { return }
 
-        dependencies.storage.writeAsync(using: dependencies) { db in
+        dependencies.storage.writeAsync(using: dependencies) { [threadId, threadVariant, dependencies] db in
             _ = try updatedConfig.saved(db)
             
             _ = try Interaction
@@ -590,7 +485,7 @@
             
             let interaction: Interaction = try Interaction(
                 threadId: threadId,
-                authorId: getUserHexEncodedPublicKey(db),
+                authorId: getUserHexEncodedPublicKey(db, using: dependencies),
                 variant: .infoDisappearingMessagesUpdate,
                 body: updatedConfig.messageInfoString(with: nil, isPreviousOff: !self.config.isEnabled),
                 timestampMs: currentOffsetTimestampMs,
@@ -618,7 +513,7 @@
         }
         
         // Contacts & legacy closed groups need to update the SessionUtil
-        dependencies.storage.writeAsync(using: dependencies) { db in
+        dependencies.storage.writeAsync(using: dependencies) { [threadId, threadVariant] db in
             switch threadVariant {
                 case .contact:
                     try SessionUtil
