--- conflicted
+++ resolved
@@ -512,30 +512,10 @@
                         .updateAllAndConfig(db, SessionThread.Columns.shouldBeVisible.set(to: true))
                 }
                 
-<<<<<<< HEAD
-                let authorId: String = {
-                    if let blindedId = self?.viewModel.threadData.currentUserBlindedPublicKey {
-                        return blindedId
-                    }
-                    return self?.viewModel.threadData.currentUserPublicKey ?? getUserHexEncodedPublicKey(db)
-                }()
-                
-                // Create the interaction
-                let interaction: Interaction = try Interaction(
-                    threadId: threadId,
-                    authorId: authorId,
-                    variant: .standardOutgoing,
-                    body: text,
-                    timestampMs: sentTimestampMs,
-                    hasMention: Interaction.isUserMentioned(db, threadId: threadId, body: text),
-                    linkPreviewUrl: linkPreviewDraft?.urlString
-                ).inserted(db)
-=======
                 // Insert the interaction and associated it with the optimistically inserted message so
                 // we can remove it once the database triggers a UI update
                 let insertedInteraction: Interaction = try optimisticData.interaction.inserted(db)
                 self?.viewModel.associate(optimisticMessageId: optimisticData.id, to: insertedInteraction.id)
->>>>>>> 53a5db0e
                 
                 // If there is a LinkPreview and it doesn't match an existing one then add it now
                 if
@@ -549,15 +529,8 @@
                     ).insert(db)
                 }
                 
-<<<<<<< HEAD
-                guard let interactionId: Int64 = interaction.id else { return }
-                
-                // If there is a Quote then insert it now
-                if let quoteModel: QuotedReplyModel = quoteModel {
-=======
                 // If there is a Quote the insert it now
                 if let interactionId: Int64 = insertedInteraction.id, let quoteModel: QuotedReplyModel = quoteModel {
->>>>>>> 53a5db0e
                     try Quote(
                         interactionId: interactionId,
                         authorId: quoteModel.authorId,
@@ -573,115 +546,7 @@
                     data: optimisticData.attachmentData,
                     for: insertedInteraction.id
                 )
-<<<<<<< HEAD
-                
-                // Trigger disappear after read
-                JobRunner.upsert(
-                    db,
-                    job: DisappearingMessagesJob.updateNextRunIfNeeded(
-                        db,
-                        interaction: interaction,
-                        startedAtMs: TimeInterval(SnodeAPI.currentOffsetTimestampMs())
-                    )
-                )
-            }
-            .subscribe(on: DispatchQueue.global(qos: .userInitiated))
-            .sinkUntilComplete(
-                receiveCompletion: { [weak self] _ in
-                    self?.handleMessageSent()
-                }
-            )
-    }
-
-    func sendAttachments(_ attachments: [SignalAttachment], with text: String, hasPermissionToSendSeed: Bool = false, onComplete: (() -> ())? = nil) {
-        guard !showBlockedModalIfNeeded() else { return }
-        
-        for attachment in attachments {
-            if attachment.hasError {
-                return showErrorAlert(for: attachment, onDismiss: onComplete)
-            }
-        }
-        
-        let text = replaceMentions(in: snInputView.text.trimmingCharacters(in: .whitespacesAndNewlines))
-        
-        if text.contains(mnemonic) && !viewModel.threadData.threadIsNoteToSelf && !hasPermissionToSendSeed {
-            // Warn the user if they're about to send their seed to someone
-            let modal: ConfirmationModal = ConfirmationModal(
-                info: ConfirmationModal.Info(
-                    title: "modal_send_seed_title".localized(),
-                    body: .text("modal_send_seed_explanation".localized()),
-                    confirmTitle: "modal_send_seed_send_button_title".localized(),
-                    confirmStyle: .danger,
-                    cancelStyle: .alert_text,
-                    onConfirm: { [weak self] _ in
-                        self?.sendAttachments(attachments, with: text, hasPermissionToSendSeed: true, onComplete: onComplete)
-                    }
-                )
-            )
-            
-            return present(modal, animated: true, completion: nil)
-        }
-        
-        // Clearing this out immediately to make this appear more snappy
-        DispatchQueue.main.async { [weak self] in
-            self?.snInputView.text = ""
-            self?.snInputView.quoteDraftInfo = nil
-
-            self?.resetMentions()
-        }
-
-        // Note: 'shouldBeVisible' is set to true the first time a thread is saved so we can
-        // use it to determine if the user is creating a new thread and update the 'isApproved'
-        // flags appropriately
-        let threadId: String = self.viewModel.threadData.threadId
-        let threadVariant: SessionThread.Variant = self.viewModel.threadData.threadVariant
-        let oldThreadShouldBeVisible: Bool = (self.viewModel.threadData.threadShouldBeVisible == true)
-        let sentTimestampMs: Int64 = SnodeAPI.currentOffsetTimestampMs()
-
-        // If this was a message request then approve it
-        approveMessageRequestIfNeeded(
-            for: threadId,
-            threadVariant: self.viewModel.threadData.threadVariant,
-            isNewThread: !oldThreadShouldBeVisible,
-            timestampMs: (sentTimestampMs - 1)  // Set 1ms earlier as this is used for sorting
-        )
-        
-        // Send the message
-        Storage.shared
-            .writePublisher { [weak self] db in
-                // Let the viewModel know we are about to send a message
-                self?.viewModel.sentMessageBeforeUpdate = true
-                
-                // Update the thread to be visible (if it isn't already)
-                if self?.viewModel.threadData.threadShouldBeVisible == false {
-                    _ = try SessionThread
-                        .filter(id: threadId)
-                        .updateAllAndConfig(db, SessionThread.Columns.shouldBeVisible.set(to: true))
-                }
-                
-                // Create the interaction
-                let interaction: Interaction = try Interaction(
-                    threadId: threadId,
-                    authorId: getUserHexEncodedPublicKey(db),
-                    variant: .standardOutgoing,
-                    body: text,
-                    timestampMs: sentTimestampMs,
-                    hasMention: Interaction.isUserMentioned(db, threadId: threadId, body: text)
-                ).inserted(db)
-                
-                guard let interactionId: Int64 = interaction.id else { return }
-                
-                // Prepare any attachments
-                try Attachment.prepare(
-                    db,
-                    attachments: attachments,
-                    for: interactionId
-                )
-                
-                // Send the message
-=======
-                
->>>>>>> 53a5db0e
+                
                 try MessageSender.send(
                     db,
                     interaction: insertedInteraction,
@@ -694,7 +559,7 @@
                     db,
                     job: DisappearingMessagesJob.updateNextRunIfNeeded(
                         db,
-                        interaction: interaction,
+                        interaction: insertedInteraction,
                         startedAtMs: TimeInterval(SnodeAPI.currentOffsetTimestampMs())
                     )
                 )
