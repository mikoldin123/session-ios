// Copyright © 2022 Rangeproof Pty Ltd. All rights reserved.

import UIKit
import AVKit
import AVFoundation
import Combine
import CoreServices
import Photos
import PhotosUI
import UniformTypeIdentifiers
import GRDB
import SessionUIKit
import SessionMessagingKit
import SessionUtilitiesKit
import SignalUtilitiesKit
import SwiftUI
import SessionSnodeKit

extension ConversationVC:
    InputViewDelegate,
    MessageCellDelegate,
    ContextMenuActionDelegate,
    SendMediaNavDelegate,
    UIDocumentPickerDelegate,
    AttachmentApprovalViewControllerDelegate,
    GifPickerViewControllerDelegate
{
    // MARK: - Open Settings
    
    @objc func handleTitleViewTapped() {
        // Don't take the user to settings for unapproved threads
        guard viewModel.threadData.threadRequiresApproval == false else { return }

        openSettingsFromTitleView()
    }
    
    func openSettingsFromTitleView() {
        switch (titleView.currentLabelType, viewModel.threadData.threadVariant, viewModel.threadData.currentUserIsClosedGroupMember, viewModel.threadData.currentUserIsClosedGroupAdmin) {
            case (.userCount, .group, _, true), (.userCount, .legacyGroup, _, true):
                let viewController = SessionTableViewController(
                    viewModel: EditGroupViewModel(
                        threadId: self.viewModel.threadData.threadId,
                        using: self.viewModel.dependencies
                    )
                )
                navigationController?.pushViewController(viewController, animated: true)
                
            case (.userCount, .group, true, _), (.userCount, .legacyGroup, true, _):
                let viewController: SessionTableViewController = SessionTableViewController(
                    viewModel: UserListViewModel(
                        title: "groupMembers".localized(),
                        showProfileIcons: true,
                        request: GroupMember
                            .filter(GroupMember.Columns.groupId == self.viewModel.threadData.threadId),
                        onTap: .callback { [weak self, dependencies = viewModel.dependencies] _, memberInfo in
                            dependencies[singleton: .storage].write { db in
                                try SessionThread.fetchOrCreate(
                                    db,
                                    id: memberInfo.profileId,
                                    variant: .contact,
                                    creationDateTimestamp: (dependencies[cache: .snodeAPI].currentOffsetTimestampMs() / 1000),
                                    shouldBeVisible: nil,
                                    calledFromConfig: nil,
                                    using: dependencies
                                )
                            }
                            
                            self?.navigationController?.pushViewController(
                                ConversationVC(
                                    threadId: memberInfo.profileId,
                                    threadVariant: .contact,
                                    using: dependencies
                                ),
                                animated: true
                            )
                        },
                        using: self.viewModel.dependencies
                    )
                )
                navigationController?.pushViewController(viewController, animated: true)
                
            case (.disappearingMessageSetting, _, _, _):
                guard let config: DisappearingMessagesConfiguration = self.viewModel.threadData.disappearingMessagesConfiguration else {
                    return openSettings()
                }
                
                let viewController = SessionTableViewController(
                    viewModel: ThreadDisappearingMessagesSettingsViewModel(
                        threadId: self.viewModel.threadData.threadId,
                        threadVariant: self.viewModel.threadData.threadVariant,
                        currentUserIsClosedGroupMember: self.viewModel.threadData.currentUserIsClosedGroupMember,
                        currentUserIsClosedGroupAdmin: self.viewModel.threadData.currentUserIsClosedGroupAdmin,
                        config: config,
                        using: self.viewModel.dependencies
                    )
                )
                navigationController?.pushViewController(viewController, animated: true)
                
            case (.userCount, _, _, _), (.none, _, _, _), (.notificationSettings, _, _, _): openSettings()
        }
    }

    @objc func openSettings() {
        let viewController = SessionTableViewController(viewModel: ThreadSettingsViewModel(
                threadId: self.viewModel.threadData.threadId,
                threadVariant: self.viewModel.threadData.threadVariant,
                didTriggerSearch: { [weak self] in
                    DispatchQueue.main.async {
                        self?.showSearchUI()
                        self?.popAllConversationSettingsViews {
                            // Note: Without this delay the search bar doesn't show
                            DispatchQueue.main.asyncAfter(deadline: .now() + 0.5) {
                                self?.searchController.uiSearchController.searchBar.becomeFirstResponder()
                            }
                        }
                    }
                },
                using: self.viewModel.dependencies
            )
        )
        navigationController?.pushViewController(viewController, animated: true)
    }
    
    // MARK: - Call
    
    @objc func startCall(_ sender: Any?) {
        guard SessionCall.isEnabled else { return }
        guard viewModel.threadData.threadIsBlocked == false else { return }
        guard viewModel.dependencies[singleton: .storage, key: .areCallsEnabled] else {
            let confirmationModal: ConfirmationModal = ConfirmationModal(
                info: ConfirmationModal.Info(
                    title: "callsPermissionsRequired".localized(),
                    body: .text("callsPermissionsRequiredDescription".localized()),
                    confirmTitle: "sessionSettings".localized(),
                    dismissOnConfirm: false // Custom dismissal logic
                ) { [weak self, dependencies = viewModel.dependencies] _ in
                    self?.dismiss(animated: true) {
                        let navController: UINavigationController = StyledNavigationController(
                            rootViewController: SessionTableViewController(
                                viewModel: PrivacySettingsViewModel(
                                    shouldShowCloseButton: true,
                                    using: dependencies
                                )
                            )
                        )
                        navController.modalPresentationStyle = .fullScreen
                        self?.present(navController, animated: true, completion: nil)
                    }
                }
            )
            
            self.navigationController?.present(confirmationModal, animated: true, completion: nil)
            return
        }
        
        Permissions.requestMicrophonePermissionIfNeeded(using: viewModel.dependencies)
        
        let threadId: String = self.viewModel.threadData.threadId
        
        guard
            AVAudioSession.sharedInstance().recordPermission == .granted,
            self.viewModel.threadData.threadVariant == .contact,
<<<<<<< HEAD
            viewModel.dependencies[singleton: .callManager].currentCall == nil,
            let call: SessionCall = viewModel.dependencies[singleton: .storage]
                .read({ [dependencies = viewModel.dependencies] db in
                    SessionCall(
                        db,
                        for: threadId,
                        uuid: UUID().uuidString.lowercased(),
                        mode: .offer,
                        outgoing: true,
                        using: dependencies
                    )
                })
=======
            Singleton.callManager.currentCall == nil,
            let call: SessionCall = Storage.shared.read({ [dependencies = viewModel.dependencies] db in
                SessionCall(
                    db,
                    for: threadId,
                    uuid: UUID().uuidString.lowercased(),
                    mode: .offer,
                    outgoing: true,
                    using: dependencies
                )
            })
>>>>>>> 5db5fbd9
        else { return }
        
        let callVC = CallVC(for: call, using: viewModel.dependencies)
        callVC.conversationVC = self
        hideInputAccessoryView()
        resignFirstResponder()
        
        present(callVC, animated: true, completion: nil)
    }

    // MARK: - Blocking
    
    @objc func unblock() {
        self.showBlockedModalIfNeeded()
    }

    @discardableResult func showBlockedModalIfNeeded() -> Bool {
        guard
            self.viewModel.threadData.threadVariant == .contact &&
            self.viewModel.threadData.threadIsBlocked == true
        else { return false }
        
        let confirmationModal: ConfirmationModal = ConfirmationModal(
            info: ConfirmationModal.Info(
                title: String(
                    format: "blockUnblock".localized(),
                    self.viewModel.threadData.displayName
                ),
                body: .attributedText(
                    "blockUnblockName"
                        .put(key: "name", value: viewModel.threadData.displayName)
                        .localizedFormatted(baseFont: .systemFont(ofSize: Values.smallFontSize))
                ),
                confirmTitle: "blockUnblock".localized(),
                confirmStyle: .danger,
                cancelStyle: .alert_text,
                dismissOnConfirm: false // Custom dismissal logic
            ) { [weak self] _ in
                self?.viewModel.unblockContact()
                self?.dismiss(animated: true, completion: nil)
            }
        )
        present(confirmationModal, animated: true, completion: nil)
        
        return true
    }

    // MARK: - SendMediaNavDelegate

    func sendMediaNavDidCancel(_ sendMediaNavigationController: SendMediaNavigationController?) {
        dismiss(animated: true, completion: nil)
    }

    func sendMediaNav(
        _ sendMediaNavigationController: SendMediaNavigationController,
        didApproveAttachments attachments: [SignalAttachment],
        forThreadId threadId: String,
        threadVariant: SessionThread.Variant,
        messageText: String?
    ) {
        sendMessage(text: (messageText ?? ""), attachments: attachments)
        resetMentions()
        
        dismiss(animated: true) { [weak self] in
            if self?.isFirstResponder == false {
                self?.becomeFirstResponder()
            }
            else {
                self?.reloadInputViews()
            }
        }
    }

    func sendMediaNavInitialMessageText(_ sendMediaNavigationController: SendMediaNavigationController) -> String? {
        return snInputView.text
    }

    func sendMediaNav(_ sendMediaNavigationController: SendMediaNavigationController, didChangeMessageText newMessageText: String?) {
        snInputView.text = (newMessageText ?? "")
    }

    // MARK: - AttachmentApprovalViewControllerDelegate
    
    func attachmentApproval(
        _ attachmentApproval: AttachmentApprovalViewController,
        didApproveAttachments attachments: [SignalAttachment],
        forThreadId threadId: String,
        threadVariant: SessionThread.Variant,
        messageText: String?
    ) {
        sendMessage(text: (messageText ?? ""), attachments: attachments)
        resetMentions()
        
        dismiss(animated: true) { [weak self] in
            if self?.isFirstResponder == false {
                self?.becomeFirstResponder()
            }
            else {
                self?.reloadInputViews()
            }
        }
    }

    func attachmentApprovalDidCancel(_ attachmentApproval: AttachmentApprovalViewController) {
        dismiss(animated: true, completion: nil)
    }

    func attachmentApproval(_ attachmentApproval: AttachmentApprovalViewController, didChangeMessageText newMessageText: String?) {
        snInputView.text = (newMessageText ?? "")
    }
    
    func attachmentApproval(_ attachmentApproval: AttachmentApprovalViewController, didRemoveAttachment attachment: SignalAttachment) {
    }

    func attachmentApprovalDidTapAddMore(_ attachmentApproval: AttachmentApprovalViewController) {
    }

    // MARK: - ExpandingAttachmentsButtonDelegate

    func handleGIFButtonTapped() {
        guard viewModel.dependencies[singleton: .storage, key: .isGiphyEnabled] else {
            let modal: ConfirmationModal = ConfirmationModal(
                info: ConfirmationModal.Info(
                    title: "giphyWarning".localized(),
                    body: .text(
                        "giphyWarningDescription"
                            .put(key: "app_name", value: Constants.app_name)
                            .localized()
                    ),
                    confirmTitle: "theContinue".localized()
                ) { [weak self, dependencies = viewModel.dependencies] _ in
                    dependencies[singleton: .storage].writeAsync(
                        updates: { db in
                            db[.isGiphyEnabled] = true
                        },
                        completion: { _, _ in
                            DispatchQueue.main.async {
                                self?.handleGIFButtonTapped()
                            }
                        }
                    )
                }
            )
            
            present(modal, animated: true, completion: nil)
            return
        }
        
        let gifVC = GifPickerViewController(using: viewModel.dependencies)
        gifVC.delegate = self
        
        let navController = StyledNavigationController(rootViewController: gifVC)
        navController.modalPresentationStyle = .fullScreen
        present(navController, animated: true) { }
    }

    func handleDocumentButtonTapped() {
        // UIDocumentPickerModeImport copies to a temp file within our container.
        // It uses more memory than "open" but lets us avoid working with security scoped URLs.
        let documentPickerVC = UIDocumentPickerViewController(forOpeningContentTypes: [.item], asCopy: true)
        documentPickerVC.delegate = self
        documentPickerVC.modalPresentationStyle = .fullScreen
        
        present(documentPickerVC, animated: true, completion: nil)
    }
    
    func handleLibraryButtonTapped() {
        let threadId: String = self.viewModel.threadData.threadId
        let threadVariant: SessionThread.Variant = self.viewModel.threadData.threadVariant
        
        Permissions.requestLibraryPermissionIfNeeded(isSavingMedia: false, using: viewModel.dependencies) { [weak self, dependencies = viewModel.dependencies] in
            DispatchQueue.main.async {
                let sendMediaNavController = SendMediaNavigationController.showingMediaLibraryFirst(
                    threadId: threadId,
                    threadVariant: threadVariant,
                    using: dependencies
                )
                sendMediaNavController.sendMediaNavDelegate = self
                sendMediaNavController.modalPresentationStyle = .fullScreen
                self?.present(sendMediaNavController, animated: true, completion: nil)
            }
        }
    }
    
    func handleCameraButtonTapped() {
        guard Permissions.requestCameraPermissionIfNeeded(presentingViewController: self, using: viewModel.dependencies) else { return }
        
        Permissions.requestMicrophonePermissionIfNeeded(using: viewModel.dependencies)
        
        if AVAudioSession.sharedInstance().recordPermission != .granted {
            SNLog("Proceeding without microphone access. Any recorded video will be silent.")
        }
        
        let sendMediaNavController = SendMediaNavigationController.showingCameraFirst(
            threadId: self.viewModel.threadData.threadId,
            threadVariant: self.viewModel.threadData.threadVariant,
            using: self.viewModel.dependencies
        )
        sendMediaNavController.sendMediaNavDelegate = self
        sendMediaNavController.modalPresentationStyle = .fullScreen
        
        present(sendMediaNavController, animated: true, completion: nil)
    }
    
    // MARK: - GifPickerViewControllerDelegate
    
    func gifPickerDidSelect(attachment: SignalAttachment) {
        showAttachmentApprovalDialog(for: [ attachment ])
    }
    
    // MARK: - UIDocumentPickerDelegate
    
    func documentPicker(_ controller: UIDocumentPickerViewController, didPickDocumentsAt urls: [URL]) {
        guard let url = urls.first else { return } // TODO: Handle multiple?
        
        let urlResourceValues: URLResourceValues
        do {
            urlResourceValues = try url.resourceValues(forKeys: [ .typeIdentifierKey, .isDirectoryKey, .nameKey ])
        }
        catch {
            DispatchQueue.main.async { [weak self] in
                self?.viewModel.showToast(text: "attachmentsErrorLoad".localized())
            }
            return
        }
        
        let type: UTType = (urlResourceValues.typeIdentifier.map({ UTType($0) }) ?? .data)
        guard urlResourceValues.isDirectory != true else {
            DispatchQueue.main.async { [weak self] in
                let modal: ConfirmationModal = ConfirmationModal(
                    targetView: self?.view,
                    info: ConfirmationModal.Info(
                        title: "attachmentsErrorLoad".localized(),
                        body: .text("attachmentsErrorNotSupported".localized()),
                        cancelTitle: "okay".localized(),
                        cancelStyle: .alert_text
                    )
                )
                self?.present(modal, animated: true)
            }
            return
        }
        
        let fileName: String = (urlResourceValues.name ?? "attachment".localized())
        guard let dataSource = DataSourcePath(fileUrl: url, shouldDeleteOnDeinit: false, using: viewModel.dependencies) else {
            DispatchQueue.main.async { [weak self] in
                self?.viewModel.showToast(text: "attachmentsErrorLoad".localized())
            }
            return
        }
        dataSource.sourceFilename = fileName
        
        // Although we want to be able to send higher quality attachments through the document picker
        // it's more imporant that we ensure the sent format is one all clients can accept (e.g. *not* quicktime .mov)
        guard !SignalAttachment.isInvalidVideo(dataSource: dataSource, type: type) else {
            return showAttachmentApprovalDialogAfterProcessingVideo(at: url, with: fileName)
        }
        
        // "Document picker" attachments _SHOULD NOT_ be resized
        let attachment = SignalAttachment.attachment(dataSource: dataSource, type: type, imageQuality: .original, using: viewModel.dependencies)
        showAttachmentApprovalDialog(for: [ attachment ])
    }

    func showAttachmentApprovalDialog(for attachments: [SignalAttachment]) {
        guard let navController = AttachmentApprovalViewController.wrappedInNavController(
            threadId: self.viewModel.threadData.threadId,
            threadVariant: self.viewModel.threadData.threadVariant,
            attachments: attachments,
            approvalDelegate: self,
            using: self.viewModel.dependencies
        ) else { return }
        navController.modalPresentationStyle = .fullScreen
        
        present(navController, animated: true, completion: nil)
    }

    func showAttachmentApprovalDialogAfterProcessingVideo(at url: URL, with fileName: String) {
        ModalActivityIndicatorViewController.present(fromViewController: self, canCancel: true, message: nil) { [weak self, dependencies = viewModel.dependencies] modalActivityIndicator in
            
            guard let dataSource = DataSourcePath(fileUrl: url, shouldDeleteOnDeinit: false, using: dependencies) else {
                self?.showErrorAlert(for: SignalAttachment.empty(using: dependencies))
                return
            }
            dataSource.sourceFilename = fileName
            
            SignalAttachment
                .compressVideoAsMp4(
                    dataSource: dataSource,
                    type: .mpeg4Movie,
                    using: dependencies
                )
                .attachmentPublisher
                .sinkUntilComplete(
                    receiveValue: { [weak self] attachment in
                        guard !modalActivityIndicator.wasCancelled else { return }
                        
                        modalActivityIndicator.dismiss {
                            guard !attachment.hasError else {
                                self?.showErrorAlert(for: attachment)
                                return
                            }
                            
                            self?.showAttachmentApprovalDialog(for: [ attachment ])
                        }
                    }
                )
        }
    }
    
    // MARK: - InputViewDelegate

    // MARK: --Message Sending
    
    func handleSendButtonTapped() {
        sendMessage(
            text: snInputView.text.trimmingCharacters(in: .whitespacesAndNewlines),
            linkPreviewDraft: snInputView.linkPreviewInfo?.draft,
            quoteModel: snInputView.quoteDraftInfo?.model
        )
    }

    func sendMessage(
        text: String,
        attachments: [SignalAttachment] = [],
        linkPreviewDraft: LinkPreviewDraft? = nil,
        quoteModel: QuotedReplyModel? = nil,
        hasPermissionToSendSeed: Bool = false
    ) {
        guard !showBlockedModalIfNeeded() else { return }
        
        // Handle attachment errors if applicable
        if let failedAttachment: SignalAttachment = attachments.first(where: { $0.hasError }) {
            return showErrorAlert(for: failedAttachment)
        }
        
        let processedText: String = replaceMentions(in: text.trimmingCharacters(in: .whitespacesAndNewlines))
        
        // If we have no content then do nothing
        guard !processedText.isEmpty || !attachments.isEmpty else { return }

        if processedText.contains(mnemonic) && !viewModel.threadData.threadIsNoteToSelf && !hasPermissionToSendSeed {
            // Warn the user if they're about to send their seed to someone
            let modal: ConfirmationModal = ConfirmationModal(
                info: ConfirmationModal.Info(
                    title: "warning".localized(),
                    body: .text("recoveryPasswordWarningSendDescription".localized()),
                    confirmTitle: "send".localized(),
                    confirmStyle: .danger,
                    cancelStyle: .alert_text,
                    onConfirm: { [weak self] _ in
                        self?.sendMessage(
                            text: text,
                            attachments: attachments,
                            linkPreviewDraft: linkPreviewDraft,
                            quoteModel: quoteModel,
                            hasPermissionToSendSeed: true
                        )
                    }
                )
            )
            
            return present(modal, animated: true, completion: nil)
        }
        
        // Clearing this out immediately to make this appear more snappy
        DispatchQueue.main.async { [weak self] in
            self?.snInputView.text = ""
            self?.snInputView.quoteDraftInfo = nil

            self?.resetMentions()
            self?.scrollToBottom(isAnimated: false)
        }

        // Note: 'shouldBeVisible' is set to true the first time a thread is saved so we can
        // use it to determine if the user is creating a new thread and update the 'isApproved'
        // flags appropriately
        let oldThreadShouldBeVisible: Bool = (self.viewModel.threadData.threadShouldBeVisible == true)
        let sentTimestampMs: Int64 = viewModel.dependencies[cache: .snodeAPI].currentOffsetTimestampMs()

        // Optimistically insert the outgoing message (this will trigger a UI update)
        self.viewModel.sentMessageBeforeUpdate = true
        let optimisticData: ConversationViewModel.OptimisticMessageData = self.viewModel.optimisticallyAppendOutgoingMessage(
            text: processedText,
            sentTimestampMs: sentTimestampMs,
            attachments: attachments,
            linkPreviewDraft: linkPreviewDraft,
            quoteModel: quoteModel
        )
        
        // If this was a message request then approve it
        approveMessageRequestIfNeeded(
            for: self.viewModel.threadData.threadId,
            threadVariant: self.viewModel.threadData.threadVariant,
            isNewThread: !oldThreadShouldBeVisible,
            timestampMs: (sentTimestampMs - 1)  // Set 1ms earlier as this is used for sorting
        ).sinkUntilComplete(
            receiveCompletion: { [weak self] _ in
                self?.sendMessage(optimisticData: optimisticData)
            }
        )
    }
    
    private func sendMessage(optimisticData: ConversationViewModel.OptimisticMessageData) {
        let threadId: String = self.viewModel.threadData.threadId
        let threadVariant: SessionThread.Variant = self.viewModel.threadData.threadVariant
        
        DispatchQueue.global(qos:.userInitiated).async(using: viewModel.dependencies) { [dependencies = viewModel.dependencies] in
            // Generate the quote thumbnail if needed (want this to happen outside of the DBWrite thread as
            // this can take up to 0.5s
            let quoteThumbnailAttachment: Attachment? = optimisticData.quoteModel?.attachment?
                .cloneAsQuoteThumbnail(using: dependencies)
            
            // Actually send the message
            dependencies[singleton: .storage]
                .writePublisher { [weak self] db in
                    // Update the thread to be visible (if it isn't already)
                    if self?.viewModel.threadData.threadShouldBeVisible == false {
                        _ = try SessionThread
                            .filter(id: threadId)
                            .updateAllAndConfig(
                                db,
                                SessionThread.Columns.shouldBeVisible.set(to: true),
                                SessionThread.Columns.pinnedPriority.set(to: LibSession.visiblePriority),
<<<<<<< HEAD
                                calledFromConfig: nil,
=======
>>>>>>> 5db5fbd9
                                using: dependencies
                            )
                    }
                    
                    // Insert the interaction and associated it with the optimistically inserted message so
                    // we can remove it once the database triggers a UI update
                    let insertedInteraction: Interaction = try optimisticData.interaction.inserted(db)
                    self?.viewModel.associate(optimisticMessageId: optimisticData.id, to: insertedInteraction.id)
                    
                    // If there is a LinkPreview draft then check the state of any existing link previews and
                    // insert a new one if needed
                    if let linkPreviewDraft: LinkPreviewDraft = optimisticData.linkPreviewDraft {
                        let invalidLinkPreviewAttachmentStates: [Attachment.State] = [
                            .failedDownload, .pendingDownload, .downloading, .failedUpload, .invalid
                        ]
                        let linkPreviewAttachmentId: String? = try? insertedInteraction.linkPreview
                            .select(.attachmentId)
                            .asRequest(of: String.self)
                            .fetchOne(db)
                        let linkPreviewAttachmentState: Attachment.State = linkPreviewAttachmentId
                            .map {
                                try? Attachment
                                    .filter(id: $0)
                                    .select(.state)
                                    .asRequest(of: Attachment.State.self)
                                    .fetchOne(db)
                            }
                            .defaulting(to: .invalid)
                        
                        // If we don't have a "valid" existing link preview then upsert a new one
                        if invalidLinkPreviewAttachmentStates.contains(linkPreviewAttachmentState) {
                            try LinkPreview(
                                url: linkPreviewDraft.urlString,
                                title: linkPreviewDraft.title,
                                attachmentId: try optimisticData.linkPreviewAttachment?.inserted(db).id,
                                using: dependencies
                            ).upsert(db)
                        }
                    }
                    
                    // If there is a Quote the insert it now
                    if let interactionId: Int64 = insertedInteraction.id, let quoteModel: QuotedReplyModel = optimisticData.quoteModel {
                        try Quote(
                            interactionId: interactionId,
                            authorId: quoteModel.authorId,
                            timestampMs: quoteModel.timestampMs,
                            body: quoteModel.body,
                            attachmentId: try quoteThumbnailAttachment?.inserted(db).id
                        ).insert(db)
                    }
                    
                    // Process any attachments
                    try Attachment.process(
                        db,
                        attachments: optimisticData.attachmentData,
                        for: insertedInteraction.id
                    )
                    
                    try MessageSender.send(
                        db,
                        interaction: insertedInteraction,
                        threadId: threadId,
                        threadVariant: threadVariant,
                        using: dependencies
                    )
                }
                .subscribe(on: DispatchQueue.global(qos: .userInitiated))
                .sinkUntilComplete(
                    receiveCompletion: { [weak self] result in
                        switch result {
                            case .finished: break
                            case .failure(let error):
                                self?.viewModel.failedToStoreOptimisticOutgoingMessage(id: optimisticData.id, error: error)
                        }
                        
                        self?.handleMessageSent()
                    }
                )
        }
    }

    func handleMessageSent() {
        if viewModel.dependencies[singleton: .storage, key: .playNotificationSoundInForeground] {
            let soundID = Preferences.Sound.systemSoundId(for: .messageSent, quiet: true)
            AudioServicesPlaySystemSound(soundID)
        }
        
        let threadId: String = self.viewModel.threadData.threadId
        
        viewModel.dependencies[singleton: .storage].writeAsync { [dependencies = viewModel.dependencies] db in
            dependencies[singleton: .typingIndicators].didStopTyping(db, threadId: threadId, direction: .outgoing)
            
            _ = try SessionThread
                .filter(id: threadId)
                .updateAll(db, SessionThread.Columns.messageDraft.set(to: ""))
        }
    }

    func showLinkPreviewSuggestionModal() {
        let linkPreviewModal: ConfirmationModal = ConfirmationModal(
            info: ConfirmationModal.Info(
                title: "linkPreviewsEnable".localized(),
                body: .text(
                    "linkPreviewsFirstDescription"
                        .put(key: "app_name", value: Constants.app_name)
                        .localized()
                ),
                confirmTitle: "enable".localized(),
                confirmStyle: .danger,
                cancelStyle: .alert_text
            ) { [weak self, dependencies = viewModel.dependencies] _ in
                dependencies[singleton: .storage].writeAsync { db in
                    db[.areLinkPreviewsEnabled] = true
                }
                
                self?.snInputView.autoGenerateLinkPreview()
            }
        )
        
        present(linkPreviewModal, animated: true, completion: nil)
    }
    
    func inputTextViewDidChangeContent(_ inputTextView: InputTextView) {
        // Note: If there is a 'draft' message then we don't want it to trigger the typing indicator to
        // appear (as that is not expected/correct behaviour)
        guard !viewIsAppearing else { return }
        
        let newText: String = (inputTextView.text ?? "")
        
        if !newText.isEmpty {
            let threadId: String = self.viewModel.threadData.threadId
            let threadVariant: SessionThread.Variant = self.viewModel.threadData.threadVariant
            let threadIsMessageRequest: Bool = (self.viewModel.threadData.threadIsMessageRequest == true)
            let threadIsBlocked: Bool = (self.viewModel.threadData.threadIsBlocked == true)
            let needsToStartTypingIndicator: Bool = viewModel.dependencies[singleton: .typingIndicators].didStartTypingNeedsToStart(
                threadId: threadId,
                threadVariant: threadVariant,
                threadIsBlocked: threadIsBlocked,
                threadIsMessageRequest: threadIsMessageRequest,
                direction: .outgoing,
                timestampMs: viewModel.dependencies[cache: .snodeAPI].currentOffsetTimestampMs()
            )
            
            if needsToStartTypingIndicator {
                viewModel.dependencies[singleton: .storage].writeAsync { [dependencies = viewModel.dependencies] db in
                    dependencies[singleton: .typingIndicators].start(db, threadId: threadId, direction: .outgoing)
                }
            }
        }
        
        updateMentions(for: newText)
    }
    
    // MARK: --Attachments
    
    func didPasteImageFromPasteboard(_ image: UIImage) {
        guard let imageData = image.jpegData(compressionQuality: 1.0) else { return }
        
        let dataSource = DataSourceValue(data: imageData, dataType: .jpeg, using: viewModel.dependencies)
        let attachment = SignalAttachment.attachment(dataSource: dataSource, type: .jpeg, imageQuality: .medium, using: viewModel.dependencies)

        guard let approvalVC = AttachmentApprovalViewController.wrappedInNavController(
            threadId: self.viewModel.threadData.threadId,
            threadVariant: self.viewModel.threadData.threadVariant,
            attachments: [ attachment ],
            approvalDelegate: self,
            using: self.viewModel.dependencies
        ) else { return }
        approvalVC.modalPresentationStyle = .fullScreen
        
        self.present(approvalVC, animated: true, completion: nil)
    }

    // MARK: --Mentions
    
    func handleMentionSelected(_ mentionInfo: MentionInfo, from view: MentionSelectionView) {
        guard let currentMentionStartIndex = currentMentionStartIndex else { return }
        
        mentions.append(mentionInfo)
        
        let newText: String = snInputView.text.replacingCharacters(
            in: currentMentionStartIndex...,
            with: "@\(mentionInfo.profile.displayName(for: self.viewModel.threadData.threadVariant)) " // stringlint:ignore
        )
        
        snInputView.text = newText
        self.currentMentionStartIndex = nil
        snInputView.hideMentionsUI()
        
        mentions = mentions.filter { mentionInfo -> Bool in
            newText.contains(mentionInfo.profile.displayName(for: self.viewModel.threadData.threadVariant))
        }
    }
    
    func updateMentions(for newText: String) {
        guard !newText.isEmpty else {
            if currentMentionStartIndex != nil {
                snInputView.hideMentionsUI()
            }
            
            resetMentions()
            return
        }
        
        let lastCharacterIndex = newText.index(before: newText.endIndex)
        let lastCharacter = newText[lastCharacterIndex]
        
        // Check if there is whitespace before the '@' or the '@' is the first character
        let isCharacterBeforeLastWhiteSpaceOrStartOfLine: Bool
        if newText.count == 1 {
            isCharacterBeforeLastWhiteSpaceOrStartOfLine = true // Start of line
        }
        else {
            let characterBeforeLast = newText[newText.index(before: lastCharacterIndex)]
            isCharacterBeforeLastWhiteSpaceOrStartOfLine = characterBeforeLast.isWhitespace
        }
        
        // stringlint:ignore_start
        if lastCharacter == "@" && isCharacterBeforeLastWhiteSpaceOrStartOfLine {
            currentMentionStartIndex = lastCharacterIndex
            snInputView.showMentionsUI(for: self.viewModel.mentions())
        }
        else if lastCharacter.isWhitespace || lastCharacter == "@" { // the lastCharacter == "@" is to check for @@
            currentMentionStartIndex = nil
            snInputView.hideMentionsUI()
        }
        else {
            if let currentMentionStartIndex = currentMentionStartIndex {
                let query = String(newText[newText.index(after: currentMentionStartIndex)...]) // + 1 to get rid of the @
                snInputView.showMentionsUI(for: self.viewModel.mentions(for: query))
            }
        }
        // stringlint:ignore_stop
    }

    func resetMentions() {
        currentMentionStartIndex = nil
        mentions = []
    }

    // stringlint:ignore_contents
    func replaceMentions(in text: String) -> String {
        var result = text
        for mention in mentions {
            guard let range = result.range(of: "@\(mention.profile.displayName(for: mention.threadVariant))") else { continue }
            result = result.replacingCharacters(in: range, with: "@\(mention.profile.id)")
        }
        
        return result
    }
    
    func hideInputAccessoryView() {
        guard Thread.isMainThread else {
            DispatchQueue.main.async {
                self.hideInputAccessoryView()
            }
            return
        }
        self.inputAccessoryView?.isHidden = true
        self.inputAccessoryView?.alpha = 0
    }
    
    func showInputAccessoryView() {
        guard Thread.isMainThread else {
            DispatchQueue.main.async {
                self.showInputAccessoryView()
            }
            return
        }
        UIView.animate(withDuration: 0.25, animations: {
            self.inputAccessoryView?.isHidden = false
            self.inputAccessoryView?.alpha = 1
        })
    }

    // MARK: MessageCellDelegate

    func handleItemLongPressed(_ cellViewModel: MessageViewModel) {
        // Show the context menu if applicable
        guard
            // FIXME: Need to update this when an appropriate replacement is added (see https://teng.pub/technical/2021/11/9/uiapplication-key-window-replacement)
            let keyWindow: UIWindow = UIApplication.shared.keyWindow,
            let sectionIndex: Int = self.viewModel.interactionData
                .firstIndex(where: { $0.model == .messages }),
            let index = self.viewModel.interactionData[sectionIndex]
                .elements
                .firstIndex(of: cellViewModel),
            let cell = tableView.cellForRow(at: IndexPath(row: index, section: sectionIndex)) as? MessageCell,
            let contextSnapshotView: UIView = cell.contextSnapshotView,
            let snapshot = contextSnapshotView.snapshotView(afterScreenUpdates: false),
            contextMenuWindow == nil,
            let actions: [ContextMenuVC.Action] = ContextMenuVC.actions(
                for: cellViewModel,
                recentEmojis: (self.viewModel.threadData.recentReactionEmoji ?? []).compactMap { EmojiWithSkinTones(rawValue: $0) },
                currentUserSessionId: self.viewModel.threadData.currentUserSessionId,
                currentUserBlinded15SessionId: self.viewModel.threadData.currentUserBlinded15SessionId,
                currentUserBlinded25SessionId: self.viewModel.threadData.currentUserBlinded25SessionId,
                currentUserIsOpenGroupModerator: viewModel.dependencies[singleton: .openGroupManager].isUserModeratorOrAdmin(
                    publicKey: self.viewModel.threadData.currentUserSessionId,
                    for: self.viewModel.threadData.openGroupRoomToken,
                    on: self.viewModel.threadData.openGroupServer
                ),
                currentThreadIsMessageRequest: (self.viewModel.threadData.threadIsMessageRequest == true),
                forMessageInfoScreen: false,
                delegate: self,
                using: viewModel.dependencies
            )
        else { return }
        
        /// Lock the contentOffset of the tableView so the transition doesn't look buggy
        self.tableView.lockContentOffset = true
        
        UIImpactFeedbackGenerator(style: .heavy).impactOccurred()
        self.contextMenuWindow = ContextMenuWindow()
        self.contextMenuVC = ContextMenuVC(
            snapshot: snapshot,
            frame: contextSnapshotView.convert(contextSnapshotView.bounds, to: keyWindow),
            cellViewModel: cellViewModel,
            actions: actions,
            using: viewModel.dependencies
        ) { [weak self] in
            self?.contextMenuWindow?.isHidden = true
            self?.contextMenuVC = nil
            self?.contextMenuWindow = nil
            self?.scrollButton.alpha = 0
            
            UIView.animate(
                withDuration: 0.25,
                animations: { self?.updateScrollToBottom() },
                completion: { _ in
                    guard let contentOffset: CGPoint = self?.tableView.contentOffset else { return }
                    
                    // Unlock the contentOffset so everything will be in the right
                    // place when we return
                    self?.tableView.lockContentOffset = false
                    self?.tableView.setContentOffset(contentOffset, animated: false)
                }
            )
        }
        
        self.contextMenuWindow?.themeBackgroundColor = .clear
        self.contextMenuWindow?.rootViewController = self.contextMenuVC
        self.contextMenuWindow?.overrideUserInterfaceStyle = ThemeManager.currentTheme.interfaceStyle
        self.contextMenuWindow?.makeKeyAndVisible()
    }

    func handleItemTapped(
        _ cellViewModel: MessageViewModel,
        cell: UITableViewCell,
        cellLocation: CGPoint
    ) {
        // For call info messages show the "call missed" modal
        guard cellViewModel.variant != .infoCall else {
            // If the failure was due to the mic permission being denied then we want to show the permission modal,
            // otherwise we want to show the call missed tips modal
            guard
                let infoMessageData: Data = (cellViewModel.rawBody ?? "").data(using: .utf8),
                let messageInfo: CallMessage.MessageInfo = try? JSONDecoder().decode(
                    CallMessage.MessageInfo.self,
                    from: infoMessageData
                ),
                messageInfo.state == .permissionDeniedMicrophone
            else {
                let callMissedTipsModal: CallMissedTipsModal = CallMissedTipsModal(caller: cellViewModel.authorName)
                present(callMissedTipsModal, animated: true, completion: nil)
                return
            }
            
            Permissions.requestMicrophonePermissionIfNeeded(presentingViewController: self, using: viewModel.dependencies)
            return
        }
        
        // For disappearing messages config update, show the following settings modal
        guard cellViewModel.variant != .infoDisappearingMessagesUpdate else {
            let messageDisappearingConfig = cellViewModel.messageDisappearingConfiguration()
            let expirationTimerString: String = floor(messageDisappearingConfig.durationSeconds).formatted(format: .long)
            let expirationTypeString: String = (messageDisappearingConfig.type?.localizedName ?? "")
            let modalBodyString: String = {
                if messageDisappearingConfig.isEnabled {
                    return "disappearingMessagesFollowSettingOn"
                        .put(key: "time", value: expirationTimerString)
                        .put(key: "disappearing_messages_type", value: expirationTypeString)
                        .localized()
                } else {
                    return "disappearingMessagesFollowSettingOff"
                        .localized()
                }
            }()
            let modalConfirmTitle: String = messageDisappearingConfig.isEnabled ? "set".localized() : "confirm".localized()
            let confirmationModal: ConfirmationModal = ConfirmationModal(
                info: ConfirmationModal.Info(
                    title: "disappearingMessagesFollowSetting".localized(),
                    body: .attributedText(modalBodyString.formatted(baseFont: .systemFont(ofSize: Values.smallFontSize))),
                    confirmTitle: modalConfirmTitle,
                    confirmStyle: .danger,
                    cancelStyle: .textPrimary,
                    dismissOnConfirm: false // Custom dismissal logic
                ) { [weak self, dependencies = viewModel.dependencies] _ in
                    dependencies[singleton: .storage].writeAsync { db in
                        let userSessionId: SessionId = dependencies[cache: .general].sessionId
                        let currentTimestampMs: Int64 = dependencies[cache: .snodeAPI].currentOffsetTimestampMs()
                        
                        let interactionId = try messageDisappearingConfig
                            .saved(db)
                            .insertControlMessage(
                                db,
                                threadVariant: cellViewModel.threadVariant,
                                authorId: userSessionId.hexString,
                                timestampMs: currentTimestampMs,
                                serverHash: nil,
                                serverExpirationTimestamp: nil,
                                using: dependencies
                            )
                        
                        let expirationTimerUpdateMessage: ExpirationTimerUpdate = ExpirationTimerUpdate()
                            .with(sentTimestampMs: UInt64(currentTimestampMs))
                            .with(messageDisappearingConfig)

                        try MessageSender.send(
                            db,
                            message: expirationTimerUpdateMessage,
                            interactionId: interactionId,
                            threadId: cellViewModel.threadId,
                            threadVariant: cellViewModel.threadVariant,
                            using: dependencies
                        )
                        
                        try LibSession
                            .update(
                                db,
                                sessionId: cellViewModel.threadId,
                                disappearingMessagesConfig: messageDisappearingConfig,
                                using: dependencies
                            )
                    }
                    self?.dismiss(animated: true, completion: nil)
                }
            )
            
            present(confirmationModal, animated: true, completion: nil)
            return
        }
        
        // If it's an incoming media message and the thread isn't trusted then show the placeholder view
        if cellViewModel.cellType != .textOnlyMessage && cellViewModel.variant == .standardIncoming && !cellViewModel.threadIsTrusted {
            let message: NSAttributedString = "attachmentsAutoDownloadModalDescription"
                .put(key: "conversation_name", value: cellViewModel.authorName)
                .localizedFormatted(baseFont: .systemFont(ofSize: Values.smallFontSize))
            let confirmationModal: ConfirmationModal = ConfirmationModal(
                info: ConfirmationModal.Info(
                    title: "attachmentsAutoDownloadModalTitle".localized(),
                    body: .attributedText(message),
                    confirmTitle: "download".localized(),
                    dismissOnConfirm: false // Custom dismissal logic
                ) { [weak self] _ in
                    self?.viewModel.trustContact()
                    self?.dismiss(animated: true, completion: nil)
                }
            )
            
            present(confirmationModal, animated: true, completion: nil)
            return
        }
        
        /// Takes the `cell` and a `targetView` and returns `true` if the user tapped a link in the cell body text instead
        /// of the `targetView`
        func handleLinkTapIfNeeded(cell: UITableViewCell, targetView: UIView?) -> Bool {
            let locationInTargetView: CGPoint = cell.convert(cellLocation, to: targetView)
            
            guard
                let visibleCell: VisibleMessageCell = cell as? VisibleMessageCell,
                targetView?.bounds.contains(locationInTargetView) != true,
                visibleCell.bodyTappableLabel?.containsLinks == true
            else { return false }
            
            let tappableLabelPoint: CGPoint = cell.convert(cellLocation, to: visibleCell.bodyTappableLabel)
            visibleCell.bodyTappableLabel?.handleTouch(at: tappableLabelPoint)
            return true
        }
        
        switch cellViewModel.cellType {
            case .voiceMessage: viewModel.playOrPauseAudio(for: cellViewModel)
            
            case .mediaMessage:
                guard
                    let albumView: MediaAlbumView = (cell as? VisibleMessageCell)?.albumView,
                    !handleLinkTapIfNeeded(cell: cell, targetView: albumView)
                else { return }
                
                // Figure out which of the media views was tapped
                let locationInAlbumView: CGPoint = cell.convert(cellLocation, to: albumView)
                guard let mediaView = albumView.mediaView(forLocation: locationInAlbumView) else { return }
                
                switch mediaView.attachment.state {
                    case .pendingDownload, .downloading, .uploading, .invalid: break
                    
                    // Failed uploads should be handled via the "resend" process instead
                    case .failedUpload: break
                        
                    case .failedDownload:
                        let threadId: String = self.viewModel.threadData.threadId
                        
                        // Retry downloading the failed attachment
                        viewModel.dependencies[singleton: .storage].writeAsync { [dependencies = viewModel.dependencies] db in
                            dependencies[singleton: .jobRunner].add(
                                db,
                                job: Job(
                                    variant: .attachmentDownload,
                                    threadId: threadId,
                                    interactionId: cellViewModel.id,
                                    details: AttachmentDownloadJob.Details(
                                        attachmentId: mediaView.attachment.id
                                    )
                                ),
                                canStartJob: true
                            )
                        }
                        break
                        
                    default:
                        // Ignore invalid media
                        guard mediaView.attachment.isValid else { return }
                        
                        guard albumView.numItems > 1 || !mediaView.attachment.isVideo else {
                            guard
                                let originalFilePath: String = mediaView.attachment.originalFilePath(using: viewModel.dependencies),
                                viewModel.dependencies[singleton: .fileManager].fileExists(atPath: originalFilePath)
                            else { return SNLog("Missing video file") }
                            
                            /// When playing media we need to change the AVAudioSession to 'playback' mode so the device "silent mode"
                            /// doesn't prevent video audio from playing
                            try? AVAudioSession.sharedInstance().setCategory(.playback)
                            let viewController: AVPlayerViewController = AVPlayerViewController()
                            viewController.player = AVPlayer(url: URL(fileURLWithPath: originalFilePath))
                            self.navigationController?.present(viewController, animated: true)
                            return
                        }
                        
                        let viewController: UIViewController? = MediaGalleryViewModel.createDetailViewController(
                            for: self.viewModel.threadData.threadId,
                            threadVariant: self.viewModel.threadData.threadVariant,
                            interactionId: cellViewModel.id,
                            selectedAttachmentId: mediaView.attachment.id,
                            options: [ .sliderEnabled, .showAllMediaButton ],
                            using: viewModel.dependencies
                        )
                        
                        if let viewController: UIViewController = viewController {
                            /// Delay becoming the first responder to make the return transition a little nicer (allows
                            /// for the footer on the detail view to slide out rather than instantly vanish)
                            self.delayFirstResponder = true
                            
                            /// Dismiss the input before starting the presentation to make everything look smoother
                            self.resignFirstResponder()
                            
                            /// Delay the actual presentation to give the 'resignFirstResponder' call the chance to complete
                            DispatchQueue.main.asyncAfter(deadline: .now() + .milliseconds(250)) { [weak self] in
                                /// Lock the contentOffset of the tableView so the transition doesn't look buggy
                                self?.tableView.lockContentOffset = true
                                
                                self?.present(viewController, animated: true) { [weak self] in
                                    // Unlock the contentOffset so everything will be in the right
                                    // place when we return
                                    self?.tableView.lockContentOffset = false
                                }
                            }
                        }
                }
                
            case .audio:
                guard
                    !handleLinkTapIfNeeded(cell: cell, targetView: (cell as? VisibleMessageCell)?.documentView),
                    let attachment: Attachment = cellViewModel.attachments?.first,
                    let originalFilePath: String = attachment.originalFilePath(using: viewModel.dependencies)
                else { return }
                
                /// When playing media we need to change the AVAudioSession to 'playback' mode so the device "silent mode"
                /// doesn't prevent video audio from playing
                try? AVAudioSession.sharedInstance().setCategory(.playback)
                let viewController: AVPlayerViewController = AVPlayerViewController()
                viewController.player = AVPlayer(url: URL(fileURLWithPath: originalFilePath))
                self.navigationController?.present(viewController, animated: true)
                
            case .genericAttachment:
                guard
                    !handleLinkTapIfNeeded(cell: cell, targetView: (cell as? VisibleMessageCell)?.documentView),
                    let attachment: Attachment = cellViewModel.attachments?.first,
                    let originalFilePath: String = attachment.originalFilePath(using: viewModel.dependencies)
                else { return }
                
                let fileUrl: URL = URL(fileURLWithPath: originalFilePath)
                
                // Open a preview of the document for text, pdf or microsoft files
                if
                    attachment.isText ||
                    attachment.isMicrosoftDoc ||
                    attachment.contentType == UTType.mimeTypePdf
                {
                    // FIXME: If given an invalid text file (eg with binary data) this hangs forever
                    // Note: I tried dispatching after a short delay, detecting that the new UI is invalid and dismissing it
                    // if so but the dismissal didn't work (we may have to wait on Apple to handle this one)
                    let interactionController: UIDocumentInteractionController = UIDocumentInteractionController(url: fileUrl)
                    interactionController.delegate = self
                    interactionController.presentPreview(animated: true)
                    return
                }
                
                // Otherwise share the file
                let shareVC = UIActivityViewController(activityItems: [ fileUrl ], applicationActivities: nil)
                
                if UIDevice.current.isIPad {
                    shareVC.excludedActivityTypes = []
                    shareVC.popoverPresentationController?.permittedArrowDirections = []
                    shareVC.popoverPresentationController?.sourceView = self.view
                    shareVC.popoverPresentationController?.sourceRect = self.view.bounds
                }
                
                navigationController?.present(shareVC, animated: true, completion: nil)
                
            case .textOnlyMessage:
                guard let visibleCell: VisibleMessageCell = cell as? VisibleMessageCell else { return }
                
                let quotePoint: CGPoint = visibleCell.convert(cellLocation, to: visibleCell.quoteView)
                let linkPreviewPoint: CGPoint = visibleCell.convert(cellLocation, to: visibleCell.linkPreviewView?.previewView)
                let tappableLabelPoint: CGPoint = visibleCell.convert(cellLocation, to: visibleCell.bodyTappableLabel)
                let containsLinks: Bool = (
                    // If there is only a single link and it matches the LinkPreview then consider this _just_ a
                    // LinkPreview
                    visibleCell.bodyTappableLabel?.containsLinks == true && (
                        (visibleCell.bodyTappableLabel?.links.count ?? 0) > 1 ||
                        visibleCell.bodyTappableLabel?.links[cellViewModel.linkPreview?.url ?? ""] == nil
                    )
                )
                let quoteViewContainsTouch: Bool = (visibleCell.quoteView?.bounds.contains(quotePoint) == true)
                let linkPreviewViewContainsTouch: Bool = (visibleCell.linkPreviewView?.previewView.bounds.contains(linkPreviewPoint) == true)
                
                switch (containsLinks, quoteViewContainsTouch, linkPreviewViewContainsTouch, cellViewModel.quote, cellViewModel.linkPreview) {
                    // If the message contains both links and a quote, and the user tapped on the quote; OR the
                    // message only contained a quote, then scroll to the quote
                    case (true, true, _, .some(let quote), _), (false, _, _, .some(let quote), _):
                        let maybeOriginalInteractionInfo: Interaction.TimestampInfo? = viewModel.dependencies[singleton: .storage].read { db in
                            try quote.originalInteraction
                                .select(.id, .timestampMs)
                                .asRequest(of: Interaction.TimestampInfo.self)
                                .fetchOne(db)
                        }
                        
                        guard let interactionInfo: Interaction.TimestampInfo = maybeOriginalInteractionInfo else {
                            return
                        }
                        
                        self.scrollToInteractionIfNeeded(
                            with: interactionInfo,
                            focusBehaviour: .highlight,
                            originalIndexPath: self.tableView.indexPath(for: cell)
                        )
                    
                    // If the message contains both links and a LinkPreview, and the user tapped on
                    // the LinkPreview; OR the message only contained a LinkPreview, then open the link
                    case (true, _, true, _, .some(let linkPreview)), (false, _, _, _, .some(let linkPreview)):
                        switch linkPreview.variant {
                            case .standard: openUrl(linkPreview.url)
                            case .openGroupInvitation: joinOpenGroup(name: linkPreview.title, url: linkPreview.url)
                        }
                    
                    // If the message contained links then interact with them directly
                    case (true, _, _, _, _): visibleCell.bodyTappableLabel?.handleTouch(at: tappableLabelPoint)
                        
                    default: break
                }
                
            default: break
        }
    }
    
    func handleItemDoubleTapped(_ cellViewModel: MessageViewModel) {
        switch cellViewModel.cellType {
            // The user can double tap a voice message when it's playing to speed it up
            case .voiceMessage: self.viewModel.speedUpAudio(for: cellViewModel)
            default: break
        }
    }

    func handleItemSwiped(_ cellViewModel: MessageViewModel, state: SwipeState) {
        switch state {
            case .began: tableView.isScrollEnabled = false
            case .ended, .cancelled: tableView.isScrollEnabled = true
        }
    }
    
    func openUrl(_ urlString: String) {
        guard let url: URL = URL(string: urlString) else { return }
        
        let modal: ConfirmationModal = ConfirmationModal(
            targetView: self.view,
            info: ConfirmationModal.Info(
                title: "urlOpen".localized(),
                body: .attributedText(
                    "urlOpenDescription"
                        .put(key: "url", value: url.absoluteString)
                        .localizedFormatted(baseFont: .systemFont(ofSize: Values.smallFontSize)),
                    canScroll: true
                ),
                confirmTitle: "open".localized(),
                confirmStyle: .danger,
                cancelTitle: "urlCopy".localized(),
                cancelStyle: .alert_text,
                hasCloseButton: true,
                onConfirm:  { [weak self] _ in
                    UIApplication.shared.open(url, options: [:], completionHandler: nil)
                    self?.showInputAccessoryView()
                },
                onCancel: { [weak self] _ in
                    UIPasteboard.general.string = url.absoluteString
                    self?.showInputAccessoryView()
                }
            )
        )
        
        self.present(modal, animated: true) { [weak self] in
            self?.hideInputAccessoryView()
        }
    }
    
    func handleReplyButtonTapped(for cellViewModel: MessageViewModel) {
        reply(cellViewModel)
    }
    
    func startThread(
        with sessionId: String,
        openGroupServer: String?,
        openGroupPublicKey: String?
    ) {
        guard viewModel.threadData.canWrite(using: viewModel.dependencies) else { return }
        // FIXME: Add in support for starting a thread with a 'blinded25' id (disabled until we support this decoding)
        guard (try? SessionId.Prefix(from: sessionId)) != .blinded25 else { return }
        guard (try? SessionId.Prefix(from: sessionId)) == .blinded15 else {
<<<<<<< HEAD
            viewModel.dependencies[singleton: .storage].write { [dependencies = viewModel.dependencies] db in
                try SessionThread.fetchOrCreate(
                    db,
                    id: sessionId,
                    variant: .contact,
                    creationDateTimestamp: (dependencies[cache: .snodeAPI].currentOffsetTimestampMs() / 1000),
                    shouldBeVisible: nil,
=======
            Storage.shared.write { [dependencies = viewModel.dependencies] db in
                try SessionThread.upsert(
                    db,
                    id: sessionId,
                    variant: .contact,
                    values: .existingOrDefault,
>>>>>>> 5db5fbd9
                    calledFromConfig: nil,
                    using: dependencies
                )
            }
            
            let conversationVC: ConversationVC = ConversationVC(
                threadId: sessionId,
                threadVariant: .contact,
                using: viewModel.dependencies
            )
                
            self.navigationController?.pushViewController(conversationVC, animated: true)
            return
        }
        
        // If the sessionId is blinded then check if there is an existing un-blinded thread with the contact
        // and use that, otherwise just use the blinded id
        guard let openGroupServer: String = openGroupServer, let openGroupPublicKey: String = openGroupPublicKey else {
            return
        }
        
<<<<<<< HEAD
        let targetThreadId: String? = viewModel.dependencies[singleton: .storage].write { [dependencies = viewModel.dependencies] db in
=======
        let targetThreadId: String? = Storage.shared.write { [dependencies = viewModel.dependencies] db in
>>>>>>> 5db5fbd9
            let lookup: BlindedIdLookup = try BlindedIdLookup
                .fetchOrCreate(
                    db,
                    blindedId: sessionId,
                    openGroupServer: openGroupServer,
                    openGroupPublicKey: openGroupPublicKey,
                    isCheckingForOutbox: false,
                    using: dependencies
                )
            
<<<<<<< HEAD
            return try SessionThread
                .fetchOrCreate(
                    db,
                    id: (lookup.sessionId ?? lookup.blindedId),
                    variant: .contact,
                    creationDateTimestamp: (dependencies[cache: .snodeAPI].currentOffsetTimestampMs() / 1000),
                    shouldBeVisible: nil,
                    calledFromConfig: nil,
                    using: dependencies
                )
                .id
=======
            return try SessionThread.upsert(
                db,
                id: (lookup.sessionId ?? lookup.blindedId),
                variant: .contact,
                values: .existingOrDefault,
                calledFromConfig: nil,
                using: dependencies
            ).id
>>>>>>> 5db5fbd9
        }
        
        guard let threadId: String = targetThreadId else { return }
        
        let conversationVC: ConversationVC = ConversationVC(
            threadId: threadId,
            threadVariant: .contact,
            using: viewModel.dependencies
        )
        self.navigationController?.pushViewController(conversationVC, animated: true)
    }
    
    func showReactionList(_ cellViewModel: MessageViewModel, selectedReaction: EmojiWithSkinTones?) {
        guard
            cellViewModel.reactionInfo?.isEmpty == false &&
            (
                self.viewModel.threadData.threadVariant == .legacyGroup ||
                self.viewModel.threadData.threadVariant == .group ||
                self.viewModel.threadData.threadVariant == .community
            ),
            let allMessages: [MessageViewModel] = self.viewModel.interactionData
                .first(where: { $0.model == .messages })?
                .elements
        else { return }
        
        let reactionListSheet: ReactionListSheet = ReactionListSheet(for: cellViewModel.id, using: viewModel.dependencies) { [weak self] in
            self?.currentReactionListSheet = nil
        }
        reactionListSheet.delegate = self
        reactionListSheet.handleInteractionUpdates(
            allMessages,
            selectedReaction: selectedReaction,
            initialLoad: true,
            shouldShowClearAllButton: viewModel.dependencies[singleton: .openGroupManager].isUserModeratorOrAdmin(
                publicKey: self.viewModel.threadData.currentUserSessionId,
                for: self.viewModel.threadData.openGroupRoomToken,
                on: self.viewModel.threadData.openGroupServer
            )
        )
        reactionListSheet.modalPresentationStyle = .overFullScreen
        present(reactionListSheet, animated: true, completion: nil)
        
        // Store so we can updated the content based on the current VC
        self.currentReactionListSheet = reactionListSheet
    }
    
    func needsLayout(for cellViewModel: MessageViewModel, expandingReactions: Bool) {
        guard
            let messageSectionIndex: Int = self.viewModel.interactionData
                .firstIndex(where: { $0.model == .messages }),
            let targetMessageIndex = self.viewModel.interactionData[messageSectionIndex]
                .elements
                .firstIndex(where: { $0.id == cellViewModel.id })
        else { return }
        
        if expandingReactions {
            self.viewModel.expandReactions(for: cellViewModel.id)
        }
        else {
            self.viewModel.collapseReactions(for: cellViewModel.id)
        }
        
        UIView.setAnimationsEnabled(false)
        tableView.reloadRows(
            at: [IndexPath(row: targetMessageIndex, section: messageSectionIndex)],
            with: .none
        )
        UIView.setAnimationsEnabled(true)
    }
    
    func react(_ cellViewModel: MessageViewModel, with emoji: EmojiWithSkinTones) {
        react(cellViewModel, with: emoji.rawValue, remove: false)
    }
    
    func removeReact(_ cellViewModel: MessageViewModel, for emoji: EmojiWithSkinTones) {
        react(cellViewModel, with: emoji.rawValue, remove: true)
    }
    
    func removeAllReactions(_ cellViewModel: MessageViewModel, for emoji: String) {
        guard cellViewModel.threadVariant == .community else { return }
        
        viewModel.dependencies[singleton: .storage]
            .readPublisher { [dependencies = viewModel.dependencies] db -> (Network.PreparedRequest<OpenGroupAPI.ReactionRemoveAllResponse>, OpenGroupAPI.PendingChange) in
                guard
                    let openGroup: OpenGroup = try? OpenGroup
                        .fetchOne(db, id: cellViewModel.threadId),
                    let openGroupServerMessageId: Int64 = try? Interaction
                        .select(.openGroupServerMessageId)
                        .filter(id: cellViewModel.id)
                        .asRequest(of: Int64.self)
                        .fetchOne(db)
                else { throw StorageError.objectNotFound }
                
                let preparedRequest: Network.PreparedRequest<OpenGroupAPI.ReactionRemoveAllResponse> = try OpenGroupAPI
                    .preparedReactionDeleteAll(
                        db,
                        emoji: emoji,
                        id: openGroupServerMessageId,
                        in: openGroup.roomToken,
                        on: openGroup.server,
                        using: dependencies
                    )
                let pendingChange: OpenGroupAPI.PendingChange = dependencies[singleton: .openGroupManager]
                    .addPendingReaction(
                        emoji: emoji,
                        id: openGroupServerMessageId,
                        in: openGroup.roomToken,
                        on: openGroup.server,
                        type: .removeAll
                    )
                
                return (preparedRequest, pendingChange)
            }
            .subscribe(on: DispatchQueue.global(qos: .userInitiated), using: viewModel.dependencies)
            .flatMap { [dependencies = viewModel.dependencies] preparedRequest, pendingChange in
                preparedRequest.send(using: dependencies)
                    .handleEvents(
                        receiveOutput: { _, response in
                            dependencies[singleton: .openGroupManager].updatePendingChange(
                                pendingChange,
                                seqNo: response.seqNo
                            )
                        }
                    )
                    .eraseToAnyPublisher()
            }
            .sinkUntilComplete(
                receiveCompletion: { [dependencies = viewModel.dependencies] _ in
                    dependencies[singleton: .storage].writeAsync { db in
                        _ = try Reaction
                            .filter(Reaction.Columns.interactionId == cellViewModel.id)
                            .filter(Reaction.Columns.emoji == emoji)
                            .deleteAll(db)
                    }
                }
            )
    }
    
    func react(_ cellViewModel: MessageViewModel, with emoji: String, remove: Bool) {
        guard
            self.viewModel.threadData.threadIsMessageRequest != true && (
                cellViewModel.variant == .standardIncoming ||
                cellViewModel.variant == .standardOutgoing
            )
        else { return }
        
        // Perform local rate limiting (don't allow more than 20 reactions within 60 seconds)
        let threadVariant: SessionThread.Variant = self.viewModel.threadData.threadVariant
        let openGroupRoom: String? = self.viewModel.threadData.openGroupRoomToken
        let sentTimestampMs: Int64 = viewModel.dependencies[cache: .snodeAPI].currentOffsetTimestampMs()
        let recentReactionTimestamps: [Int64] = viewModel.dependencies[cache: .general].recentReactionTimestamps
        
        guard
            recentReactionTimestamps.count < 20 ||
            (sentTimestampMs - (recentReactionTimestamps.first ?? sentTimestampMs)) > (60 * 1000)
        else {
            let toastController: ToastController = ToastController(
                text: "emojiReactsCoolDown".localized(),
                background: .backgroundSecondary
            )
            toastController.presentToastView(
                fromBottomOfView: self.view,
                inset: (snInputView.bounds.height + Values.largeSpacing),
                duration: .milliseconds(2500)
            )
            return
        }
        
        viewModel.dependencies.mutate(cache: .general) {
            $0.recentReactionTimestamps = Array($0.recentReactionTimestamps
                .suffix(19))
                .appending(sentTimestampMs)
        }
        
        typealias OpenGroupInfo = (
            pendingReaction: Reaction?,
            pendingChange: OpenGroupAPI.PendingChange,
            preparedRequest: Network.PreparedRequest<Int64?>
        )
        
        /// Perform the sending logic, we generate the pending reaction first in a deferred future closure to prevent the OpenGroup
        /// cache from blocking either the main thread or the database write thread
        Deferred { [dependencies = viewModel.dependencies] in
            Future<OpenGroupAPI.PendingChange?, Error> { resolver in
                guard
                    threadVariant == .community,
                    let serverMessageId: Int64 = cellViewModel.openGroupServerMessageId,
                    let openGroupServer: String = cellViewModel.threadOpenGroupServer,
                    let openGroupPublicKey: String = cellViewModel.threadOpenGroupPublicKey
                else { return resolver(Result.success(nil)) }
                  
                // Create the pending change if we have open group info
                return resolver(Result.success(
                    dependencies[singleton: .openGroupManager].addPendingReaction(
                        emoji: emoji,
                        id: serverMessageId,
                        in: openGroupServer,
                        on: openGroupPublicKey,
                        type: (remove ? .remove : .add)
                    )
                ))
            }
        }
        .subscribe(on: DispatchQueue.global(qos: .userInitiated), using: viewModel.dependencies)
        .flatMap { [dependencies = viewModel.dependencies] pendingChange -> AnyPublisher<Network.PreparedRequest<Void>, Error> in
            dependencies[singleton: .storage].writePublisher { [weak self] db -> Network.PreparedRequest<Void> in
                // Update the thread to be visible (if it isn't already)
                if self?.viewModel.threadData.threadShouldBeVisible == false {
                    _ = try SessionThread
                        .filter(id: cellViewModel.threadId)
                        .updateAllAndConfig(
                            db,
                            SessionThread.Columns.shouldBeVisible.set(to: true),
<<<<<<< HEAD
                            calledFromConfig: nil,
=======
>>>>>>> 5db5fbd9
                            using: dependencies
                        )
                }
                
                let pendingReaction: Reaction? = {
                    guard !remove else {
                        return try? Reaction
                            .filter(Reaction.Columns.interactionId == cellViewModel.id)
                            .filter(Reaction.Columns.authorId == cellViewModel.currentUserSessionId)
                            .filter(Reaction.Columns.emoji == emoji)
                            .fetchOne(db)
                    }
                    
                    let sortId: Int64 = Reaction.getSortId(
                        db,
                        interactionId: cellViewModel.id,
                        emoji: emoji
                    )
                    
                    return Reaction(
                        interactionId: cellViewModel.id,
                        serverHash: nil,
                        timestampMs: sentTimestampMs,
                        authorId: cellViewModel.currentUserSessionId,
                        emoji: emoji,
                        count: 1,
                        sortId: sortId
                    )
                }()
                
                // Update the database
                if remove {
                    try Reaction
                        .filter(Reaction.Columns.interactionId == cellViewModel.id)
                        .filter(Reaction.Columns.authorId == cellViewModel.currentUserSessionId)
                        .filter(Reaction.Columns.emoji == emoji)
                        .deleteAll(db)
                }
                else {
                    try pendingReaction?.insert(db)
                    
                    // Add it to the recent list
                    Emoji.addRecent(db, emoji: emoji)
                }
                
                switch threadVariant {
                    case .community:
                        guard
                            let serverMessageId: Int64 = cellViewModel.openGroupServerMessageId,
                            let openGroupServer: String = cellViewModel.threadOpenGroupServer,
                            let openGroupRoom: String = openGroupRoom,
                            let pendingChange: OpenGroupAPI.PendingChange = pendingChange,
                            dependencies[singleton: .openGroupManager].doesOpenGroupSupport(db, capability: .reactions, on: openGroupServer)
                        else { throw MessageSenderError.invalidMessage }
                        
                        let preparedRequest: Network.PreparedRequest<Int64?> = try {
                            guard !remove else {
                                return try OpenGroupAPI
                                    .preparedReactionDelete(
                                        db,
                                        emoji: emoji,
                                        id: serverMessageId,
                                        in: openGroupRoom,
                                        on: openGroupServer,
                                        using: dependencies
                                    )
                                    .map { _, response in response.seqNo }
                            }
                            
                            return try OpenGroupAPI
                                .preparedReactionAdd(
                                    db,
                                    emoji: emoji,
                                    id: serverMessageId,
                                    in: openGroupRoom,
                                    on: openGroupServer,
                                    using: dependencies
                                )
                                .map { _, response in response.seqNo }
                        }()
                        
                        return preparedRequest
                            .handleEvents(
                                receiveOutput: { _, seqNo in
                                    dependencies[singleton: .openGroupManager].updatePendingChange(
                                        pendingChange,
                                        seqNo: seqNo
                                    )
                                },
                                receiveCompletion: { [weak self] result in
                                    switch result {
                                        case .finished: break
                                        case .failure:
                                            dependencies[singleton: .openGroupManager].removePendingChange(pendingChange)
                                            
                                            self?.handleReactionSentFailure(pendingReaction, remove: remove)
                                    }
                                }
                            )
                            .map { _, _ in () }
                        
                    default:
                        return try MessageSender.preparedSend(
                            db,
                            message: VisibleMessage(
                                sentTimestampMs: UInt64(sentTimestampMs),
                                text: nil,
                                reaction: VisibleMessage.VMReaction(
                                    timestamp: UInt64(cellViewModel.timestampMs),
                                    publicKey: {
                                        guard cellViewModel.variant == .standardIncoming else {
                                            return cellViewModel.currentUserSessionId
                                        }
                                        
                                        return cellViewModel.authorId
                                    }(),
                                    emoji: emoji,
                                    kind: (remove ? .remove : .react)
                                )
                            ),
                            to: try Message.Destination
                                .from(db, threadId: cellViewModel.threadId, threadVariant: cellViewModel.threadVariant),
                            namespace: try Message.Destination
                                .from(db, threadId: cellViewModel.threadId, threadVariant: cellViewModel.threadVariant)
                                .defaultNamespace,
                            interactionId: cellViewModel.id,
                            fileIds: [],
                            using: dependencies
                        )
                }
            }
        }
        .flatMap { [dependencies = viewModel.dependencies] request in request.send(using: dependencies) }
        .sinkUntilComplete()
    }
    
    func handleReactionSentFailure(_ pendingReaction: Reaction?, remove: Bool) {
        guard let pendingReaction = pendingReaction else { return }
        viewModel.dependencies[singleton: .storage].writeAsync { db in
            // Reverse the database
            if remove {
                try pendingReaction.insert(db)
            }
            else {
                try Reaction
                    .filter(Reaction.Columns.interactionId == pendingReaction.interactionId)
                    .filter(Reaction.Columns.authorId == pendingReaction.authorId)
                    .filter(Reaction.Columns.emoji == pendingReaction.emoji)
                    .deleteAll(db)
            }
        }
    }
    
    func showFullEmojiKeyboard(_ cellViewModel: MessageViewModel) {
        hideInputAccessoryView()
        
        let emojiPicker = EmojiPickerSheet(
            completionHandler: { [weak self] emoji in
                guard let emoji: EmojiWithSkinTones = emoji else { return }
                
                self?.react(cellViewModel, with: emoji)
            },
            dismissHandler: { [weak self] in
                self?.showInputAccessoryView()
            },
            using: self.viewModel.dependencies
        )
        
        present(emojiPicker, animated: true, completion: nil)
    }
    
    func contextMenuDismissed() {
        recoverInputView()
    }
    
    // MARK: --action handling
    
    func joinOpenGroup(name: String?, url: String) {
        // Open groups can be unsafe, so always ask the user whether they want to join one
        let finalName: String = (name ?? "communityUnknown".localized())
        let message: String = "communityJoinDescription"
            .put(key: "community_name", value: finalName)
            .localized()
        let modal: ConfirmationModal = ConfirmationModal(
            info: ConfirmationModal.Info(
                title: "join".localized() + " \(finalName)?",
                body: .attributedText(
                    NSMutableAttributedString(string: message)
                        .adding(
                            attributes: [ .font: UIFont.boldSystemFont(ofSize: Values.smallFontSize) ],
                            range: (message as NSString).range(of: finalName)
                        )
                ),
                confirmTitle: "join".localized(),
                onConfirm: { [dependencies = viewModel.dependencies] modal in
                    guard let presentingViewController: UIViewController = modal.presentingViewController else {
                        return
                    }
                    
                    guard let (room, server, publicKey) = LibSession.parseCommunity(url: url) else {
                        let errorModal: ConfirmationModal = ConfirmationModal(
                            info: ConfirmationModal.Info(
                                title: "communityJoinError"
                                    .put(key: "community_name", value: finalName)
                                    .localized(),
                                cancelTitle: "okay".localized(),
                                cancelStyle: .alert_text
                            )
                        )
                        
                        return presentingViewController.present(errorModal, animated: true, completion: nil)
                    }
                    
                    dependencies[singleton: .storage]
                        .writePublisher { db in
                            dependencies[singleton: .openGroupManager].add(
                                db,
                                roomToken: room,
                                server: server,
                                publicKey: publicKey,
                                calledFromConfig: nil
                            )
                        }
                        .flatMap { successfullyAddedGroup in
                            dependencies[singleton: .openGroupManager].performInitialRequestsAfterAdd(
                                queue: DispatchQueue.global(qos: .userInitiated),
                                successfullyAddedGroup: successfullyAddedGroup,
                                roomToken: room,
                                server: server,
                                publicKey: publicKey,
                                calledFromConfig: nil
                            )
                        }
                        .subscribe(on: DispatchQueue.global(qos: .userInitiated))
                        .receive(on: DispatchQueue.main)
                        .sinkUntilComplete(
                            receiveCompletion: { result in
                                switch result {
                                    case .finished: break
                                    case .failure(let error):
                                        // If there was a failure then the group will be in invalid state until
                                        // the next launch so remove it (the user will be left on the previous
                                        // screen so can re-trigger the join)
                                        dependencies[singleton: .storage].writeAsync { db in
                                            try dependencies[singleton: .openGroupManager].delete(
                                                db,
                                                openGroupId: OpenGroup.idFor(roomToken: room, server: server),
                                                calledFromConfig: nil
                                            )
                                        }
                                        
                                        // Show the user an error indicating they failed to properly join the group
                                        let errorModal: ConfirmationModal = ConfirmationModal(
                                            info: ConfirmationModal.Info(
                                                title: "communityJoinError"
                                                    .put(key: "community_name", value: finalName)
                                                    .localized(),
                                                body: .text("\(error)"),
                                                cancelTitle: "okay".localized(),
                                                cancelStyle: .alert_text
                                            )
                                        )
                                        
                                        presentingViewController.present(errorModal, animated: true, completion: nil)
                                }
                            }
                        )
                }
            )
        )
        
        present(modal, animated: true, completion: nil)
    }
    
    // MARK: - ContextMenuActionDelegate
    
    func info(_ cellViewModel: MessageViewModel) {
        let actions: [ContextMenuVC.Action] = ContextMenuVC.actions(
            for: cellViewModel,
            recentEmojis: [],
            currentUserSessionId: self.viewModel.threadData.currentUserSessionId,
            currentUserBlinded15SessionId: self.viewModel.threadData.currentUserBlinded15SessionId,
            currentUserBlinded25SessionId: self.viewModel.threadData.currentUserBlinded25SessionId,
            currentUserIsOpenGroupModerator: viewModel.dependencies[singleton: .openGroupManager].isUserModeratorOrAdmin(
                publicKey: self.viewModel.threadData.currentUserSessionId,
                for: self.viewModel.threadData.openGroupRoomToken,
                on: self.viewModel.threadData.openGroupServer
            ),
            currentThreadIsMessageRequest: (self.viewModel.threadData.threadIsMessageRequest == true),
            forMessageInfoScreen: true,
            delegate: self,
            using: viewModel.dependencies
        ) ?? []
        
        let messageInfoViewController = MessageInfoViewController(
            actions: actions,
            messageViewModel: cellViewModel,
            using: viewModel.dependencies
        )
        DispatchQueue.main.asyncAfter(deadline: .now() + 0.2) { [weak self] in
            self?.navigationController?.pushViewController(messageInfoViewController, animated: true)
        }
    }

    func retry(_ cellViewModel: MessageViewModel) {
        guard cellViewModel.id != MessageViewModel.optimisticUpdateId else {
            guard
                let optimisticMessageId: UUID = cellViewModel.optimisticMessageId,
                let optimisticMessageData: ConversationViewModel.OptimisticMessageData = self.viewModel.optimisticMessageData(for: optimisticMessageId)
            else {
                // Show an error for the retry
                let modal: ConfirmationModal = ConfirmationModal(
                    info: ConfirmationModal.Info(
                        title: "theError".localized(),
                        body: .text("shareExtensionDatabaseError".localized()),
                        cancelTitle: "okay".localized(),
                        cancelStyle: .alert_text
                    )
                )
                
                self.present(modal, animated: true, completion: nil)
                return
            }
            
            // Try to send the optimistic message again
            sendMessage(optimisticData: optimisticMessageData)
            return
        }
        
        viewModel.dependencies[singleton: .storage].writeAsync { [weak self, dependencies = viewModel.dependencies] db in
            guard
                let threadId: String = self?.viewModel.threadData.threadId,
                let threadVariant: SessionThread.Variant = self?.viewModel.threadData.threadVariant,
                let interaction: Interaction = try? Interaction.fetchOne(db, id: cellViewModel.id)
            else { return }
            
            if
                let quote = try? interaction.quote.fetchOne(db),
                let quotedAttachment = try? quote.attachment.fetchOne(db),
                quotedAttachment.isVisualMedia,
                quotedAttachment.downloadUrl == Attachment.nonMediaQuoteFileId,
                let quotedInteraction = try? quote.originalInteraction.fetchOne(db)
            {
                let attachment: Attachment? = {
                    if let attachment = try? quotedInteraction.attachments.fetchOne(db) {
                        return attachment
                    }
                    if
                        let linkPreview = try? quotedInteraction.linkPreview.fetchOne(db),
                        let linkPreviewAttachment = try? linkPreview.attachment.fetchOne(db)
                    {
                        return linkPreviewAttachment
                    }
                       
                    return nil
                }()
                try quote.with(
                    attachmentId: attachment?.cloneAsQuoteThumbnail(using: dependencies)?.inserted(db).id
                ).update(db)
            }
            
            // Remove message sending jobs for the same interaction in database
            // Prevent the same message being sent twice
            try Job.filter(Job.Columns.interactionId == interaction.id).deleteAll(db)
            
            try MessageSender.send(
                db,
                interaction: interaction,
                threadId: threadId,
                threadVariant: threadVariant,
                isSyncMessage: (cellViewModel.state == .failedToSync),
                using: dependencies
            )
        }
    }

    func reply(_ cellViewModel: MessageViewModel) {
        let maybeQuoteDraft: QuotedReplyModel? = QuotedReplyModel.quotedReplyForSending(
            threadId: self.viewModel.threadData.threadId,
            authorId: cellViewModel.authorId,
            variant: cellViewModel.variant,
            body: cellViewModel.body,
            timestampMs: cellViewModel.timestampMs,
            attachments: cellViewModel.attachments,
            linkPreviewAttachment: cellViewModel.linkPreviewAttachment,
            currentUserSessionId: cellViewModel.currentUserSessionId,
            currentUserBlinded15SessionId: cellViewModel.currentUserBlinded15SessionId,
            currentUserBlinded25SessionId: cellViewModel.currentUserBlinded25SessionId
        )
        
        guard let quoteDraft: QuotedReplyModel = maybeQuoteDraft else { return }
        
        snInputView.quoteDraftInfo = (
            model: quoteDraft,
            isOutgoing: (cellViewModel.variant == .standardOutgoing)
        )
        snInputView.becomeFirstResponder()
    }

    func copy(_ cellViewModel: MessageViewModel) {
        switch cellViewModel.cellType {
            case .typingIndicator, .dateHeader, .unreadMarker: break
            
            case .textOnlyMessage:
                if cellViewModel.body == nil, let linkPreview: LinkPreview = cellViewModel.linkPreview {
                    UIPasteboard.general.string = linkPreview.url
                    return
                }
                
                UIPasteboard.general.string = cellViewModel.body
            
            case .audio, .voiceMessage, .genericAttachment, .mediaMessage:
                guard
                    cellViewModel.attachments?.count == 1,
                    let attachment: Attachment = cellViewModel.attachments?.first,
                    attachment.isValid,
                    (
                        attachment.state == .downloaded ||
                        attachment.state == .uploaded
                    ),
                    let type: UTType = UTType(sessionMimeType: attachment.contentType),
                    let originalFilePath: String = attachment.originalFilePath(using: viewModel.dependencies),
                    let data: Data = try? Data(contentsOf: URL(fileURLWithPath: originalFilePath))
                else { return }
            
                UIPasteboard.general.setData(data, forPasteboardType: type.identifier)
        }
    }

    func copySessionID(_ cellViewModel: MessageViewModel) {
        guard cellViewModel.variant == .standardIncoming else { return }
        
        UIPasteboard.general.string = cellViewModel.authorId
    }

    func delete(_ cellViewModel: MessageViewModel) {
        /// Retrieve the deletion actions for the selected message(s) of there are any
        let messagesToDelete: [MessageViewModel] = [cellViewModel]
        
        guard let deletionBehaviours: MessageViewModel.DeletionBehaviours = self.viewModel.deletionActions(for: messagesToDelete) else {
            return
        }
        
        let modal: ConfirmationModal = ConfirmationModal(
            info: ConfirmationModal.Info(
                title: deletionBehaviours.title,
                body: .radio(
                    explanation: NSAttributedString(string: deletionBehaviours.body),
                    warning: deletionBehaviours.warning.map { NSAttributedString(string: $0) },
                    options: deletionBehaviours.actions.map { action in
                        (
                            action.title,
                            action.state != .disabled,
                            action.state == .enabledAndDefaultSelected,
                            action.accessibility
                        )
                    }
                ),
                confirmTitle: "delete".localized(),
                confirmStyle: .danger,
                cancelTitle: "cancel".localized(),
                cancelStyle: .alert_text,
                onConfirm: { [weak self, dependencies = viewModel.dependencies] modal in
                    /// Determine the selected action index
                    let selectedIndex: Int = {
                        switch modal.info.body {
                            case .radio(_, _, let options):
                                return options
                                    .enumerated()
                                    .first(where: { _, value in value.selected })
                                    .map { index, _ in index }
                                    .defaulting(to: 0)
                            
                            default: return 0
                        }
                    }()
                    
                    /// Stop the messages audio if needed
                    messagesToDelete.forEach { cellViewModel in
                        self?.viewModel.stopAudioIfNeeded(for: cellViewModel)
                    }
                    
                    /// Trigger the deletion behaviours
                    deletionBehaviours
                        .publisherForAction(at: selectedIndex, using: dependencies)
                        .sinkUntilComplete(
                            receiveCompletion: { result in
                                DispatchQueue.main.async {
                                    self?.viewModel.showToast(
                                        text: {
                                            switch result {
                                                case .finished:
                                                    return "deleteMessageDeleted"
                                                        .putNumber(messagesToDelete.count)
                                                        .localized()
                                                    
                                                case .failure:
                                                    return "deleteMessageFailed"
                                                        .putNumber(messagesToDelete.count)
                                                        .localized()
                                            }
                                        }(),
                                        backgroundColor: .backgroundSecondary,
                                        inset: (self?.inputAccessoryView?.frame.height ?? Values.mediumSpacing) + Values.smallSpacing
                                    )
                                }
                            }
                        )
                },
                afterClosed: { [weak self] in
                    self?.becomeFirstResponder()
                }
            )
        )
        
<<<<<<< HEAD
        /// Show the modal after a small delay so it doesn't look as weird with the context menu dismissal
        DispatchQueue.main.asyncAfter(deadline: .now() + .milliseconds(Int(ContextMenuVC.dismissDurationPartOne * 1000))) { [weak self] in
            self?.present(modal, animated: true)
            self?.resignFirstResponder()
=======
        // How we delete the message differs depending on the type of thread
        switch cellViewModel.threadVariant {
            // Handle open group messages the old way
            case .community:
                // If it's an incoming message the user must have moderator status
                let result: (openGroupServerMessageId: Int64?, openGroup: OpenGroup?)? = Storage.shared.read { db -> (Int64?, OpenGroup?) in
                    (
                        try Interaction
                            .select(.openGroupServerMessageId)
                            .filter(id: cellViewModel.id)
                            .asRequest(of: Int64.self)
                            .fetchOne(db),
                        try OpenGroup.fetchOne(db, id: cellViewModel.threadId)
                    )
                }
                
                guard
                    let openGroup: OpenGroup = result?.openGroup,
                    let openGroupServerMessageId: Int64 = result?.openGroupServerMessageId, (
                        cellViewModel.variant != .standardIncoming ||
                        OpenGroupManager.isUserModeratorOrAdmin(
                            userPublicKey,
                            for: openGroup.roomToken,
                            on: openGroup.server
                        )
                    )
                else {
                    // If the message hasn't been sent yet then just delete locally
                    guard cellViewModel.state == .sending || cellViewModel.state == .failed else { return }
                    
                    // Retrieve any message send jobs for this interaction
                    let jobs: [Job] = Storage.shared
                        .read { db in
                            try? Job
                                .filter(Job.Columns.variant == Job.Variant.messageSend)
                                .filter(Job.Columns.interactionId == cellViewModel.id)
                                .fetchAll(db)
                        }
                        .defaulting(to: [])
                    
                    // If the job is currently running then wait until it's done before triggering
                    // the deletion
                    let targetJob: Job? = jobs.first(where: { JobRunner.isCurrentlyRunning($0) })
                    
                    guard targetJob == nil else {
                        JobRunner.afterJob(targetJob, state: .running) { [weak self] result in
                            switch result {
                                // If it succeeded then we'll need to delete from the server so re-run
                                // this function (if we still don't have the server id for some reason
                                // then this would result in a local-only deletion which should be fine
                                case .succeeded: self?.delete(cellViewModel)
                                    
                                // Otherwise we just need to cancel the pending job (in case it retries)
                                // and delete the interaction
                                default:
                                    JobRunner.removePendingJob(targetJob)
                                    
                                    Storage.shared.writeAsync { db in
                                        _ = try Interaction
                                            .filter(id: cellViewModel.id)
                                            .deleteAll(db)
                                    }
                                    
                                    // Stop it's audio if needed
                                    self?.viewModel.stopAudioIfNeeded(for: cellViewModel)
                            }
                        }
                        return
                    }
                    
                    // If it's not currently running then remove any pending jobs (just to be safe) and
                    // delete the interaction locally
                    jobs.forEach { JobRunner.removePendingJob($0) }
                    
                    Storage.shared.writeAsync { db in
                        _ = try Interaction
                            .filter(id: cellViewModel.id)
                            .deleteAll(db)
                    }
                    
                    // Stop it's audio if needed
                    viewModel.stopAudioIfNeeded(for: cellViewModel)
                    return
                }
                
                // Delete the message from the open group
                self.hideInputAccessoryView()
                deleteRemotely(
                    from: self,
                    request: Storage.shared
                        .readPublisher { db in
                            try OpenGroupAPI.preparedMessageDelete(
                                db,
                                id: openGroupServerMessageId,
                                in: openGroup.roomToken,
                                on: openGroup.server,
                                using: dependencies
                            )
                        }
                        .flatMap { $0.send(using: dependencies) }
                        .map { _ in () }
                        .eraseToAnyPublisher()
                ) { [weak self] in
                    self?.showInputAccessoryView()
                }
                
            case .contact, .legacyGroup, .group:
                let targetPublicKey: String = (cellViewModel.threadVariant == .contact ?
                    userPublicKey :
                    cellViewModel.threadId
                )
                let serverHashes: Set<String> = Storage.shared
                    .read { db -> Set<String> in
                        try Interaction.serverHashesForDeletion(
                            db,
                            interactionIds: [cellViewModel.id]
                        )
                    }
                    .defaulting(to: [])
                let unsendRequest: UnsendRequest = UnsendRequest(
                    timestamp: UInt64(cellViewModel.timestampMs),
                    author: (cellViewModel.variant == .standardOutgoing ?
                        userPublicKey :
                        cellViewModel.authorId
                    )
                )
                .with(
                    expiresInSeconds: cellViewModel.expiresInSeconds,
                    expiresStartedAtMs: cellViewModel.expiresStartedAtMs
                )
                
                // For incoming interactions or interactions with no serverHash just delete them locally
                guard cellViewModel.variant == .standardOutgoing, !serverHashes.isEmpty else {
                    Storage.shared.writeAsync { db in
                        _ = try Interaction
                            .filter(id: cellViewModel.id)
                            .deleteAll(db)
                        
                        // No need to send the unsendRequest if there is no serverHash (ie. the message
                        // was outgoing but never got to the server)
                        guard !serverHashes.isEmpty else { return }
                        
                        MessageSender
                            .send(
                                db,
                                message: unsendRequest,
                                threadId: cellViewModel.threadId,
                                interactionId: nil,
                                to: .contact(publicKey: userPublicKey),
                                using: dependencies
                            )
                    }
                    
                    // Stop it's audio if needed
                    viewModel.stopAudioIfNeeded(for: cellViewModel)
                    return
                }
                
                let actionSheet: UIAlertController = UIAlertController(title: nil, message: nil, preferredStyle: .actionSheet)
                actionSheet.addAction(UIAlertAction(
                    title: "deleteMessageDeviceOnly".localized(),
                    accessibilityIdentifier: "Delete for me",
                    style: .destructive
                ) { [weak self] _ in
                    Storage.shared.writeAsync { db in
                        _ = try Interaction
                            .filter(id: cellViewModel.id)
                            .deleteAll(db)
                        
                        MessageSender
                            .send(
                                db,
                                message: unsendRequest,
                                threadId: cellViewModel.threadId,
                                interactionId: nil,
                                to: .contact(publicKey: userPublicKey),
                                using: dependencies
                            )
                    }
                    self?.showInputAccessoryView()
                    
                    // Stop it's audio if needed
                    self?.viewModel.stopAudioIfNeeded(for: cellViewModel)
                })
                
                actionSheet.addAction(UIAlertAction(
                    title: {
                        switch (cellViewModel.threadVariant, cellViewModel.threadId) {
                            case (_, userPublicKey): return "deleteMessageDevicesAll".localized()
                            default: return "deleteMessageEveryone".localized()
                        }
                    }(),
                    accessibilityIdentifier: "Delete for everyone",
                    style: .destructive
                ) { [weak self] _ in
                    let completeServerDeletion = {
                        Storage.shared.writeAsync { db in
                            _ = try Interaction
                                .filter(id: cellViewModel.id)
                                .deleteAll(db)
                            
                            try MessageSender
                                .send(
                                    db,
                                    message: unsendRequest,
                                    interactionId: nil,
                                    threadId: cellViewModel.threadId,
                                    threadVariant: cellViewModel.threadVariant,
                                    using: dependencies
                                )
                            
                            /// We should also remove the `SnodeReceivedMessageInfo` entries for the hashes (otherwise we
                            /// might try to poll for a hash which no longer exists, resulting in fetching the last 14 days of messages)
                            try SnodeReceivedMessageInfo.handlePotentialDeletedOrInvalidHash(
                                db,
                                potentiallyInvalidHashes: Array(serverHashes)
                            )
                        }
                        self?.showInputAccessoryView()
                    }
                        
                    // We can only delete messages on the server for `contact` and `group` conversations
                    guard cellViewModel.threadVariant == .contact || cellViewModel.threadVariant == .group else {
                        return completeServerDeletion()
                    }
                    
                    deleteRemotely(
                        from: self,
                        request: SnodeAPI
                            .deleteMessages(
                                swarmPublicKey: targetPublicKey,
                                serverHashes: Array(serverHashes)
                            )
                            .map { _ in () }
                            .eraseToAnyPublisher()
                    ) { completeServerDeletion() }
                })

                actionSheet.addAction(UIAlertAction.init(title: "cancel".localized(), style: .cancel) { [weak self] _ in
                    self?.showInputAccessoryView()
                })

                self.hideInputAccessoryView()
                Modal.setupForIPadIfNeeded(actionSheet, targetView: self.view)
                self.present(actionSheet, animated: true)
>>>>>>> 5db5fbd9
        }
    }

    func save(_ cellViewModel: MessageViewModel) {
        guard cellViewModel.cellType == .mediaMessage else { return }
        
        let mediaAttachments: [(Attachment, String)] = (cellViewModel.attachments ?? [])
            .filter { attachment in
                attachment.isValid &&
                attachment.isVisualMedia && (
                    attachment.state == .downloaded ||
                    attachment.state == .uploaded
                )
            }
            .compactMap { attachment in
                guard let originalFilePath: String = attachment.originalFilePath(using: viewModel.dependencies) else {
                    return nil
                }
                
                return (attachment, originalFilePath)
            }
        
        guard !mediaAttachments.isEmpty else { return }
    
        Permissions.requestLibraryPermissionIfNeeded(
            isSavingMedia: true,
            presentingViewController: self,
            using: viewModel.dependencies
        ) { [weak self] in
            mediaAttachments.forEach { attachment, originalFilePath in
                PHPhotoLibrary.shared().performChanges(
                    {
                        if attachment.isImage || attachment.isAnimated {
                            PHAssetChangeRequest.creationRequestForAssetFromImage(
                                atFileURL: URL(fileURLWithPath: originalFilePath)
                            )
                        }
                        else if attachment.isVideo {
                            PHAssetChangeRequest.creationRequestForAssetFromVideo(
                                atFileURL: URL(fileURLWithPath: originalFilePath)
                            )
                        }
                    },
                    completionHandler: { _, _ in }
                )
            }
            
            // Send a 'media saved' notification if needed
            guard self?.viewModel.threadData.threadVariant == .contact, cellViewModel.variant == .standardIncoming else {
                return
            }
            
            self?.sendDataExtraction(kind: .mediaSaved(timestamp: UInt64(cellViewModel.timestampMs)))
        }
    }

    func ban(_ cellViewModel: MessageViewModel) {
        guard cellViewModel.threadVariant == .community else { return }
        
        let threadId: String = self.viewModel.threadData.threadId
        let modal: ConfirmationModal = ConfirmationModal(
            targetView: self.view,
            info: ConfirmationModal.Info(
                title: "banUser".localized(),
                body: .text("communityBanDescription".localized()),
                confirmTitle: "theContinue".localized(),
                confirmStyle: .danger,
                cancelStyle: .alert_text,
                onConfirm: { [weak self, dependencies = viewModel.dependencies] _ in
                    dependencies[singleton: .storage]
                        .readPublisher { db -> Network.PreparedRequest<NoResponse> in
                            guard let openGroup: OpenGroup = try OpenGroup.fetchOne(db, id: threadId) else {
                                throw StorageError.objectNotFound
                            }
                            
                            return try OpenGroupAPI
                                .preparedUserBan(
                                    db,
                                    sessionId: cellViewModel.authorId,
                                    from: [openGroup.roomToken],
                                    on: openGroup.server,
                                    using: dependencies
                                )
                        }
                        .flatMap { $0.send(using: dependencies) }
                        .subscribe(on: DispatchQueue.global(qos: .userInitiated), using: dependencies)
                        .receive(on: DispatchQueue.main, using: dependencies)
                        .sinkUntilComplete(
                            receiveCompletion: { result in
                                switch result {
                                    case .finished:
                                        DispatchQueue.main.async { [weak self] in
                                            self?.viewModel.showToast(
                                                text: "banUserBanned".localized(),
                                                backgroundColor: .backgroundSecondary,
                                                inset: (self?.inputAccessoryView?.frame.height ?? Values.mediumSpacing) + Values.smallSpacing
                                            )
                                        }
                                    case .failure:
                                        DispatchQueue.main.async { [weak self] in
                                            self?.viewModel.showToast(
                                                text: "banErrorFailed".localized(),
                                                backgroundColor: .backgroundSecondary,
                                                inset: (self?.inputAccessoryView?.frame.height ?? Values.mediumSpacing) + Values.smallSpacing
                                            )
                                        }
                                }
                            }
                        )
                    
                    self?.becomeFirstResponder()
                },
                afterClosed: { [weak self] in self?.becomeFirstResponder() }
            )
        )
        self.present(modal, animated: true)
    }

    func banAndDeleteAllMessages(_ cellViewModel: MessageViewModel) {
        guard cellViewModel.threadVariant == .community else { return }
        
        let threadId: String = self.viewModel.threadData.threadId
        let modal: ConfirmationModal = ConfirmationModal(
            targetView: self.view,
            info: ConfirmationModal.Info(
                title: "banDeleteAll".localized(),
                body: .text("communityBanDeleteDescription".localized()),
                confirmTitle: "theContinue".localized(),
                confirmStyle: .danger,
                cancelStyle: .alert_text,
                onConfirm: { [weak self, dependencies = viewModel.dependencies] _ in
                    dependencies[singleton: .storage]
                        .readPublisher { db in
                            guard let openGroup: OpenGroup = try OpenGroup.fetchOne(db, id: threadId) else {
                                throw StorageError.objectNotFound
                            }
                        
                            return try OpenGroupAPI
                                .preparedUserBanAndDeleteAllMessages(
                                    db,
                                    sessionId: cellViewModel.authorId,
                                    in: openGroup.roomToken,
                                    on: openGroup.server,
                                    using: dependencies
                                )
                        }
                        .flatMap { $0.send(using: dependencies) }
                        .subscribe(on: DispatchQueue.global(qos: .userInitiated), using: dependencies)
                        .receive(on: DispatchQueue.main, using: dependencies)
                        .sinkUntilComplete(
                            receiveCompletion: { result in
                                switch result {
                                    case .finished:
                                        DispatchQueue.main.async { [weak self] in
                                            self?.viewModel.showToast(
                                                text: "banUserBanned".localized(),
                                                backgroundColor: .backgroundSecondary,
                                                inset: (self?.inputAccessoryView?.frame.height ?? Values.mediumSpacing) + Values.smallSpacing
                                            )
                                        }
                                    case .failure:
                                        DispatchQueue.main.async { [weak self] in
                                            self?.viewModel.showToast(
                                                text: "banErrorFailed".localized(),
                                                backgroundColor: .backgroundSecondary,
                                                inset: (self?.inputAccessoryView?.frame.height ?? Values.mediumSpacing) + Values.smallSpacing
                                            )
                                        }
                                }
                            }
                        )
                    
                    self?.becomeFirstResponder()
                },
                afterClosed: { [weak self] in self?.becomeFirstResponder() }
            )
        )
        self.present(modal, animated: true)
    }

    // MARK: - VoiceMessageRecordingViewDelegate

    func startVoiceMessageRecording() {
        // Request permission if needed
        Permissions.requestMicrophonePermissionIfNeeded(using: viewModel.dependencies) { [weak self] in
            DispatchQueue.main.async {
                self?.cancelVoiceMessageRecording()
            }
        }
        
        // Keep screen on
        UIApplication.shared.isIdleTimerDisabled = false
        guard AVAudioSession.sharedInstance().recordPermission == .granted else { return }
        
        // Cancel any current audio playback
        self.viewModel.stopAudio()
        
        // Create URL
        let currentOffsetTimestamp: Int64 = viewModel.dependencies[cache: .snodeAPI].currentOffsetTimestampMs()
        let directory: String = viewModel.dependencies[singleton: .fileManager].temporaryDirectory
        let fileName: String = "\(currentOffsetTimestamp).m4a" // stringlint:ignore
        let url: URL = URL(fileURLWithPath: directory).appendingPathComponent(fileName)
        
        // Set up audio session
        let isConfigured = (SessionEnvironment.shared?.audioSession.startAudioActivity(recordVoiceMessageActivity) == true)
        guard isConfigured else {
            return cancelVoiceMessageRecording()
        }
        
        // Set up audio recorder
        let audioRecorder: AVAudioRecorder
        do {
            audioRecorder = try AVAudioRecorder(
                url: url,
                settings: [
                    AVFormatIDKey: NSNumber(value: kAudioFormatMPEG4AAC),
                    AVSampleRateKey: NSNumber(value: 44100),
                    AVNumberOfChannelsKey: NSNumber(value: 2),
                    AVEncoderBitRateKey: NSNumber(value: 128 * 1024)
                ]
            )
            audioRecorder.isMeteringEnabled = true
            self.audioRecorder = audioRecorder
        }
        catch {
            SNLog("Couldn't start audio recording due to error: \(error).")
            return cancelVoiceMessageRecording()
        }
        
        // Limit voice messages to a minute
        audioTimer = Timer.scheduledTimer(withTimeInterval: 180, repeats: false, block: { [weak self] _ in
            self?.snInputView.hideVoiceMessageUI()
            self?.endVoiceMessageRecording()
        })
        
        // Prepare audio recorder and start recording
        let successfullyPrepared: Bool = audioRecorder.prepareToRecord()
        let startedRecording: Bool = (successfullyPrepared && audioRecorder.record())
        
        
        guard successfullyPrepared && startedRecording else {
            SNLog(successfullyPrepared ? "Couldn't record audio." : "Couldn't prepare audio recorder.")
            
            // Dispatch to the next run loop to avoid
            DispatchQueue.main.async {
                let modal: ConfirmationModal = ConfirmationModal(
                    targetView: self.view,
                    info: ConfirmationModal.Info(
                        title: "theError".localized(),
                        body: .text("audioUnableToRecord".localized()),
                        cancelTitle: "okay".localized(),
                        cancelStyle: .alert_text
                    )
                )
                self.present(modal, animated: true)
            }
            
            return cancelVoiceMessageRecording()
        }
    }

    func endVoiceMessageRecording() {
        UIApplication.shared.isIdleTimerDisabled = true
        
        // Hide the UI
        snInputView.hideVoiceMessageUI()
        
        // Cancel the timer
        audioTimer?.invalidate()
        
        // Check preconditions
        guard let audioRecorder = audioRecorder else { return }
        
        // Get duration
        let duration = audioRecorder.currentTime
        
        // Stop the recording
        stopVoiceMessageRecording()
        
        // Check for user misunderstanding
        guard duration > 1 else {
            self.audioRecorder = nil
            
            let modal: ConfirmationModal = ConfirmationModal(
                targetView: self.view,
                info: ConfirmationModal.Info(
                    title: "messageVoice".localized(),
                    body: .text("messageVoiceErrorShort".localized()),
                    cancelTitle: "okay".localized(),
                    cancelStyle: .alert_text
                )
            )
            self.present(modal, animated: true)
            return
        }
        
        // Get data
        let dataSourceOrNil = DataSourcePath(fileUrl: audioRecorder.url, shouldDeleteOnDeinit: true, using: viewModel.dependencies)
        self.audioRecorder = nil
        
        guard let dataSource = dataSourceOrNil else { return SNLog("Couldn't load recorded data.") }
        
        // Create attachment
        let fileName = ("messageVoice".localized() as NSString)
            .appendingPathExtension("m4a") // stringlint:ignore
        dataSource.sourceFilename = fileName
        
        let attachment = SignalAttachment.voiceMessageAttachment(dataSource: dataSource, type: .mpeg4Audio, using: viewModel.dependencies)
        
        guard !attachment.hasError else {
            return showErrorAlert(for: attachment)
        }
        
        // Send attachment
        sendMessage(text: "", attachments: [attachment])
    }

    func cancelVoiceMessageRecording() {
        snInputView.hideVoiceMessageUI()
        audioTimer?.invalidate()
        stopVoiceMessageRecording()
        audioRecorder = nil
    }

    func stopVoiceMessageRecording() {
        audioRecorder?.stop()
        SessionEnvironment.shared?.audioSession.endAudioActivity(recordVoiceMessageActivity)
    }
    
    // MARK: - Data Extraction Notifications
    
    @objc func sendScreenshotNotification() { sendDataExtraction(kind: .screenshot) }
    
    func sendDataExtraction(kind: DataExtractionNotification.Kind) {
        // Only send screenshot notifications to one-to-one conversations
        guard self.viewModel.threadData.threadVariant == .contact else { return }
        
        let threadId: String = self.viewModel.threadData.threadId
        let threadVariant: SessionThread.Variant = self.viewModel.threadData.threadVariant
        
        viewModel.dependencies[singleton: .storage].writeAsync { [dependencies = viewModel.dependencies] db in
            try MessageSender.send(
                db,
                message: DataExtractionNotification(
                    kind: kind,
                    sentTimestampMs: dependencies[cache: .snodeAPI].currentOffsetTimestampMs()
                )
                .with(DisappearingMessagesConfiguration
                    .fetchOne(db, id: threadId)?
                    .forcedWithDisappearAfterReadIfNeeded()
                ),
                interactionId: nil,
                threadId: threadId,
                threadVariant: threadVariant,
                using: dependencies
            )
        }
    }

    // MARK: - Convenience
    
    func showErrorAlert(for attachment: SignalAttachment) {
        DispatchQueue.main.async { [weak self] in
            let modal: ConfirmationModal = ConfirmationModal(
                targetView: self?.view,
                info: ConfirmationModal.Info(
                    title: "attachmentsErrorSending".localized(),
                    body: .text(attachment.localizedErrorDescription ?? SignalAttachment.missingDataErrorMessage),
                    cancelTitle: "okay".localized(),
                    cancelStyle: .alert_text
                )
            )
            self?.present(modal, animated: true)
        }
    }
}

// MARK: - UIDocumentInteractionControllerDelegate

extension ConversationVC: UIDocumentInteractionControllerDelegate {
    func documentInteractionControllerViewControllerForPreview(_ controller: UIDocumentInteractionController) -> UIViewController {
        return self
    }
}

// MARK: - Message Request Actions

extension ConversationVC {
    fileprivate func approveMessageRequestIfNeeded(
        for threadId: String,
        threadVariant: SessionThread.Variant,
        isNewThread: Bool,
        timestampMs: Int64
    ) -> AnyPublisher<Void, Never> {
        let updateNavigationBackStack: () -> Void = {
            // Remove the 'SessionTableViewController<MessageRequestsViewModel>' from the nav hierarchy if present
            DispatchQueue.main.async { [weak self] in
                if
                    let viewControllers: [UIViewController] = self?.navigationController?.viewControllers,
                    let messageRequestsIndex = viewControllers
                        .firstIndex(where: { viewCon -> Bool in
                            (viewCon as? SessionViewModelAccessible)?.viewModelType == MessageRequestsViewModel.self
                        }),
                    messageRequestsIndex > 0
                {
                    var newViewControllers = viewControllers
                    newViewControllers.remove(at: messageRequestsIndex)
                    self?.navigationController?.viewControllers = newViewControllers
                }
            }
        }
        
        switch threadVariant {
            case .contact:
                // If the contact doesn't exist then we should create it so we can store the 'isApproved' state
                // (it'll be updated with correct profile info if they accept the message request so this
                // shouldn't cause weird behaviours)
                guard
                    let contact: Contact = viewModel.dependencies[singleton: .storage].read({ [dependencies = viewModel.dependencies] db in
                        Contact.fetchOrCreate(db, id: threadId, using: dependencies)
                    }),
                    !contact.isApproved
                else { return Just(()).eraseToAnyPublisher() }
                
                return viewModel.dependencies[singleton: .storage]
                    .writePublisher { [displayName = self.viewModel.threadData.displayName, dependencies = viewModel.dependencies] db in
                        // If we aren't creating a new thread (ie. sending a message request) then send a
                        // messageRequestResponse back to the sender (this allows the sender to know that
                        // they have been approved and can now use this contact in closed groups)
                        if !isNewThread {
                            _ = try? Interaction(
                                threadId: threadId,
                                threadVariant: threadVariant,
                                authorId: dependencies[cache: .general].sessionId.hexString,
                                variant: .infoMessageRequestAccepted,
                                body: "messageRequestYouHaveAccepted"
                                    .put(key: "name", value: displayName)
                                    .localized(),
                                timestampMs: timestampMs,
                                using: dependencies
                            ).inserted(db)
                            
                            try MessageSender.send(
                                db,
                                message: MessageRequestResponse(
                                    isApproved: true,
                                    sentTimestampMs: UInt64(timestampMs)
                                ),
                                interactionId: nil,
                                threadId: threadId,
                                threadVariant: threadVariant,
                                using: dependencies
                            )
                        }
                        
                        // Default 'didApproveMe' to true for the person approving the message request
                        try contact.upsert(db)
                        try Contact
                            .filter(id: contact.id)
                            .updateAllAndConfig(
                                db,
                                Contact.Columns.isApproved.set(to: true),
                                Contact.Columns.didApproveMe
                                    .set(to: contact.didApproveMe || !isNewThread),
                                calledFromConfig: nil,
                                using: dependencies
                            )
                    }
                    .map { _ in () }
                    .catch { _ in Just(()).eraseToAnyPublisher() }
                    .handleEvents(
                        receiveOutput: { _ in
                            // Update the UI
                            updateNavigationBackStack()
                        }
                    )
                    .eraseToAnyPublisher()
                
<<<<<<< HEAD
            case .group:
                // If the group is not in the invited state then don't bother doing anything
                guard
                    let group: ClosedGroup = viewModel.dependencies[singleton: .storage].read({ db in
                        try ClosedGroup.fetchOne(db, id: threadId)
                    }),
                    group.invited == true
                else { return Just(()).eraseToAnyPublisher() }
                
                return viewModel.dependencies[singleton: .storage]
                    .writePublisher { [dependencies = viewModel.dependencies] db in
                        /// Remove any existing `infoGroupInfoInvited` interactions from the group (don't want to have a duplicate one from
                        /// inside the group history)
                        _ = try Interaction
                            .filter(Interaction.Columns.threadId == group.id)
                            .filter(Interaction.Columns.variant == Interaction.Variant.infoGroupInfoInvited)
                            .deleteAll(db)
                        
                        /// Optimistically insert a `standard` member for the current user in this group (it'll be update to the correct
                        /// one once we receive the first `GROUP_MEMBERS` config message but adding it here means the `canWrite`
                        /// state of the group will continue to be `true` while we wait on the initial poll to get back)
                        try GroupMember(
                            groupId: group.id,
                            profileId: dependencies[cache: .general].sessionId.hexString,
                            role: .standard,
                            roleStatus: .accepted,
                            isHidden: false
                        ).upsert(db)
                        
                        /// If we aren't creating a new thread (ie. sending a message request) and the user is not an admin
                        /// then schedule sending a `GroupUpdateInviteResponseMessage` to the group (this allows
                        /// other members to know that the user has joined the group)
                        if !isNewThread && group.groupIdentityPrivateKey == nil {
                            try MessageSender.send(
                                db,
                                message: GroupUpdateInviteResponseMessage(
                                    isApproved: true,
                                    sentTimestampMs: UInt64(timestampMs)
                                ),
                                interactionId: nil,
                                threadId: threadId,
                                threadVariant: threadVariant,
                                using: dependencies
                            )
                        }
                        
                        /// Actually trigger the approval
                        try ClosedGroup.approveGroupIfNeeded(
                            db,
                            group: group,
                            calledFromConfig: nil,
                            using: dependencies
                        )
                    }
                    .map { _ in () }
                    .catch { _ in Just(()).eraseToAnyPublisher() }
                    .handleEvents(
                        receiveOutput: { _ in
                            // Update the UI
                            updateNavigationBackStack()
                        }
=======
                // Default 'didApproveMe' to true for the person approving the message request
                try contact.save(db)
                try Contact
                    .filter(id: contact.id)
                    .updateAllAndConfig(
                        db,
                        Contact.Columns.isApproved.set(to: true),
                        Contact.Columns.didApproveMe
                            .set(to: contact.didApproveMe || !isNewThread),
                        using: dependencies
>>>>>>> 5db5fbd9
                    )
                    .eraseToAnyPublisher()
                
            default: return Just(()).eraseToAnyPublisher()
        }
    }

    func acceptMessageRequest() {
        approveMessageRequestIfNeeded(
            for: self.viewModel.threadData.threadId,
            threadVariant: self.viewModel.threadData.threadVariant,
            isNewThread: false,
            timestampMs: viewModel.dependencies[cache: .snodeAPI].currentOffsetTimestampMs()
        ).sinkUntilComplete()
    }

    func declineMessageRequest() {
        let actions: [UIContextualAction]? = UIContextualAction.generateSwipeActions(
            [.delete],
            for: .trailing,
            indexPath: IndexPath(row: 0, section: 0),
            tableView: self.tableView,
            threadViewModel: self.viewModel.threadData,
            viewController: self, 
            navigatableStateHolder: nil,
            using: viewModel.dependencies
        )
        
        guard let action: UIContextualAction = actions?.first else { return }
        
        action.handler(action, self.view, { [weak self] didConfirm in
            guard didConfirm else { return }
            
            self?.stopObservingChanges()
            
            DispatchQueue.main.async {
                self?.navigationController?.popViewController(animated: true)
            }
        })
    }
    
    func blockMessageRequest() {
        let actions: [UIContextualAction]? = UIContextualAction.generateSwipeActions(
            [.block],
            for: .trailing,
            indexPath: IndexPath(row: 0, section: 0),
            tableView: self.tableView,
            threadViewModel: self.viewModel.threadData,
            viewController: self,
            navigatableStateHolder: nil,
            using: viewModel.dependencies
        )
        
        guard let action: UIContextualAction = actions?.first else { return }
        
        action.handler(action, self.view, { [weak self] didConfirm in
            guard didConfirm else { return }
            
            self?.stopObservingChanges()
            
            DispatchQueue.main.async {
                self?.navigationController?.popViewController(animated: true)
            }
        })
    }
}

// MARK: - MediaPresentationContextProvider

extension ConversationVC: MediaPresentationContextProvider {
    func mediaPresentationContext(mediaItem: Media, in coordinateSpace: UICoordinateSpace) -> MediaPresentationContext? {
        guard case let .gallery(galleryItem, _) = mediaItem else { return nil }
        
        // Note: According to Apple's docs the 'indexPathsForVisibleRows' method returns an
        // unsorted array which means we can't use it to determine the desired 'visibleCell'
        // we are after, due to this we will need to iterate all of the visible cells to find
        // the one we want
        let maybeMessageCell: VisibleMessageCell? = tableView.visibleCells
            .first { cell -> Bool in
                ((cell as? VisibleMessageCell)?
                    .albumView?
                    .itemViews
                    .contains(where: { mediaView in
                        mediaView.attachment.id == galleryItem.attachment.id
                    }))
                    .defaulting(to: false)
            }
            .map { $0 as? VisibleMessageCell }
        let maybeTargetView: MediaView? = maybeMessageCell?
            .albumView?
            .itemViews
            .first(where: { $0.attachment.id == galleryItem.attachment.id })
        
        guard
            let messageCell: VisibleMessageCell = maybeMessageCell,
            let targetView: MediaView = maybeTargetView,
            let mediaSuperview: UIView = targetView.superview
        else { return nil }

        let cornerRadius: CGFloat
        let cornerMask: CACornerMask
        let presentationFrame: CGRect = coordinateSpace.convert(targetView.frame, from: mediaSuperview)
        let frameInBubble: CGRect = messageCell.bubbleView.convert(targetView.frame, from: mediaSuperview)

        if messageCell.bubbleView.bounds == targetView.bounds {
            cornerRadius = messageCell.bubbleView.layer.cornerRadius
            cornerMask = messageCell.bubbleView.layer.maskedCorners
        }
        else {
            // If the frames don't match then assume it's either multiple images or there is a caption
            // and determine which corners need to be rounded
            cornerRadius = messageCell.bubbleView.layer.cornerRadius

            var newCornerMask = CACornerMask()
            let cellMaskedCorners: CACornerMask = messageCell.bubbleView.layer.maskedCorners

            if
                cellMaskedCorners.contains(.layerMinXMinYCorner) &&
                    frameInBubble.minX < CGFloat.leastNonzeroMagnitude &&
                    frameInBubble.minY < CGFloat.leastNonzeroMagnitude
            {
                newCornerMask.insert(.layerMinXMinYCorner)
            }

            if
                cellMaskedCorners.contains(.layerMaxXMinYCorner) &&
                abs(frameInBubble.maxX - messageCell.bubbleView.bounds.width) < CGFloat.leastNonzeroMagnitude &&
                    frameInBubble.minY < CGFloat.leastNonzeroMagnitude
            {
                newCornerMask.insert(.layerMaxXMinYCorner)
            }

            if
                cellMaskedCorners.contains(.layerMinXMaxYCorner) &&
                    frameInBubble.minX < CGFloat.leastNonzeroMagnitude &&
                abs(frameInBubble.maxY - messageCell.bubbleView.bounds.height) < CGFloat.leastNonzeroMagnitude
            {
                newCornerMask.insert(.layerMinXMaxYCorner)
            }

            if
                cellMaskedCorners.contains(.layerMaxXMaxYCorner) &&
                abs(frameInBubble.maxX - messageCell.bubbleView.bounds.width) < CGFloat.leastNonzeroMagnitude &&
                abs(frameInBubble.maxY - messageCell.bubbleView.bounds.height) < CGFloat.leastNonzeroMagnitude
            {
                newCornerMask.insert(.layerMaxXMaxYCorner)
            }

            cornerMask = newCornerMask
        }
        
        return MediaPresentationContext(
            mediaView: targetView,
            presentationFrame: presentationFrame,
            cornerRadius: cornerRadius,
            cornerMask: cornerMask
        )
    }

    func snapshotOverlayView(in coordinateSpace: UICoordinateSpace) -> (UIView, CGRect)? {
        return self.navigationController?.navigationBar.generateSnapshot(in: coordinateSpace)
    }
}<|MERGE_RESOLUTION|>--- conflicted
+++ resolved
@@ -54,12 +54,16 @@
                             .filter(GroupMember.Columns.groupId == self.viewModel.threadData.threadId),
                         onTap: .callback { [weak self, dependencies = viewModel.dependencies] _, memberInfo in
                             dependencies[singleton: .storage].write { db in
-                                try SessionThread.fetchOrCreate(
+                                try SessionThread.upsert(
                                     db,
                                     id: memberInfo.profileId,
                                     variant: .contact,
-                                    creationDateTimestamp: (dependencies[cache: .snodeAPI].currentOffsetTimestampMs() / 1000),
-                                    shouldBeVisible: nil,
+                                    values: SessionThread.TargetValues(
+                                        creationDateTimestamp: .useExistingOrSetTo(
+                                            (dependencies[cache: .snodeAPI].currentOffsetTimestampMs() / 1000)
+                                        ),
+                                        shouldBeVisible: .useExisting
+                                    ),
                                     calledFromConfig: nil,
                                     using: dependencies
                                 )
@@ -160,7 +164,6 @@
         guard
             AVAudioSession.sharedInstance().recordPermission == .granted,
             self.viewModel.threadData.threadVariant == .contact,
-<<<<<<< HEAD
             viewModel.dependencies[singleton: .callManager].currentCall == nil,
             let call: SessionCall = viewModel.dependencies[singleton: .storage]
                 .read({ [dependencies = viewModel.dependencies] db in
@@ -173,19 +176,6 @@
                         using: dependencies
                     )
                 })
-=======
-            Singleton.callManager.currentCall == nil,
-            let call: SessionCall = Storage.shared.read({ [dependencies = viewModel.dependencies] db in
-                SessionCall(
-                    db,
-                    for: threadId,
-                    uuid: UUID().uuidString.lowercased(),
-                    mode: .offer,
-                    outgoing: true,
-                    using: dependencies
-                )
-            })
->>>>>>> 5db5fbd9
         else { return }
         
         let callVC = CallVC(for: call, using: viewModel.dependencies)
@@ -609,10 +599,7 @@
                                 db,
                                 SessionThread.Columns.shouldBeVisible.set(to: true),
                                 SessionThread.Columns.pinnedPriority.set(to: LibSession.visiblePriority),
-<<<<<<< HEAD
                                 calledFromConfig: nil,
-=======
->>>>>>> 5db5fbd9
                                 using: dependencies
                             )
                     }
@@ -1350,22 +1337,12 @@
         // FIXME: Add in support for starting a thread with a 'blinded25' id (disabled until we support this decoding)
         guard (try? SessionId.Prefix(from: sessionId)) != .blinded25 else { return }
         guard (try? SessionId.Prefix(from: sessionId)) == .blinded15 else {
-<<<<<<< HEAD
             viewModel.dependencies[singleton: .storage].write { [dependencies = viewModel.dependencies] db in
-                try SessionThread.fetchOrCreate(
-                    db,
-                    id: sessionId,
-                    variant: .contact,
-                    creationDateTimestamp: (dependencies[cache: .snodeAPI].currentOffsetTimestampMs() / 1000),
-                    shouldBeVisible: nil,
-=======
-            Storage.shared.write { [dependencies = viewModel.dependencies] db in
                 try SessionThread.upsert(
                     db,
                     id: sessionId,
                     variant: .contact,
                     values: .existingOrDefault,
->>>>>>> 5db5fbd9
                     calledFromConfig: nil,
                     using: dependencies
                 )
@@ -1387,11 +1364,7 @@
             return
         }
         
-<<<<<<< HEAD
         let targetThreadId: String? = viewModel.dependencies[singleton: .storage].write { [dependencies = viewModel.dependencies] db in
-=======
-        let targetThreadId: String? = Storage.shared.write { [dependencies = viewModel.dependencies] db in
->>>>>>> 5db5fbd9
             let lookup: BlindedIdLookup = try BlindedIdLookup
                 .fetchOrCreate(
                     db,
@@ -1402,19 +1375,6 @@
                     using: dependencies
                 )
             
-<<<<<<< HEAD
-            return try SessionThread
-                .fetchOrCreate(
-                    db,
-                    id: (lookup.sessionId ?? lookup.blindedId),
-                    variant: .contact,
-                    creationDateTimestamp: (dependencies[cache: .snodeAPI].currentOffsetTimestampMs() / 1000),
-                    shouldBeVisible: nil,
-                    calledFromConfig: nil,
-                    using: dependencies
-                )
-                .id
-=======
             return try SessionThread.upsert(
                 db,
                 id: (lookup.sessionId ?? lookup.blindedId),
@@ -1423,7 +1383,6 @@
                 calledFromConfig: nil,
                 using: dependencies
             ).id
->>>>>>> 5db5fbd9
         }
         
         guard let threadId: String = targetThreadId else { return }
@@ -1637,10 +1596,7 @@
                         .updateAllAndConfig(
                             db,
                             SessionThread.Columns.shouldBeVisible.set(to: true),
-<<<<<<< HEAD
                             calledFromConfig: nil,
-=======
->>>>>>> 5db5fbd9
                             using: dependencies
                         )
                 }
@@ -2156,258 +2112,10 @@
             )
         )
         
-<<<<<<< HEAD
         /// Show the modal after a small delay so it doesn't look as weird with the context menu dismissal
         DispatchQueue.main.asyncAfter(deadline: .now() + .milliseconds(Int(ContextMenuVC.dismissDurationPartOne * 1000))) { [weak self] in
             self?.present(modal, animated: true)
             self?.resignFirstResponder()
-=======
-        // How we delete the message differs depending on the type of thread
-        switch cellViewModel.threadVariant {
-            // Handle open group messages the old way
-            case .community:
-                // If it's an incoming message the user must have moderator status
-                let result: (openGroupServerMessageId: Int64?, openGroup: OpenGroup?)? = Storage.shared.read { db -> (Int64?, OpenGroup?) in
-                    (
-                        try Interaction
-                            .select(.openGroupServerMessageId)
-                            .filter(id: cellViewModel.id)
-                            .asRequest(of: Int64.self)
-                            .fetchOne(db),
-                        try OpenGroup.fetchOne(db, id: cellViewModel.threadId)
-                    )
-                }
-                
-                guard
-                    let openGroup: OpenGroup = result?.openGroup,
-                    let openGroupServerMessageId: Int64 = result?.openGroupServerMessageId, (
-                        cellViewModel.variant != .standardIncoming ||
-                        OpenGroupManager.isUserModeratorOrAdmin(
-                            userPublicKey,
-                            for: openGroup.roomToken,
-                            on: openGroup.server
-                        )
-                    )
-                else {
-                    // If the message hasn't been sent yet then just delete locally
-                    guard cellViewModel.state == .sending || cellViewModel.state == .failed else { return }
-                    
-                    // Retrieve any message send jobs for this interaction
-                    let jobs: [Job] = Storage.shared
-                        .read { db in
-                            try? Job
-                                .filter(Job.Columns.variant == Job.Variant.messageSend)
-                                .filter(Job.Columns.interactionId == cellViewModel.id)
-                                .fetchAll(db)
-                        }
-                        .defaulting(to: [])
-                    
-                    // If the job is currently running then wait until it's done before triggering
-                    // the deletion
-                    let targetJob: Job? = jobs.first(where: { JobRunner.isCurrentlyRunning($0) })
-                    
-                    guard targetJob == nil else {
-                        JobRunner.afterJob(targetJob, state: .running) { [weak self] result in
-                            switch result {
-                                // If it succeeded then we'll need to delete from the server so re-run
-                                // this function (if we still don't have the server id for some reason
-                                // then this would result in a local-only deletion which should be fine
-                                case .succeeded: self?.delete(cellViewModel)
-                                    
-                                // Otherwise we just need to cancel the pending job (in case it retries)
-                                // and delete the interaction
-                                default:
-                                    JobRunner.removePendingJob(targetJob)
-                                    
-                                    Storage.shared.writeAsync { db in
-                                        _ = try Interaction
-                                            .filter(id: cellViewModel.id)
-                                            .deleteAll(db)
-                                    }
-                                    
-                                    // Stop it's audio if needed
-                                    self?.viewModel.stopAudioIfNeeded(for: cellViewModel)
-                            }
-                        }
-                        return
-                    }
-                    
-                    // If it's not currently running then remove any pending jobs (just to be safe) and
-                    // delete the interaction locally
-                    jobs.forEach { JobRunner.removePendingJob($0) }
-                    
-                    Storage.shared.writeAsync { db in
-                        _ = try Interaction
-                            .filter(id: cellViewModel.id)
-                            .deleteAll(db)
-                    }
-                    
-                    // Stop it's audio if needed
-                    viewModel.stopAudioIfNeeded(for: cellViewModel)
-                    return
-                }
-                
-                // Delete the message from the open group
-                self.hideInputAccessoryView()
-                deleteRemotely(
-                    from: self,
-                    request: Storage.shared
-                        .readPublisher { db in
-                            try OpenGroupAPI.preparedMessageDelete(
-                                db,
-                                id: openGroupServerMessageId,
-                                in: openGroup.roomToken,
-                                on: openGroup.server,
-                                using: dependencies
-                            )
-                        }
-                        .flatMap { $0.send(using: dependencies) }
-                        .map { _ in () }
-                        .eraseToAnyPublisher()
-                ) { [weak self] in
-                    self?.showInputAccessoryView()
-                }
-                
-            case .contact, .legacyGroup, .group:
-                let targetPublicKey: String = (cellViewModel.threadVariant == .contact ?
-                    userPublicKey :
-                    cellViewModel.threadId
-                )
-                let serverHashes: Set<String> = Storage.shared
-                    .read { db -> Set<String> in
-                        try Interaction.serverHashesForDeletion(
-                            db,
-                            interactionIds: [cellViewModel.id]
-                        )
-                    }
-                    .defaulting(to: [])
-                let unsendRequest: UnsendRequest = UnsendRequest(
-                    timestamp: UInt64(cellViewModel.timestampMs),
-                    author: (cellViewModel.variant == .standardOutgoing ?
-                        userPublicKey :
-                        cellViewModel.authorId
-                    )
-                )
-                .with(
-                    expiresInSeconds: cellViewModel.expiresInSeconds,
-                    expiresStartedAtMs: cellViewModel.expiresStartedAtMs
-                )
-                
-                // For incoming interactions or interactions with no serverHash just delete them locally
-                guard cellViewModel.variant == .standardOutgoing, !serverHashes.isEmpty else {
-                    Storage.shared.writeAsync { db in
-                        _ = try Interaction
-                            .filter(id: cellViewModel.id)
-                            .deleteAll(db)
-                        
-                        // No need to send the unsendRequest if there is no serverHash (ie. the message
-                        // was outgoing but never got to the server)
-                        guard !serverHashes.isEmpty else { return }
-                        
-                        MessageSender
-                            .send(
-                                db,
-                                message: unsendRequest,
-                                threadId: cellViewModel.threadId,
-                                interactionId: nil,
-                                to: .contact(publicKey: userPublicKey),
-                                using: dependencies
-                            )
-                    }
-                    
-                    // Stop it's audio if needed
-                    viewModel.stopAudioIfNeeded(for: cellViewModel)
-                    return
-                }
-                
-                let actionSheet: UIAlertController = UIAlertController(title: nil, message: nil, preferredStyle: .actionSheet)
-                actionSheet.addAction(UIAlertAction(
-                    title: "deleteMessageDeviceOnly".localized(),
-                    accessibilityIdentifier: "Delete for me",
-                    style: .destructive
-                ) { [weak self] _ in
-                    Storage.shared.writeAsync { db in
-                        _ = try Interaction
-                            .filter(id: cellViewModel.id)
-                            .deleteAll(db)
-                        
-                        MessageSender
-                            .send(
-                                db,
-                                message: unsendRequest,
-                                threadId: cellViewModel.threadId,
-                                interactionId: nil,
-                                to: .contact(publicKey: userPublicKey),
-                                using: dependencies
-                            )
-                    }
-                    self?.showInputAccessoryView()
-                    
-                    // Stop it's audio if needed
-                    self?.viewModel.stopAudioIfNeeded(for: cellViewModel)
-                })
-                
-                actionSheet.addAction(UIAlertAction(
-                    title: {
-                        switch (cellViewModel.threadVariant, cellViewModel.threadId) {
-                            case (_, userPublicKey): return "deleteMessageDevicesAll".localized()
-                            default: return "deleteMessageEveryone".localized()
-                        }
-                    }(),
-                    accessibilityIdentifier: "Delete for everyone",
-                    style: .destructive
-                ) { [weak self] _ in
-                    let completeServerDeletion = {
-                        Storage.shared.writeAsync { db in
-                            _ = try Interaction
-                                .filter(id: cellViewModel.id)
-                                .deleteAll(db)
-                            
-                            try MessageSender
-                                .send(
-                                    db,
-                                    message: unsendRequest,
-                                    interactionId: nil,
-                                    threadId: cellViewModel.threadId,
-                                    threadVariant: cellViewModel.threadVariant,
-                                    using: dependencies
-                                )
-                            
-                            /// We should also remove the `SnodeReceivedMessageInfo` entries for the hashes (otherwise we
-                            /// might try to poll for a hash which no longer exists, resulting in fetching the last 14 days of messages)
-                            try SnodeReceivedMessageInfo.handlePotentialDeletedOrInvalidHash(
-                                db,
-                                potentiallyInvalidHashes: Array(serverHashes)
-                            )
-                        }
-                        self?.showInputAccessoryView()
-                    }
-                        
-                    // We can only delete messages on the server for `contact` and `group` conversations
-                    guard cellViewModel.threadVariant == .contact || cellViewModel.threadVariant == .group else {
-                        return completeServerDeletion()
-                    }
-                    
-                    deleteRemotely(
-                        from: self,
-                        request: SnodeAPI
-                            .deleteMessages(
-                                swarmPublicKey: targetPublicKey,
-                                serverHashes: Array(serverHashes)
-                            )
-                            .map { _ in () }
-                            .eraseToAnyPublisher()
-                    ) { completeServerDeletion() }
-                })
-
-                actionSheet.addAction(UIAlertAction.init(title: "cancel".localized(), style: .cancel) { [weak self] _ in
-                    self?.showInputAccessoryView()
-                })
-
-                self.hideInputAccessoryView()
-                Modal.setupForIPadIfNeeded(actionSheet, targetView: self.view)
-                self.present(actionSheet, animated: true)
->>>>>>> 5db5fbd9
         }
     }
 
@@ -2886,7 +2594,6 @@
                     )
                     .eraseToAnyPublisher()
                 
-<<<<<<< HEAD
             case .group:
                 // If the group is not in the invited state then don't bother doing anything
                 guard
@@ -2948,18 +2655,6 @@
                             // Update the UI
                             updateNavigationBackStack()
                         }
-=======
-                // Default 'didApproveMe' to true for the person approving the message request
-                try contact.save(db)
-                try Contact
-                    .filter(id: contact.id)
-                    .updateAllAndConfig(
-                        db,
-                        Contact.Columns.isApproved.set(to: true),
-                        Contact.Columns.didApproveMe
-                            .set(to: contact.didApproveMe || !isNewThread),
-                        using: dependencies
->>>>>>> 5db5fbd9
                     )
                     .eraseToAnyPublisher()
                 
