--- conflicted
+++ resolved
@@ -821,12 +821,7 @@
         alert.addAction(UIAlertAction(title: "Cancel", style: .default, handler: { [weak self] _ in
             self?.becomeFirstResponder()
         }))
-<<<<<<< HEAD
-        present(alert, animated: true, completion: nil)
-=======
-        alert.addAction(UIAlertAction(title: "Cancel", style: .default, handler: nil))
         presentAlert(alert)
->>>>>>> d0764ada
     }
     
     func banAndDeleteAllMessages(_ viewItem: ConversationViewItem) {
@@ -848,12 +843,7 @@
         alert.addAction(UIAlertAction(title: "Cancel", style: .default, handler: { [weak self] _ in
             self?.becomeFirstResponder()
         }))
-<<<<<<< HEAD
-        present(alert, animated: true, completion: nil)
-=======
-        alert.addAction(UIAlertAction(title: "Cancel", style: .default, handler: nil))
         presentAlert(alert)
->>>>>>> d0764ada
     }
 
     func handleQuoteViewCancelButtonTapped() {
