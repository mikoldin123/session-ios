--- conflicted
+++ resolved
@@ -303,15 +303,10 @@
         profilePictureView.isHidden = (!cellViewModel.shouldShowProfile || cellViewModel.profile == nil)
         profilePictureView.update(
             publicKey: cellViewModel.authorId,
-            threadVariant: .contact,    // Should always be '.contact'
+            threadVariant: .contact,    // Always show the display picture in 'contact' mode
             customImageData: nil,
             profile: cellViewModel.profile,
-<<<<<<< HEAD
-            additionalProfile: nil
-=======
-            icon: (cellViewModel.isSenderOpenGroupModerator ? .crown : .none),
-            threadVariant: cellViewModel.threadVariant
->>>>>>> 22303f24
+            profileIcon: (cellViewModel.isSenderOpenGroupModerator ? .crown : .none)
         )
        
         // Bubble view
