// Copyright © 2022 Rangeproof Pty Ltd. All rights reserved.

import UIKit
import SignalUtilitiesKit
import SessionUtilitiesKit
import SessionMessagingKit

final class VisibleMessageCell: MessageCell, UITextViewDelegate, BodyTextViewDelegate {
    private var unloadContent: (() -> Void)?
    private var previousX: CGFloat = 0
    
    var albumView: MediaAlbumView?
    var bodyTextView: UITextView?
    var voiceMessageView: VoiceMessageView?
    var audioStateChanged: ((TimeInterval, Bool) -> ())?
    
    // Constraints
    private lazy var headerViewTopConstraint = headerView.pin(.top, to: .top, of: self, withInset: 1)
    private lazy var authorLabelHeightConstraint = authorLabel.set(.height, to: 0)
    private lazy var profilePictureViewLeftConstraint = profilePictureView.pin(.left, to: .left, of: self, withInset: VisibleMessageCell.groupThreadHSpacing)
    private lazy var profilePictureViewWidthConstraint = profilePictureView.set(.width, to: Values.verySmallProfilePictureSize)
    private lazy var bubbleViewLeftConstraint1 = bubbleView.pin(.left, to: .right, of: profilePictureView, withInset: VisibleMessageCell.groupThreadHSpacing)
    private lazy var bubbleViewLeftConstraint2 = bubbleView.leftAnchor.constraint(greaterThanOrEqualTo: leftAnchor, constant: VisibleMessageCell.gutterSize)
    private lazy var bubbleViewTopConstraint = bubbleView.pin(.top, to: .bottom, of: authorLabel, withInset: VisibleMessageCell.authorLabelBottomSpacing)
    private lazy var bubbleViewRightConstraint1 = bubbleView.pin(.right, to: .right, of: self, withInset: -VisibleMessageCell.contactThreadHSpacing)
    private lazy var bubbleViewRightConstraint2 = bubbleView.rightAnchor.constraint(lessThanOrEqualTo: rightAnchor, constant: -VisibleMessageCell.gutterSize)
    private lazy var messageStatusImageViewTopConstraint = messageStatusImageView.pin(.top, to: .bottom, of: bubbleView, withInset: 0)
    private lazy var messageStatusImageViewWidthConstraint = messageStatusImageView.set(.width, to: VisibleMessageCell.messageStatusImageViewSize)
    private lazy var messageStatusImageViewHeightConstraint = messageStatusImageView.set(.height, to: VisibleMessageCell.messageStatusImageViewSize)
    private lazy var timerViewOutgoingMessageConstraint = timerView.pin(.left, to: .left, of: self, withInset: VisibleMessageCell.contactThreadHSpacing)
    private lazy var timerViewIncomingMessageConstraint = timerView.pin(.right, to: .right, of: self, withInset: -VisibleMessageCell.contactThreadHSpacing)

    private lazy var panGestureRecognizer: UIPanGestureRecognizer = {
        let result = UIPanGestureRecognizer(target: self, action: #selector(handlePan))
        result.delegate = self
        return result
    }()
    
    // MARK: - UI Components
    
    private lazy var profilePictureView: ProfilePictureView = {
        let result: ProfilePictureView = ProfilePictureView()
        result.set(.height, to: Values.verySmallProfilePictureSize)
        result.size = Values.verySmallProfilePictureSize
        
        return result
    }()

    private lazy var moderatorIconImageView = UIImageView(image: #imageLiteral(resourceName: "Crown"))
    
    lazy var bubbleBackgroundView: UIView = {
        let result = UIView()
        result.layer.cornerRadius = VisibleMessageCell.largeCornerRadius
        return result
    }()

    lazy var bubbleView: UIView = {
        let result = UIView()
        result.clipsToBounds = true
        result.layer.cornerRadius = VisibleMessageCell.largeCornerRadius
        result.set(.width, greaterThanOrEqualTo: VisibleMessageCell.largeCornerRadius * 2)
        return result
    }()

    private lazy var headerView = UIView()

    private lazy var authorLabel: UILabel = {
        let result = UILabel()
        result.font = .boldSystemFont(ofSize: Values.smallFontSize)
        return result
    }()

    private lazy var snContentView = UIView()

    internal lazy var messageStatusImageView: UIImageView = {
        let result = UIImageView()
        result.contentMode = .scaleAspectFit
        result.layer.cornerRadius = VisibleMessageCell.messageStatusImageViewSize / 2
        result.layer.masksToBounds = true
        return result
    }()

    private lazy var replyButton: UIView = {
        let result = UIView()
        let size = VisibleMessageCell.replyButtonSize + 8
        result.set(.width, to: size)
        result.set(.height, to: size)
        result.layer.borderWidth = 1
        result.layer.borderColor = Colors.text.cgColor
        result.layer.cornerRadius = size / 2
        result.layer.masksToBounds = true
        result.alpha = 0
        return result
    }()

    private lazy var replyIconImageView: UIImageView = {
        let result = UIImageView()
        let size = VisibleMessageCell.replyButtonSize
        result.set(.width, to: size)
        result.set(.height, to: size)
        result.image = UIImage(named: "ic_reply")!.withTint(Colors.text)
        return result
    }()

    private lazy var timerView: OWSMessageTimerView = OWSMessageTimerView()

    // MARK: - Settings
    
    private static let messageStatusImageViewSize: CGFloat = 16
    private static let authorLabelBottomSpacing: CGFloat = 4
    private static let groupThreadHSpacing: CGFloat = 12
    private static let profilePictureSize = Values.verySmallProfilePictureSize
    private static let authorLabelInset: CGFloat = 12
    private static let replyButtonSize: CGFloat = 24
    private static let maxBubbleTranslationX: CGFloat = 40
    private static let swipeToReplyThreshold: CGFloat = 110
    static let smallCornerRadius: CGFloat = 4
    static let largeCornerRadius: CGFloat = 18
    static let contactThreadHSpacing = Values.mediumSpacing
<<<<<<< HEAD

    static var gutterSize: CGFloat { groupThreadHSpacing + profilePictureSize + groupThreadHSpacing }

=======
    
    static var gutterSize: CGFloat = {
        var result = groupThreadHSpacing + profilePictureSize + groupThreadHSpacing
        if UIDevice.current.isIPad {
            result += CGFloat(UIScreen.main.bounds.width / 2 - 88)
        }
        return result
    }()
    
    private var bodyLabelTextColor: UIColor {
        switch (direction, AppModeManager.shared.currentAppMode) {
        case (.outgoing, .dark), (.incoming, .light): return .black
        case (.outgoing, .light): return Colors.grey
        default: return .white
        }
    }
    
    override class var identifier: String { "VisibleMessageCell" }
    
>>>>>>> cf1f1b0e
    // MARK: Direction & Position
    
    enum Direction { case incoming, outgoing }

    // MARK: - Lifecycle
    
    override func setUpViewHierarchy() {
        super.setUpViewHierarchy()
        
        // Header view
        addSubview(headerView)
        headerViewTopConstraint.isActive = true
        headerView.pin([ UIView.HorizontalEdge.left, UIView.HorizontalEdge.right ], to: self)
        
        // Author label
        addSubview(authorLabel)
        authorLabelHeightConstraint.isActive = true
        authorLabel.pin(.top, to: .bottom, of: headerView)
        
        // Profile picture view
        addSubview(profilePictureView)
        profilePictureViewLeftConstraint.isActive = true
        profilePictureViewWidthConstraint.isActive = true
        profilePictureView.pin(.bottom, to: .bottom, of: self, withInset: -1)
        
        // Moderator icon image view
        moderatorIconImageView.set(.width, to: 20)
        moderatorIconImageView.set(.height, to: 20)
        addSubview(moderatorIconImageView)
        moderatorIconImageView.pin(.trailing, to: .trailing, of: profilePictureView, withInset: 1)
        moderatorIconImageView.pin(.bottom, to: .bottom, of: profilePictureView, withInset: 4.5)
        
        // Bubble background view (used for the 'highlighted' animation)
        addSubview(bubbleBackgroundView)
        
        // Bubble view
        addSubview(bubbleView)
        bubbleViewLeftConstraint1.isActive = true
        bubbleViewTopConstraint.isActive = true
        bubbleViewRightConstraint1.isActive = true
        bubbleBackgroundView.pin(to: bubbleView)
        
        // Timer view
        addSubview(timerView)
        timerView.center(.vertical, in: bubbleView)
        timerViewOutgoingMessageConstraint.isActive = true
        
        // Content view
        bubbleView.addSubview(snContentView)
        snContentView.pin(to: bubbleView)
        
        // Message status image view
        addSubview(messageStatusImageView)
        messageStatusImageViewTopConstraint.isActive = true
        messageStatusImageView.pin(.right, to: .right, of: bubbleView, withInset: -1)
        messageStatusImageView.pin(.bottom, to: .bottom, of: self, withInset: -1)
        messageStatusImageViewWidthConstraint.isActive = true
        messageStatusImageViewHeightConstraint.isActive = true
        
        // Reply button
        addSubview(replyButton)
        replyButton.addSubview(replyIconImageView)
        replyIconImageView.center(in: replyButton)
        replyButton.pin(.left, to: .right, of: bubbleView, withInset: Values.smallSpacing)
        replyButton.center(.vertical, in: bubbleView)
        
        // Remaining constraints
        authorLabel.pin(.left, to: .left, of: bubbleView, withInset: VisibleMessageCell.authorLabelInset)
    }

    override func setUpGestureRecognizers() {
        let longPressRecognizer = UILongPressGestureRecognizer(target: self, action: #selector(handleLongPress))
        addGestureRecognizer(longPressRecognizer)
        
        let tapGestureRecognizer = UITapGestureRecognizer(target: self, action: #selector(handleTap))
        tapGestureRecognizer.numberOfTapsRequired = 1
        addGestureRecognizer(tapGestureRecognizer)
        
        let doubleTapGestureRecognizer = UITapGestureRecognizer(target: self, action: #selector(handleDoubleTap))
        doubleTapGestureRecognizer.numberOfTapsRequired = 2
        addGestureRecognizer(doubleTapGestureRecognizer)
        tapGestureRecognizer.require(toFail: doubleTapGestureRecognizer)
    }

    // MARK: - Updating
    
    override func update(
        with cellViewModel: MessageViewModel,
        mediaCache: NSCache<NSString, AnyObject>,
        playbackInfo: ConversationViewModel.PlaybackInfo?,
        lastSearchText: String?
    ) {
        self.viewModel = cellViewModel
        
        let isGroupThread: Bool = (cellViewModel.threadVariant == .openGroup || cellViewModel.threadVariant == .closedGroup)
        let shouldInsetHeader: Bool = (
            cellViewModel.previousVariant?.isInfoMessage != true &&
            (
                cellViewModel.positionInCluster == .top ||
                cellViewModel.isOnlyMessageInCluster
            )
        )
        
        // Profile picture view
<<<<<<< HEAD
        profilePictureViewLeftConstraint.constant = (isGroupThread ? VisibleMessageCell.groupThreadHSpacing : 0)
        profilePictureViewWidthConstraint.constant = (isGroupThread ? VisibleMessageCell.profilePictureSize : 0)
        profilePictureView.isHidden = (!cellViewModel.shouldShowProfile || cellViewModel.profile == nil)
        profilePictureView.update(
            publicKey: cellViewModel.authorId,
            profile: cellViewModel.profile,
            threadVariant: cellViewModel.threadVariant
        )
        moderatorIconImageView.isHidden = !cellViewModel.isSenderOpenGroupModerator
        
=======
        profilePictureViewLeftConstraint.constant = isGroupThread ? VisibleMessageCell.groupThreadHSpacing : 0
        profilePictureViewWidthConstraint.constant = isGroupThread ? VisibleMessageCell.profilePictureSize : 0
        let senderSessionID = (message as? TSIncomingMessage)?.authorId
        profilePictureView.isHidden = !VisibleMessageCell.shouldShowProfilePicture(for: viewItem)
        if let senderSessionID = senderSessionID {
            profilePictureView.update(for: senderSessionID)
        }
        if let senderSessionID = senderSessionID, message.isOpenGroupMessage {
            if let openGroup = Storage.shared.getOpenGroup(for: message.uniqueThreadId) {
                let isUserModeratorOrAdmin = OpenGroupManager.isUserModeratorOrAdmin(senderSessionID, for: openGroup.room, on: openGroup.server)
                moderatorIconImageView.isHidden = !isUserModeratorOrAdmin || profilePictureView.isHidden
            } else {
                moderatorIconImageView.isHidden = true
            }
        } else {
            moderatorIconImageView.isHidden = true
        }
>>>>>>> cf1f1b0e
        // Bubble view
        bubbleViewLeftConstraint1.isActive = (
            cellViewModel.variant == .standardIncoming ||
            cellViewModel.variant == .standardIncomingDeleted
        )
        bubbleViewLeftConstraint1.constant = (isGroupThread ? VisibleMessageCell.groupThreadHSpacing : VisibleMessageCell.contactThreadHSpacing)
        bubbleViewLeftConstraint2.isActive = (cellViewModel.variant == .standardOutgoing)
        bubbleViewTopConstraint.constant = (cellViewModel.senderName == nil ? 0 : VisibleMessageCell.authorLabelBottomSpacing)
        bubbleViewRightConstraint1.isActive = (cellViewModel.variant == .standardOutgoing)
        bubbleViewRightConstraint2.isActive = (
            cellViewModel.variant == .standardIncoming ||
            cellViewModel.variant == .standardIncomingDeleted
        )
        bubbleView.backgroundColor = ((
            cellViewModel.variant == .standardIncoming ||
            cellViewModel.variant == .standardIncomingDeleted
        ) ? Colors.receivedMessageBackground : Colors.sentMessageBackground)
        bubbleBackgroundView.backgroundColor = bubbleView.backgroundColor
        updateBubbleViewCorners()
        
        // Content view
        populateContentView(
            for: cellViewModel,
            mediaCache: mediaCache,
            playbackInfo: playbackInfo,
            lastSearchText: lastSearchText
        )
        
        // Date break
        headerViewTopConstraint.constant = (shouldInsetHeader ? Values.mediumSpacing : 1)
        headerView.subviews.forEach { $0.removeFromSuperview() }
        populateHeader(for: cellViewModel, shouldInsetHeader: shouldInsetHeader)
        
        // Author label
        authorLabel.textColor = Colors.text
        authorLabel.isHidden = (cellViewModel.senderName == nil)
        authorLabel.text = cellViewModel.senderName
        
        let authorLabelAvailableWidth: CGFloat = (VisibleMessageCell.getMaxWidth(for: cellViewModel) - 2 * VisibleMessageCell.authorLabelInset)
        let authorLabelAvailableSpace = CGSize(width: authorLabelAvailableWidth, height: .greatestFiniteMagnitude)
        let authorLabelSize = authorLabel.sizeThatFits(authorLabelAvailableSpace)
        authorLabelHeightConstraint.constant = (cellViewModel.senderName != nil ? authorLabelSize.height : 0)
        
        // Message status image view
        let (image, tintColor, backgroundColor) = getMessageStatusImage(for: cellViewModel)
        messageStatusImageView.image = image
        messageStatusImageView.tintColor = tintColor
        messageStatusImageView.backgroundColor = backgroundColor
<<<<<<< HEAD
        messageStatusImageView.isHidden = (
            cellViewModel.variant != .standardOutgoing ||
            (
                cellViewModel.state == .sent &&
                !cellViewModel.isLast
            )
        )
        messageStatusImageViewTopConstraint.constant = (messageStatusImageView.isHidden ? 0 : 5)
        [ messageStatusImageViewWidthConstraint, messageStatusImageViewHeightConstraint ]
            .forEach {
                $0.constant = (messageStatusImageView.isHidden ? 0 : VisibleMessageCell.messageStatusImageViewSize)
            }
        
=======
        if let message = message as? TSOutgoingMessage {
            messageStatusImageView.isHidden = (message.isCallMessage || message.messageState == .sent && thread?.lastInteraction != message)
        } else {
            messageStatusImageView.isHidden = true
        }
        messageStatusImageViewTopConstraint.constant = (messageStatusImageView.isHidden) ? 0 : 5
        [ messageStatusImageViewWidthConstraint, messageStatusImageViewHeightConstraint ].forEach {
            $0.constant = (messageStatusImageView.isHidden) ? 0 : VisibleMessageCell.messageStatusImageViewSize
        }
>>>>>>> cf1f1b0e
        // Timer
        if
            let expiresStartedAtMs: Double = cellViewModel.expiresStartedAtMs,
            let expiresInSeconds: TimeInterval = cellViewModel.expiresInSeconds
        {
            let expirationTimestampMs: Double = (expiresStartedAtMs + (expiresInSeconds * 1000))
            
            timerView.configure(
                withExpirationTimestamp: UInt64(floor(expirationTimestampMs)),
                initialDurationSeconds: UInt32(floor(expiresInSeconds)),
                tintColor: Colors.text
            )
            timerView.isHidden = false
        }
        else {
            timerView.isHidden = true
        }
        
        timerViewOutgoingMessageConstraint.isActive = (cellViewModel.variant == .standardOutgoing)
        timerViewIncomingMessageConstraint.isActive = (
            cellViewModel.variant == .standardIncoming ||
            cellViewModel.variant == .standardIncomingDeleted
        )
        
        // Swipe to reply
<<<<<<< HEAD
        if cellViewModel.variant == .standardIncomingDeleted {
=======
        if (message.isDeleted || message.isCallMessage) {
>>>>>>> cf1f1b0e
            removeGestureRecognizer(panGestureRecognizer)
        }
        else {
            addGestureRecognizer(panGestureRecognizer)
        }
    }

    private func populateHeader(for cellViewModel: MessageViewModel, shouldInsetHeader: Bool) {
        guard let date: Date = cellViewModel.dateForUI else { return }
        
        let dateBreakLabel: UILabel = UILabel()
        dateBreakLabel.font = .boldSystemFont(ofSize: Values.verySmallFontSize)
        dateBreakLabel.textColor = Colors.text
        dateBreakLabel.textAlignment = .center
        dateBreakLabel.text = date.formattedForDisplay
        headerView.addSubview(dateBreakLabel)
        dateBreakLabel.pin(.top, to: .top, of: headerView, withInset: Values.smallSpacing)
        
        let additionalBottomInset = (shouldInsetHeader ? Values.mediumSpacing : 1)
        headerView.pin(.bottom, to: .bottom, of: dateBreakLabel, withInset: Values.smallSpacing + additionalBottomInset)
        dateBreakLabel.center(.horizontal, in: headerView)
        
        let availableWidth = VisibleMessageCell.getMaxWidth(for: cellViewModel)
        let availableSpace = CGSize(width: availableWidth, height: .greatestFiniteMagnitude)
        let dateBreakLabelSize = dateBreakLabel.sizeThatFits(availableSpace)
        dateBreakLabel.set(.height, to: dateBreakLabelSize.height)
    }

    private func populateContentView(
        for cellViewModel: MessageViewModel,
        mediaCache: NSCache<NSString, AnyObject>,
        playbackInfo: ConversationViewModel.PlaybackInfo?,
        lastSearchText: String?
    ) {
        let bodyLabelTextColor: UIColor = {
            let direction: Direction = (cellViewModel.variant == .standardOutgoing ?
                .outgoing :
                .incoming
            )
            
            switch (direction, AppModeManager.shared.currentAppMode) {
                case (.outgoing, .dark), (.incoming, .light): return .black
                case (.outgoing, .light): return Colors.grey
                default: return .white
            }
        }()
        
        snContentView.subviews.forEach { $0.removeFromSuperview() }
        albumView = nil
        bodyTextView = nil
        
        // Handle the deleted state first (it's much simpler than the others)
        guard cellViewModel.variant != .standardIncomingDeleted else {
            let deletedMessageView: DeletedMessageView = DeletedMessageView(textColor: bodyLabelTextColor)
            snContentView.addSubview(deletedMessageView)
            deletedMessageView.pin(to: snContentView)
            return
        }
        
        // If it's an incoming media message and the thread isn't trusted then show the placeholder view
        if cellViewModel.cellType != .textOnlyMessage && cellViewModel.variant == .standardIncoming && !cellViewModel.threadIsTrusted {
            let mediaPlaceholderView = MediaPlaceholderView(cellViewModel: cellViewModel, textColor: bodyLabelTextColor)
            snContentView.addSubview(mediaPlaceholderView)
            mediaPlaceholderView.pin(to: snContentView)
            return
        }
<<<<<<< HEAD

        switch cellViewModel.cellType {
            case .typingIndicator: break
            
            case .textOnlyMessage:
                let inset: CGFloat = 12
                let maxWidth: CGFloat = (VisibleMessageCell.getMaxWidth(for: cellViewModel) - 2 * inset)
                
                if let linkPreview: LinkPreview = cellViewModel.linkPreview {
                    switch linkPreview.variant {
                        case .standard:
                            let linkPreviewView: LinkPreviewView = LinkPreviewView(maxWidth: maxWidth)
                            linkPreviewView.update(
                                with: LinkPreview.SentState(
                                    linkPreview: linkPreview,
                                    imageAttachment: cellViewModel.linkPreviewAttachment
                                ),
                                isOutgoing: (cellViewModel.variant == .standardOutgoing),
                                delegate: self,
                                cellViewModel: cellViewModel,
                                bodyLabelTextColor: bodyLabelTextColor,
                                lastSearchText: lastSearchText
                            )
                            snContentView.addSubview(linkPreviewView)
                            linkPreviewView.pin(to: snContentView)
                            self.bodyTextView = linkPreviewView.bodyTextView
                            
                        case .openGroupInvitation:
                            let openGroupInvitationView: OpenGroupInvitationView = OpenGroupInvitationView(
                                name: (linkPreview.title ?? ""),
                                url: linkPreview.url,
                                textColor: bodyLabelTextColor,
                                isOutgoing: (cellViewModel.variant == .standardOutgoing)
                            )
                            
                            snContentView.addSubview(openGroupInvitationView)
                            openGroupInvitationView.pin(to: snContentView)
                    }
                }
                else {
                    // Stack view
                    let stackView = UIStackView(arrangedSubviews: [])
                    stackView.axis = .vertical
                    stackView.spacing = 2
                    
                    // Quote view
                    if let quote: Quote = cellViewModel.quote {
                        let hInset: CGFloat = 2
                        let quoteView: QuoteView = QuoteView(
                            for: .regular,
                            authorId: quote.authorId,
                            quotedText: quote.body,
                            threadVariant: cellViewModel.threadVariant,
                            direction: (cellViewModel.variant == .standardOutgoing ?
                                .outgoing :
                                .incoming
                            ),
                            attachment: cellViewModel.quoteAttachment,
                            hInset: hInset,
                            maxWidth: maxWidth
                        )
                        let quoteViewContainer = UIView(wrapping: quoteView, withInsets: UIEdgeInsets(top: 0, leading: hInset, bottom: 0, trailing: hInset))
                        stackView.addArrangedSubview(quoteViewContainer)
                    }
                    
                    // Body text view
                    let bodyTextView = VisibleMessageCell.getBodyTextView(
                        for: cellViewModel,
                        with: maxWidth,
                        textColor: bodyLabelTextColor,
                        searchText: lastSearchText,
                        delegate: self
                    )
                    self.bodyTextView = bodyTextView
                    stackView.addArrangedSubview(bodyTextView)
                    
                    // Constraints
                    snContentView.addSubview(stackView)
                    stackView.pin(to: snContentView, withInset: inset)
                }
                
            case .mediaMessage:
=======
        albumView = nil
        bodyTextView = nil
        let isOutgoing = (viewItem.interaction.interactionType() == .outgoingMessage)
        switch viewItem.messageCellType {
        case .textOnlyMessage:
            let inset: CGFloat = 12
            let maxWidth = VisibleMessageCell.getMaxWidth(for: viewItem) - 2 * inset
            if let linkPreview = viewItem.linkPreview {
                let linkPreviewView = LinkPreviewView(for: viewItem, maxWidth: maxWidth, delegate: self)
                linkPreviewView.layer.mask = bubbleViewMaskLayer
                linkPreviewView.linkPreviewState = LinkPreviewSent(linkPreview: linkPreview, imageAttachment: viewItem.linkPreviewAttachment)
                snContentView.addSubview(linkPreviewView)
                linkPreviewView.pin(to: snContentView)
                linkPreviewView.layer.mask = bubbleViewMaskLayer
                self.bodyTextView = linkPreviewView.bodyTextView
            } else if let openGroupInvitationName = message.openGroupInvitationName, let openGroupInvitationURL = message.openGroupInvitationURL {
                let openGroupInvitationView = OpenGroupInvitationView(name: openGroupInvitationName, url: openGroupInvitationURL, textColor: bodyLabelTextColor, isOutgoing: isOutgoing)
                openGroupInvitationView.layer.mask = bubbleViewMaskLayer
                snContentView.addSubview(openGroupInvitationView)
                openGroupInvitationView.pin(to: snContentView)
                openGroupInvitationView.layer.mask = bubbleViewMaskLayer
            } else {
                // Stack view
                let stackView = UIStackView(arrangedSubviews: [])
                stackView.axis = .vertical
                stackView.spacing = 2
                // Quote view
                if viewItem.quotedReply != nil {
                    let direction: QuoteView.Direction = isOutgoing ? .outgoing : .incoming
                    let hInset: CGFloat = 2
                    let quoteView = QuoteView(for: viewItem, in: thread, direction: direction, hInset: hInset, maxWidth: maxWidth)
                    let quoteViewContainer = UIView(wrapping: quoteView, withInsets: UIEdgeInsets(top: 0, leading: hInset, bottom: 0, trailing: hInset))
                    stackView.addArrangedSubview(quoteViewContainer)
                }
                // Body text view
                let bodyTextView = VisibleMessageCell.getBodyTextView(for: viewItem, with: maxWidth, textColor: bodyLabelTextColor, delegate: self)
                self.bodyTextView = bodyTextView
                stackView.addArrangedSubview(bodyTextView)
                // Constraints
                snContentView.addSubview(stackView)
                stackView.pin(to: snContentView, withInset: inset)
            }
        case .mediaMessage:
            if viewItem.interaction is TSIncomingMessage,
                let thread = thread as? TSContactThread,
                Storage.shared.getContact(with: thread.contactSessionID())?.isTrusted != true {
                showMediaPlaceholder()
            } else {
                guard let cache = delegate?.getMediaCache() else { preconditionFailure() }
>>>>>>> cf1f1b0e
                // Stack view
                let stackView = UIStackView(arrangedSubviews: [])
                stackView.axis = .vertical
                stackView.spacing = Values.smallSpacing
                
                // Album view
                let maxMessageWidth: CGFloat = VisibleMessageCell.getMaxWidth(for: cellViewModel)
                let albumView = MediaAlbumView(
                    mediaCache: mediaCache,
                    items: (cellViewModel.attachments?
                        .filter { $0.isVisualMedia })
                        .defaulting(to: []),
                    isOutgoing: (cellViewModel.variant == .standardOutgoing),
                    maxMessageWidth: maxMessageWidth
                )
                self.albumView = albumView
                let size = getSize(for: cellViewModel)
                albumView.set(.width, to: size.width)
                albumView.set(.height, to: size.height)
                albumView.loadMedia()
                stackView.addArrangedSubview(albumView)
                
                // Body text view
                if let body: String = cellViewModel.body, !body.isEmpty {
                    let inset: CGFloat = 12
                    let maxWidth = size.width - 2 * inset
<<<<<<< HEAD
                    let bodyTextView = VisibleMessageCell.getBodyTextView(
                        for: cellViewModel,
                        with: maxWidth,
                        textColor: bodyLabelTextColor,
                        searchText: lastSearchText,
                        delegate: self
                    )
=======
                    let bodyTextView = VisibleMessageCell.getBodyTextView(for: viewItem, with: maxWidth, textColor: bodyLabelTextColor, delegate: self)
>>>>>>> cf1f1b0e
                    self.bodyTextView = bodyTextView
                    stackView.addArrangedSubview(UIView(wrapping: bodyTextView, withInsets: UIEdgeInsets(top: 0, left: inset, bottom: inset, right: inset)))
                }
                unloadContent = { albumView.unloadMedia() }
                
                // Constraints
                snContentView.addSubview(stackView)
                stackView.pin(to: snContentView)
                
            case .audio:
                guard let attachment: Attachment = cellViewModel.attachments?.first(where: { $0.isAudio }) else {
                    return
                }
                
                let voiceMessageView: VoiceMessageView = VoiceMessageView()
                voiceMessageView.update(
                    with: attachment,
                    isPlaying: (playbackInfo?.state == .playing),
                    progress: (playbackInfo?.progress ?? 0),
                    playbackRate: (playbackInfo?.playbackRate ?? 1),
                    oldPlaybackRate: (playbackInfo?.oldPlaybackRate ?? 1)
                )
                
                snContentView.addSubview(voiceMessageView)
                voiceMessageView.pin(to: snContentView)
                self.voiceMessageView = voiceMessageView
                
            case .genericAttachment:
                guard let attachment: Attachment = cellViewModel.attachments?.first else { preconditionFailure() }
                
                let inset: CGFloat = 12
                let maxWidth = (VisibleMessageCell.getMaxWidth(for: cellViewModel) - 2 * inset)
                
                // Stack view
                let stackView = UIStackView(arrangedSubviews: [])
                stackView.axis = .vertical
                stackView.spacing = Values.smallSpacing
                
                // Document view
                let documentView = DocumentView(attachment: attachment, textColor: bodyLabelTextColor)
                stackView.addArrangedSubview(documentView)
                
                // Body text view
<<<<<<< HEAD
                if let body: String = cellViewModel.body, !body.isEmpty { // delegate should always be set at this point
                    let bodyTextView = VisibleMessageCell.getBodyTextView(
                        for: cellViewModel,
                        with: maxWidth,
                        textColor: bodyLabelTextColor,
                        searchText: lastSearchText,
                        delegate: self
                    )
=======
                if let message = viewItem.interaction as? TSMessage, let body = message.body, body.count > 0 {
                    let bodyTextView = VisibleMessageCell.getBodyTextView(for: viewItem, with: maxWidth, textColor: bodyLabelTextColor, delegate: self)
>>>>>>> cf1f1b0e
                    self.bodyTextView = bodyTextView
                    stackView.addArrangedSubview(bodyTextView)
                }
                
                // Constraints
                snContentView.addSubview(stackView)
                stackView.pin(to: snContentView, withInset: inset)
        }
    }

    override func layoutSubviews() {
        super.layoutSubviews()
        updateBubbleViewCorners()
    }

    private func updateBubbleViewCorners() {
        let cornersToRound: UIRectCorner = getCornersToRound()
        
        bubbleBackgroundView.layer.cornerRadius = VisibleMessageCell.largeCornerRadius
        bubbleBackgroundView.layer.maskedCorners = getCornerMask(from: cornersToRound)
        bubbleView.layer.cornerRadius = VisibleMessageCell.largeCornerRadius
        bubbleView.layer.maskedCorners = getCornerMask(from: cornersToRound)
    }
    
    override func dynamicUpdate(with cellViewModel: MessageViewModel, playbackInfo: ConversationViewModel.PlaybackInfo?) {
        guard cellViewModel.variant != .standardIncomingDeleted else { return }
        
        // If it's an incoming media message and the thread isn't trusted then show the placeholder view
        if cellViewModel.cellType != .textOnlyMessage && cellViewModel.variant == .standardIncoming && !cellViewModel.threadIsTrusted {
            return
        }

        switch cellViewModel.cellType {
            case .audio:
                guard let attachment: Attachment = cellViewModel.attachments?.first(where: { $0.isAudio }) else {
                    return
                }
                
                self.voiceMessageView?.update(
                    with: attachment,
                    isPlaying: (playbackInfo?.state == .playing),
                    progress: (playbackInfo?.progress ?? 0),
                    playbackRate: (playbackInfo?.playbackRate ?? 1),
                    oldPlaybackRate: (playbackInfo?.oldPlaybackRate ?? 1)
                )
                
            default: break
        }
    }

    override func prepareForReuse() {
        super.prepareForReuse()
        
        unloadContent?()
        let viewsToMove = [ bubbleView, profilePictureView, replyButton, timerView, messageStatusImageView ]
        viewsToMove.forEach { $0.transform = .identity }
        replyButton.alpha = 0
        timerView.prepareForReuse()
    }

    // MARK: - Interaction
    
    override func hitTest(_ point: CGPoint, with event: UIEvent?) -> UIView? {
        if let bodyTextView = bodyTextView {
            let pointInBodyTextViewCoordinates = convert(point, to: bodyTextView)
            if bodyTextView.bounds.contains(pointInBodyTextViewCoordinates) {
                return bodyTextView
            }
        }
        return super.hitTest(point, with: event)
    }

    override func gestureRecognizer(_ gestureRecognizer: UIGestureRecognizer, shouldRecognizeSimultaneouslyWith otherGestureRecognizer: UIGestureRecognizer) -> Bool {
        return true // Needed for the pan gesture recognizer to work with the table view's pan gesture recognizer
    }

    override func gestureRecognizerShouldBegin(_ gestureRecognizer: UIGestureRecognizer) -> Bool {
        if gestureRecognizer == panGestureRecognizer {
            let v = panGestureRecognizer.velocity(in: self)
            // Only allow swipes to the left; allowing swipes to the right gets in the way of the default
            // iOS swipe to go back gesture
            guard v.x < 0 else { return false }
            
            return abs(v.x) > abs(v.y) // It has to be more horizontal than vertical
        }
        
        return true
    }

    func highlight() {
        // FIXME: This will have issues with themes
        let shawdowColour = (isLightMode ? UIColor.black.cgColor : Colors.accent.cgColor)
        let opacity: Float = (isLightMode ? 0.5 : 1)
        
        DispatchQueue.main.async { [weak self] in
            let oldMasksToBounds: Bool = (self?.layer.masksToBounds ?? false)
            self?.layer.masksToBounds = false
            self?.bubbleBackgroundView.setShadow(radius: 10, opacity: opacity, offset: .zero, color: shawdowColour)
            
            UIView.animate(
                withDuration: 1.6,
                delay: 0,
                options: .curveEaseInOut,
                animations: {
                    self?.bubbleBackgroundView.setShadow(radius: 0, opacity: 0, offset: .zero, color: UIColor.clear.cgColor)
                },
                completion: { _ in
                    self?.layer.masksToBounds = oldMasksToBounds
                }
            )
        }
    }

    @objc func handleLongPress() {
        guard let cellViewModel: MessageViewModel = self.viewModel else { return }
        
        delegate?.handleItemLongPressed(cellViewModel)
    }

    @objc private func handleTap(_ gestureRecognizer: UITapGestureRecognizer) {
        guard let cellViewModel: MessageViewModel = self.viewModel else { return }
        
        let location = gestureRecognizer.location(in: self)
<<<<<<< HEAD
        
        if profilePictureView.frame.contains(location), let profile: Profile = cellViewModel.profile, cellViewModel.threadVariant != .openGroup {
            delegate?.showUserDetails(for: profile)
        }
        else if replyButton.alpha > 0 && replyButton.frame.contains(location) {
            UIImpactFeedbackGenerator(style: .heavy).impactOccurred()
            reply()
        }
        else if bubbleView.frame.contains(location) {
            delegate?.handleItemTapped(cellViewModel, gestureRecognizer: gestureRecognizer)
=======
        if profilePictureView.frame.contains(location) && VisibleMessageCell.shouldShowProfilePicture(for: viewItem) {
            guard let message = viewItem.interaction as? TSIncomingMessage else { return }
            
            // For open groups only attempt to start a conversation if the author has a blinded id
            if message.isOpenGroupMessage {
                guard SessionId.Prefix(from: message.authorId) == .blinded else { return }
                guard let openGroup: OpenGroup = Storage.shared.getOpenGroup(for: message.uniqueThreadId) else { return }
                
                delegate?.startThread(
                    with: message.authorId,
                    openGroupServer: openGroup.server,
                    openGroupPublicKey: openGroup.publicKey
                )
            }
            else {
                delegate?.showUserDetails(for: message.authorId)
            }
        }
        else if replyButton.frame.contains(location) {
            UIImpactFeedbackGenerator(style: .heavy).impactOccurred()
            reply()
        }
        else {
            delegate?.handleViewItemTapped(viewItem, gestureRecognizer: gestureRecognizer)
>>>>>>> cf1f1b0e
        }
    }

    @objc private func handleDoubleTap() {
        guard let cellViewModel: MessageViewModel = self.viewModel else { return }
        
        delegate?.handleItemDoubleTapped(cellViewModel)
    }

    @objc private func handlePan(_ gestureRecognizer: UIPanGestureRecognizer) {
        guard let cellViewModel: MessageViewModel = self.viewModel else { return }
        
        let viewsToMove: [UIView] = [
            bubbleView, profilePictureView, replyButton, timerView, messageStatusImageView
        ]
        let translationX = gestureRecognizer.translation(in: self).x.clamp(-CGFloat.greatestFiniteMagnitude, 0)
        
        switch gestureRecognizer.state {
            case .began: delegate?.handleItemSwiped(cellViewModel, state: .began)
                
            case .changed:
                // The idea here is to asymptotically approach a maximum drag distance
                let damping: CGFloat = 20
                let sign: CGFloat = -1
                let x = (damping * (sqrt(abs(translationX)) / sqrt(damping))) * sign
                viewsToMove.forEach { $0.transform = CGAffineTransform(translationX: x, y: 0) }
                if timerView.isHidden {
                    replyButton.alpha = abs(translationX) / VisibleMessageCell.maxBubbleTranslationX
                } else {
                    replyButton.alpha = 0 // Always hide the reply button if the timer view is showing, otherwise they can overlap
                }
                if abs(translationX) > VisibleMessageCell.swipeToReplyThreshold && abs(previousX) < VisibleMessageCell.swipeToReplyThreshold {
                    UIImpactFeedbackGenerator(style: .heavy).impactOccurred() // Let the user know when they've hit the swipe to reply threshold
                }
                previousX = translationX
                
            case .ended, .cancelled:
                if abs(translationX) > VisibleMessageCell.swipeToReplyThreshold {
                    delegate?.handleItemSwiped(cellViewModel, state: .ended)
                    reply()
                }
                else {
                    delegate?.handleItemSwiped(cellViewModel, state: .cancelled)
                    resetReply()
                }
                
            default: break
        }
    }

    func textView(_ textView: UITextView, shouldInteractWith url: URL, in characterRange: NSRange, interaction: UITextItemInteraction) -> Bool {
        delegate?.openUrl(url.absoluteString)
        return false
    }
    
    func textViewDidChangeSelection(_ textView: UITextView) {
        // Note: We can't just set 'isSelectable' to false otherwise the link detection/selection
        // stops working (do a null check to avoid an infinite loop on older iOS versions)
        if textView.selectedTextRange != nil {
            textView.selectedTextRange = nil
        }
    }

    private func resetReply() {
        let viewsToMove = [ bubbleView, profilePictureView, replyButton, timerView, messageStatusImageView ]
        UIView.animate(withDuration: 0.25) {
            viewsToMove.forEach { $0.transform = .identity }
            self.replyButton.alpha = 0
        }
    }

    private func reply() {
        guard let cellViewModel: MessageViewModel = self.viewModel else { return }
        
        resetReply()
        delegate?.handleReplyButtonTapped(for: cellViewModel)
    }

    // MARK: - Convenience
    
    private func getCornersToRound() -> UIRectCorner {
        guard viewModel?.isOnlyMessageInCluster == false else { return .allCorners }
        
        let direction: Direction = (viewModel?.variant == .standardOutgoing ? .outgoing : .incoming)
        
        switch (viewModel?.positionInCluster, direction) {
            case (.top, .outgoing): return [ .bottomLeft, .topLeft, .topRight ]
            case (.middle, .outgoing): return [ .bottomLeft, .topLeft ]
            case (.bottom, .outgoing): return [ .bottomRight, .bottomLeft, .topLeft ]
            case (.top, .incoming): return [ .topLeft, .topRight, .bottomRight ]
            case (.middle, .incoming): return [ .topRight, .bottomRight ]
            case (.bottom, .incoming): return [ .topRight, .bottomRight, .bottomLeft ]
            case (.none, _): return .allCorners
        }
    }
    
    private func getCornerMask(from rectCorner: UIRectCorner) -> CACornerMask {
        guard !rectCorner.contains(.allCorners) else {
            return [ .layerMaxXMinYCorner, .layerMinXMinYCorner, .layerMaxXMaxYCorner, .layerMinXMaxYCorner]
        }
        
        var cornerMask = CACornerMask()
        if rectCorner.contains(.topRight) { cornerMask.insert(.layerMaxXMinYCorner) }
        if rectCorner.contains(.topLeft) { cornerMask.insert(.layerMinXMinYCorner) }
        if rectCorner.contains(.bottomRight) { cornerMask.insert(.layerMaxXMaxYCorner) }
        if rectCorner.contains(.bottomLeft) { cornerMask.insert(.layerMinXMaxYCorner) }
        return cornerMask
    }

    private static func getFontSize(for cellViewModel: MessageViewModel) -> CGFloat {
        let baselineFontSize = Values.mediumFontSize
        
        guard cellViewModel.containsOnlyEmoji == true else { return baselineFontSize }
        
        switch (cellViewModel.glyphCount ?? 0) {
            case 1: return baselineFontSize + 30
            case 2: return baselineFontSize + 24
            case 3, 4, 5: return baselineFontSize + 18
            default: return baselineFontSize
        }
    }

    private func getMessageStatusImage(for cellViewModel: MessageViewModel) -> (image: UIImage?, tintColor: UIColor?, backgroundColor: UIColor?) {
        guard cellViewModel.variant == .standardOutgoing else { return (nil, nil, nil) }

        let image: UIImage
        var tintColor: UIColor? = nil
        var backgroundColor: UIColor? = nil
        
        switch (cellViewModel.state, cellViewModel.hasAtLeastOneReadReceipt) {
            case (.sending, _):
                image = #imageLiteral(resourceName: "CircleDotDotDot").withRenderingMode(.alwaysTemplate)
                tintColor = Colors.text
            
            case (.sent, false), (.skipped, _):
                image = #imageLiteral(resourceName: "CircleCheck").withRenderingMode(.alwaysTemplate)
                tintColor = Colors.text
                
            case (.sent, true):
                image = isLightMode ? #imageLiteral(resourceName: "FilledCircleCheckLightMode") : #imageLiteral(resourceName: "FilledCircleCheckDarkMode")
                backgroundColor = isLightMode ? .black : .white
                
            case (.failed, _):
                image = #imageLiteral(resourceName: "message_status_failed").withRenderingMode(.alwaysTemplate)
                tintColor = Colors.destructive
        }

        return (image, tintColor, backgroundColor)
    }

    private func getSize(for cellViewModel: MessageViewModel) -> CGSize {
        guard let mediaAttachments: [Attachment] = cellViewModel.attachments?.filter({ $0.isVisualMedia }) else {
            preconditionFailure()
        }
        
        let maxMessageWidth = VisibleMessageCell.getMaxWidth(for: cellViewModel)
        let defaultSize = MediaAlbumView.layoutSize(forMaxMessageWidth: maxMessageWidth, items: mediaAttachments)
        
        guard
            let firstAttachment: Attachment = mediaAttachments.first,
            var width: CGFloat = firstAttachment.width.map({ CGFloat($0) }),
            var height: CGFloat = firstAttachment.height.map({ CGFloat($0) }),
            mediaAttachments.count == 1,
            width > 0,
            height > 0
        else { return defaultSize }
        
        // Honor the content aspect ratio for single media
        let size: CGSize = CGSize(width: width, height: height)
        var aspectRatio = (size.width / size.height)
        // Clamp the aspect ratio so that very thin/wide content still looks alright
        let minAspectRatio: CGFloat = 0.35
        let maxAspectRatio = 1 / minAspectRatio
        let maxSize = CGSize(width: maxMessageWidth, height: maxMessageWidth)
        aspectRatio = aspectRatio.clamp(minAspectRatio, maxAspectRatio)
        
        if aspectRatio > 1 {
            width = maxSize.width
            height = width / aspectRatio
        }
        else {
            height = maxSize.height
            width = height * aspectRatio
        }
        
        // Don't blow up small images unnecessarily
        let minSize: CGFloat = 150
        let shortSourceDimension = min(size.width, size.height)
        let shortDestinationDimension = min(width, height)
        
        if shortDestinationDimension > minSize && shortDestinationDimension > shortSourceDimension {
            let factor = minSize / shortDestinationDimension
            width *= factor; height *= factor
        }
        
        return CGSize(width: width, height: height)
    }

    static func getMaxWidth(for cellViewModel: MessageViewModel) -> CGFloat {
        let screen: CGRect = UIScreen.main.bounds
        
        switch cellViewModel.variant {
            case .standardOutgoing: return (screen.width - contactThreadHSpacing - gutterSize)
            case .standardIncoming, .standardIncomingDeleted:
                let isGroupThread = (
                    cellViewModel.threadVariant == .openGroup ||
                    cellViewModel.threadVariant == .closedGroup
                )
                let leftGutterSize = (isGroupThread ? gutterSize : contactThreadHSpacing)
                
                return (screen.width - leftGutterSize - gutterSize)
                
            default: preconditionFailure()
        }
    }

<<<<<<< HEAD
    static func getBodyTextView(
        for cellViewModel: MessageViewModel,
        with availableWidth: CGFloat,
        textColor: UIColor,
        searchText: String?,
        delegate: (UITextViewDelegate & BodyTextViewDelegate)?
    ) -> UITextView {
=======
    private static func shouldShowProfilePicture(for viewItem: ConversationViewItem) -> Bool {
        guard let message = viewItem.interaction as? TSMessage else { preconditionFailure() }
        let isGroupThread = viewItem.isGroupThread
        let senderSessionID = (message as? TSIncomingMessage)?.authorId
        return isGroupThread && viewItem.shouldShowSenderProfilePicture && senderSessionID != nil
    }
    
    static func getBodyTextView(for viewItem: ConversationViewItem, with availableWidth: CGFloat, textColor: UIColor, delegate: UITextViewDelegate & BodyTextViewDelegate) -> UITextView {
>>>>>>> cf1f1b0e
        // Take care of:
        // • Highlighting mentions
        // • Linkification
        // • Highlighting search results
        //
        // Note: We can't just set 'isSelectable' to false otherwise the link detection/selection
        // stops working
        let isOutgoing: Bool = (cellViewModel.variant == .standardOutgoing)
        let result: BodyTextView = BodyTextView(snDelegate: delegate)
        result.isEditable = false
<<<<<<< HEAD
        
        let attributedText: NSMutableAttributedString = NSMutableAttributedString(
            attributedString: MentionUtilities.highlightMentions(
                in: (cellViewModel.body ?? ""),
                threadVariant: cellViewModel.threadVariant,
                isOutgoingMessage: isOutgoing,
                attributes: [
                    .foregroundColor : textColor,
                    .font : UIFont.systemFont(ofSize: getFontSize(for: cellViewModel))
                ]
            )
        )
        
        // If there is a valid search term then highlight each part that matched
        if let searchText = searchText, searchText.count >= ConversationSearchController.minimumSearchTextLength {
            let normalizedBody: String = attributedText.string.lowercased()
            
            SessionThreadViewModel.searchTermParts(searchText)
                .map { part -> String in
                    guard part.hasPrefix("\"") && part.hasSuffix("\"") else { return part }
                    
                    return String(part[part.index(after: part.startIndex)..<part.endIndex])
                }
                .forEach { part in
                    // Highlight all ranges of the text (Note: The search logic only finds results that start
                    // with the term so we use the regex below to ensure we only highlight those cases)
                    normalizedBody
                        .ranges(
                            of: (CurrentAppContext().isRTL ?
                                 "\(part.lowercased())(^|[ ])" :
                                 "(^|[ ])\(part.lowercased())"
                            ),
                            options: [.regularExpression]
                        )
                        .forEach { range in
                            let legacyRange: NSRange = NSRange(range, in: normalizedBody)
                            attributedText.addAttribute(.backgroundColor, value: UIColor.white, range: legacyRange)
                            attributedText.addAttribute(.foregroundColor, value: UIColor.black, range: legacyRange)
                        }
                }
        }
        
=======
        let attributes: [NSAttributedString.Key:Any] = [
            .foregroundColor : textColor,
            .font : UIFont.systemFont(ofSize: getFontSize(for: viewItem))
        ]
        let attributedText = NSMutableAttributedString(attributedString: MentionUtilities.highlightMentions(in: message.body ?? "", isOutgoingMessage: isOutgoing, threadID: viewItem.interaction.uniqueThreadId, attributes: attributes))
>>>>>>> cf1f1b0e
        result.attributedText = attributedText
        result.dataDetectorTypes = .link
        result.backgroundColor = .clear
        result.isOpaque = false
        result.textContainerInset = UIEdgeInsets.zero
        result.contentInset = UIEdgeInsets.zero
        result.textContainer.lineFragmentPadding = 0
        result.isScrollEnabled = false
        result.isUserInteractionEnabled = true
        result.delegate = delegate
        result.linkTextAttributes = [
            .foregroundColor: textColor,
            .underlineStyle: NSUnderlineStyle.single.rawValue
        ]
        
        let availableSpace = CGSize(width: availableWidth, height: .greatestFiniteMagnitude)
        let size = result.sizeThatFits(availableSpace)
        result.set(.height, to: size.height)
        
        return result
    }
}<|MERGE_RESOLUTION|>--- conflicted
+++ resolved
@@ -117,31 +117,17 @@
     static let smallCornerRadius: CGFloat = 4
     static let largeCornerRadius: CGFloat = 18
     static let contactThreadHSpacing = Values.mediumSpacing
-<<<<<<< HEAD
-
-    static var gutterSize: CGFloat { groupThreadHSpacing + profilePictureSize + groupThreadHSpacing }
-
-=======
-    
+
     static var gutterSize: CGFloat = {
         var result = groupThreadHSpacing + profilePictureSize + groupThreadHSpacing
+        
         if UIDevice.current.isIPad {
             result += CGFloat(UIScreen.main.bounds.width / 2 - 88)
         }
+        
         return result
     }()
     
-    private var bodyLabelTextColor: UIColor {
-        switch (direction, AppModeManager.shared.currentAppMode) {
-        case (.outgoing, .dark), (.incoming, .light): return .black
-        case (.outgoing, .light): return Colors.grey
-        default: return .white
-        }
-    }
-    
-    override class var identifier: String { "VisibleMessageCell" }
-    
->>>>>>> cf1f1b0e
     // MARK: Direction & Position
     
     enum Direction { case incoming, outgoing }
@@ -246,7 +232,6 @@
         )
         
         // Profile picture view
-<<<<<<< HEAD
         profilePictureViewLeftConstraint.constant = (isGroupThread ? VisibleMessageCell.groupThreadHSpacing : 0)
         profilePictureViewWidthConstraint.constant = (isGroupThread ? VisibleMessageCell.profilePictureSize : 0)
         profilePictureView.isHidden = (!cellViewModel.shouldShowProfile || cellViewModel.profile == nil)
@@ -255,27 +240,8 @@
             profile: cellViewModel.profile,
             threadVariant: cellViewModel.threadVariant
         )
-        moderatorIconImageView.isHidden = !cellViewModel.isSenderOpenGroupModerator
-        
-=======
-        profilePictureViewLeftConstraint.constant = isGroupThread ? VisibleMessageCell.groupThreadHSpacing : 0
-        profilePictureViewWidthConstraint.constant = isGroupThread ? VisibleMessageCell.profilePictureSize : 0
-        let senderSessionID = (message as? TSIncomingMessage)?.authorId
-        profilePictureView.isHidden = !VisibleMessageCell.shouldShowProfilePicture(for: viewItem)
-        if let senderSessionID = senderSessionID {
-            profilePictureView.update(for: senderSessionID)
-        }
-        if let senderSessionID = senderSessionID, message.isOpenGroupMessage {
-            if let openGroup = Storage.shared.getOpenGroup(for: message.uniqueThreadId) {
-                let isUserModeratorOrAdmin = OpenGroupManager.isUserModeratorOrAdmin(senderSessionID, for: openGroup.room, on: openGroup.server)
-                moderatorIconImageView.isHidden = !isUserModeratorOrAdmin || profilePictureView.isHidden
-            } else {
-                moderatorIconImageView.isHidden = true
-            }
-        } else {
-            moderatorIconImageView.isHidden = true
-        }
->>>>>>> cf1f1b0e
+        moderatorIconImageView.isHidden = (!cellViewModel.isSenderOpenGroupModerator || !cellViewModel.shouldShowProfile)
+       
         // Bubble view
         bubbleViewLeftConstraint1.isActive = (
             cellViewModel.variant == .standardIncoming ||
@@ -324,9 +290,9 @@
         messageStatusImageView.image = image
         messageStatusImageView.tintColor = tintColor
         messageStatusImageView.backgroundColor = backgroundColor
-<<<<<<< HEAD
         messageStatusImageView.isHidden = (
             cellViewModel.variant != .standardOutgoing ||
+            cellViewModel.variant == .infoMessageCall ||
             (
                 cellViewModel.state == .sent &&
                 !cellViewModel.isLast
@@ -338,17 +304,6 @@
                 $0.constant = (messageStatusImageView.isHidden ? 0 : VisibleMessageCell.messageStatusImageViewSize)
             }
         
-=======
-        if let message = message as? TSOutgoingMessage {
-            messageStatusImageView.isHidden = (message.isCallMessage || message.messageState == .sent && thread?.lastInteraction != message)
-        } else {
-            messageStatusImageView.isHidden = true
-        }
-        messageStatusImageViewTopConstraint.constant = (messageStatusImageView.isHidden) ? 0 : 5
-        [ messageStatusImageViewWidthConstraint, messageStatusImageViewHeightConstraint ].forEach {
-            $0.constant = (messageStatusImageView.isHidden) ? 0 : VisibleMessageCell.messageStatusImageViewSize
-        }
->>>>>>> cf1f1b0e
         // Timer
         if
             let expiresStartedAtMs: Double = cellViewModel.expiresStartedAtMs,
@@ -374,11 +329,7 @@
         )
         
         // Swipe to reply
-<<<<<<< HEAD
-        if cellViewModel.variant == .standardIncomingDeleted {
-=======
-        if (message.isDeleted || message.isCallMessage) {
->>>>>>> cf1f1b0e
+        if cellViewModel.variant == .standardIncomingDeleted || cellViewModel.variant == .infoMessageCall {
             removeGestureRecognizer(panGestureRecognizer)
         }
         else {
@@ -445,7 +396,6 @@
             mediaPlaceholderView.pin(to: snContentView)
             return
         }
-<<<<<<< HEAD
 
         switch cellViewModel.cellType {
             case .typingIndicator: break
@@ -528,57 +478,6 @@
                 }
                 
             case .mediaMessage:
-=======
-        albumView = nil
-        bodyTextView = nil
-        let isOutgoing = (viewItem.interaction.interactionType() == .outgoingMessage)
-        switch viewItem.messageCellType {
-        case .textOnlyMessage:
-            let inset: CGFloat = 12
-            let maxWidth = VisibleMessageCell.getMaxWidth(for: viewItem) - 2 * inset
-            if let linkPreview = viewItem.linkPreview {
-                let linkPreviewView = LinkPreviewView(for: viewItem, maxWidth: maxWidth, delegate: self)
-                linkPreviewView.layer.mask = bubbleViewMaskLayer
-                linkPreviewView.linkPreviewState = LinkPreviewSent(linkPreview: linkPreview, imageAttachment: viewItem.linkPreviewAttachment)
-                snContentView.addSubview(linkPreviewView)
-                linkPreviewView.pin(to: snContentView)
-                linkPreviewView.layer.mask = bubbleViewMaskLayer
-                self.bodyTextView = linkPreviewView.bodyTextView
-            } else if let openGroupInvitationName = message.openGroupInvitationName, let openGroupInvitationURL = message.openGroupInvitationURL {
-                let openGroupInvitationView = OpenGroupInvitationView(name: openGroupInvitationName, url: openGroupInvitationURL, textColor: bodyLabelTextColor, isOutgoing: isOutgoing)
-                openGroupInvitationView.layer.mask = bubbleViewMaskLayer
-                snContentView.addSubview(openGroupInvitationView)
-                openGroupInvitationView.pin(to: snContentView)
-                openGroupInvitationView.layer.mask = bubbleViewMaskLayer
-            } else {
-                // Stack view
-                let stackView = UIStackView(arrangedSubviews: [])
-                stackView.axis = .vertical
-                stackView.spacing = 2
-                // Quote view
-                if viewItem.quotedReply != nil {
-                    let direction: QuoteView.Direction = isOutgoing ? .outgoing : .incoming
-                    let hInset: CGFloat = 2
-                    let quoteView = QuoteView(for: viewItem, in: thread, direction: direction, hInset: hInset, maxWidth: maxWidth)
-                    let quoteViewContainer = UIView(wrapping: quoteView, withInsets: UIEdgeInsets(top: 0, leading: hInset, bottom: 0, trailing: hInset))
-                    stackView.addArrangedSubview(quoteViewContainer)
-                }
-                // Body text view
-                let bodyTextView = VisibleMessageCell.getBodyTextView(for: viewItem, with: maxWidth, textColor: bodyLabelTextColor, delegate: self)
-                self.bodyTextView = bodyTextView
-                stackView.addArrangedSubview(bodyTextView)
-                // Constraints
-                snContentView.addSubview(stackView)
-                stackView.pin(to: snContentView, withInset: inset)
-            }
-        case .mediaMessage:
-            if viewItem.interaction is TSIncomingMessage,
-                let thread = thread as? TSContactThread,
-                Storage.shared.getContact(with: thread.contactSessionID())?.isTrusted != true {
-                showMediaPlaceholder()
-            } else {
-                guard let cache = delegate?.getMediaCache() else { preconditionFailure() }
->>>>>>> cf1f1b0e
                 // Stack view
                 let stackView = UIStackView(arrangedSubviews: [])
                 stackView.axis = .vertical
@@ -604,8 +503,7 @@
                 // Body text view
                 if let body: String = cellViewModel.body, !body.isEmpty {
                     let inset: CGFloat = 12
-                    let maxWidth = size.width - 2 * inset
-<<<<<<< HEAD
+                    let maxWidth: CGFloat = (size.width - (2 * inset))
                     let bodyTextView = VisibleMessageCell.getBodyTextView(
                         for: cellViewModel,
                         with: maxWidth,
@@ -613,9 +511,7 @@
                         searchText: lastSearchText,
                         delegate: self
                     )
-=======
-                    let bodyTextView = VisibleMessageCell.getBodyTextView(for: viewItem, with: maxWidth, textColor: bodyLabelTextColor, delegate: self)
->>>>>>> cf1f1b0e
+
                     self.bodyTextView = bodyTextView
                     stackView.addArrangedSubview(UIView(wrapping: bodyTextView, withInsets: UIEdgeInsets(top: 0, left: inset, bottom: inset, right: inset)))
                 }
@@ -659,7 +555,6 @@
                 stackView.addArrangedSubview(documentView)
                 
                 // Body text view
-<<<<<<< HEAD
                 if let body: String = cellViewModel.body, !body.isEmpty { // delegate should always be set at this point
                     let bodyTextView = VisibleMessageCell.getBodyTextView(
                         for: cellViewModel,
@@ -668,10 +563,7 @@
                         searchText: lastSearchText,
                         delegate: self
                     )
-=======
-                if let message = viewItem.interaction as? TSMessage, let body = message.body, body.count > 0 {
-                    let bodyTextView = VisibleMessageCell.getBodyTextView(for: viewItem, with: maxWidth, textColor: bodyLabelTextColor, delegate: self)
->>>>>>> cf1f1b0e
+                    
                     self.bodyTextView = bodyTextView
                     stackView.addArrangedSubview(bodyTextView)
                 }
@@ -795,43 +687,29 @@
         guard let cellViewModel: MessageViewModel = self.viewModel else { return }
         
         let location = gestureRecognizer.location(in: self)
-<<<<<<< HEAD
-        
-        if profilePictureView.frame.contains(location), let profile: Profile = cellViewModel.profile, cellViewModel.threadVariant != .openGroup {
-            delegate?.showUserDetails(for: profile)
-        }
-        else if replyButton.alpha > 0 && replyButton.frame.contains(location) {
-            UIImpactFeedbackGenerator(style: .heavy).impactOccurred()
-            reply()
-        }
-        else if bubbleView.frame.contains(location) {
-            delegate?.handleItemTapped(cellViewModel, gestureRecognizer: gestureRecognizer)
-=======
-        if profilePictureView.frame.contains(location) && VisibleMessageCell.shouldShowProfilePicture(for: viewItem) {
-            guard let message = viewItem.interaction as? TSIncomingMessage else { return }
-            
+        
+        if profilePictureView.frame.contains(location), let profile: Profile = cellViewModel.profile, cellViewModel.shouldShowProfile {
             // For open groups only attempt to start a conversation if the author has a blinded id
-            if message.isOpenGroupMessage {
-                guard SessionId.Prefix(from: message.authorId) == .blinded else { return }
+            if cellViewModel.threadVariant != .openGroup {
                 guard let openGroup: OpenGroup = Storage.shared.getOpenGroup(for: message.uniqueThreadId) else { return }
+                guard SessionId.Prefix(from: cellViewModel.authorId) == .blinded else { return }
                 
                 delegate?.startThread(
-                    with: message.authorId,
+                    with: cellViewModel.authorId,
                     openGroupServer: openGroup.server,
                     openGroupPublicKey: openGroup.publicKey
                 )
             }
             else {
-                delegate?.showUserDetails(for: message.authorId)
+                delegate?.showUserDetails(for: profile)
             }
         }
-        else if replyButton.frame.contains(location) {
+        else if replyButton.alpha > 0 && replyButton.frame.contains(location) {
             UIImpactFeedbackGenerator(style: .heavy).impactOccurred()
             reply()
         }
-        else {
-            delegate?.handleViewItemTapped(viewItem, gestureRecognizer: gestureRecognizer)
->>>>>>> cf1f1b0e
+        else if bubbleView.frame.contains(location) {
+            delegate?.handleItemTapped(cellViewModel, gestureRecognizer: gestureRecognizer)
         }
     }
 
@@ -1048,7 +926,6 @@
         }
     }
 
-<<<<<<< HEAD
     static func getBodyTextView(
         for cellViewModel: MessageViewModel,
         with availableWidth: CGFloat,
@@ -1056,16 +933,6 @@
         searchText: String?,
         delegate: (UITextViewDelegate & BodyTextViewDelegate)?
     ) -> UITextView {
-=======
-    private static func shouldShowProfilePicture(for viewItem: ConversationViewItem) -> Bool {
-        guard let message = viewItem.interaction as? TSMessage else { preconditionFailure() }
-        let isGroupThread = viewItem.isGroupThread
-        let senderSessionID = (message as? TSIncomingMessage)?.authorId
-        return isGroupThread && viewItem.shouldShowSenderProfilePicture && senderSessionID != nil
-    }
-    
-    static func getBodyTextView(for viewItem: ConversationViewItem, with availableWidth: CGFloat, textColor: UIColor, delegate: UITextViewDelegate & BodyTextViewDelegate) -> UITextView {
->>>>>>> cf1f1b0e
         // Take care of:
         // • Highlighting mentions
         // • Linkification
@@ -1076,7 +943,6 @@
         let isOutgoing: Bool = (cellViewModel.variant == .standardOutgoing)
         let result: BodyTextView = BodyTextView(snDelegate: delegate)
         result.isEditable = false
-<<<<<<< HEAD
         
         let attributedText: NSMutableAttributedString = NSMutableAttributedString(
             attributedString: MentionUtilities.highlightMentions(
@@ -1119,13 +985,6 @@
                 }
         }
         
-=======
-        let attributes: [NSAttributedString.Key:Any] = [
-            .foregroundColor : textColor,
-            .font : UIFont.systemFont(ofSize: getFontSize(for: viewItem))
-        ]
-        let attributedText = NSMutableAttributedString(attributedString: MentionUtilities.highlightMentions(in: message.body ?? "", isOutgoingMessage: isOutgoing, threadID: viewItem.interaction.uniqueThreadId, attributes: attributes))
->>>>>>> cf1f1b0e
         result.attributedText = attributedText
         result.dataDetectorTypes = .link
         result.backgroundColor = .clear
