// Copyright © 2022 Rangeproof Pty Ltd. All rights reserved.

import UIKit
import GRDB
import SessionUIKit
import SessionUtilitiesKit
import SessionMessagingKit

final class DownloadAttachmentModal: Modal {
    private let profile: Profile?

    // MARK: - Lifecycle
    
    init(profile: Profile?) {
        self.profile = profile
        
        super.init(nibName: nil, bundle: nil)
    }

    override init(nibName: String?, bundle: Bundle?) {
        preconditionFailure("Use init(viewItem:) instead.")
    }

    required init?(coder: NSCoder) {
        preconditionFailure("Use init(viewItem:) instead.")
    }

    override func populateContentView() {
        guard let profile: Profile = profile else { return }
        
        // Name
        let name: String = profile.displayName()
        
        // Title
        let titleLabel = UILabel()
        titleLabel.textColor = Colors.text
        titleLabel.font = .boldSystemFont(ofSize: Values.mediumFontSize)
        titleLabel.text = String(format: NSLocalizedString("modal_download_attachment_title", comment: ""), name)
        titleLabel.textAlignment = .center
        
        // Message
        let messageLabel = UILabel()
        messageLabel.textColor = Colors.text
        messageLabel.font = .systemFont(ofSize: Values.smallFontSize)
        let message = String(format: NSLocalizedString("modal_download_attachment_explanation", comment: ""), name)
        let attributedMessage = NSMutableAttributedString(string: message)
        attributedMessage.addAttributes(
            [.font: UIFont.boldSystemFont(ofSize: Values.smallFontSize) ],
            range: (message as NSString).range(of: name)
        )
        messageLabel.attributedText = attributedMessage
        messageLabel.numberOfLines = 0
        messageLabel.lineBreakMode = .byWordWrapping
        messageLabel.textAlignment = .center
        
        // Download button
        let downloadButton = UIButton()
        downloadButton.set(.height, to: Values.mediumButtonHeight)
        downloadButton.layer.cornerRadius = Modal.buttonCornerRadius
        downloadButton.titleLabel!.font = .systemFont(ofSize: Values.smallFontSize)
        downloadButton.setTitleColor(Colors.text, for: UIControl.State.normal)
        downloadButton.setTitle(NSLocalizedString("modal_download_button_title", comment: ""), for: UIControl.State.normal)
        downloadButton.addTarget(self, action: #selector(trust), for: UIControl.Event.touchUpInside)
        
        // Button stack view
        let buttonStackView = UIStackView(arrangedSubviews: [ cancelButton, downloadButton ])
        buttonStackView.axis = .horizontal
        buttonStackView.spacing = Values.mediumSpacing
        buttonStackView.distribution = .fillEqually
<<<<<<< HEAD
        
=======
        // Content stack view
        let contentStackView = UIStackView(arrangedSubviews: [ titleLabel, messageLabel ])
        contentStackView.axis = .vertical
        contentStackView.spacing = Values.largeSpacing
>>>>>>> cf1f1b0e
        // Main stack view
        let spacing = Values.largeSpacing - Values.smallFontSize / 2
        let mainStackView = UIStackView(arrangedSubviews: [ contentStackView, buttonStackView ])
        mainStackView.axis = .vertical
        mainStackView.spacing = spacing
        contentView.addSubview(mainStackView)
        mainStackView.pin(.leading, to: .leading, of: contentView, withInset: Values.largeSpacing)
        mainStackView.pin(.top, to: .top, of: contentView, withInset: Values.largeSpacing)
        contentView.pin(.trailing, to: .trailing, of: mainStackView, withInset: Values.largeSpacing)
        contentView.pin(.bottom, to: .bottom, of: mainStackView, withInset: spacing)
    }

    // MARK: - Interaction
    
    @objc private func trust() {
        guard let profileId: String = profile?.id else { return }

        GRDBStorage.shared.writeAsync { db in
            try Contact
                .filter(id: profileId)
                .updateAll(db, Contact.Columns.isTrusted.set(to: true))
            
            // Start downloading any pending attachments for this contact (UI will automatically be
            // updated due to the database observation)
            try Attachment
                .stateInfo(authorId: profileId, state: .pendingDownload)
                .fetchAll(db)
                .forEach { attachmentDownloadInfo in
                    JobRunner.add(
                        db,
                        job: Job(
                            variant: .attachmentDownload,
                            threadId: profileId,
                            interactionId: attachmentDownloadInfo.interactionId,
                            details: AttachmentDownloadJob.Details(
                                attachmentId: attachmentDownloadInfo.attachmentId
                            )
                        )
                    )
                }
        }

        presentingViewController?.dismiss(animated: true, completion: nil)
    }
}<|MERGE_RESOLUTION|>--- conflicted
+++ resolved
@@ -67,14 +67,12 @@
         buttonStackView.axis = .horizontal
         buttonStackView.spacing = Values.mediumSpacing
         buttonStackView.distribution = .fillEqually
-<<<<<<< HEAD
         
-=======
         // Content stack view
         let contentStackView = UIStackView(arrangedSubviews: [ titleLabel, messageLabel ])
         contentStackView.axis = .vertical
         contentStackView.spacing = Values.largeSpacing
->>>>>>> cf1f1b0e
+        
         // Main stack view
         let spacing = Values.largeSpacing - Values.smallFontSize / 2
         let mainStackView = UIStackView(arrangedSubviews: [ contentStackView, buttonStackView ])
