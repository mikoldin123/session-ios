--- conflicted
+++ resolved
@@ -35,14 +35,14 @@
         
         // MARK: - Actions
         
-<<<<<<< HEAD
         static func info(_ cellViewModel: MessageViewModel, _ delegate: ContextMenuActionDelegate?) -> Action {
             return Action(
                 icon: UIImage(named: "ic_info"),
                 title: "context_menu_info".localized(),
                 accessibilityLabel: "Message info"
             ) { delegate?.info(cellViewModel) }
-=======
+        }
+
         static func retry(_ cellViewModel: MessageViewModel, _ delegate: ContextMenuActionDelegate?) -> Action {
             return Action(
                 icon: UIImage(systemName: "arrow.triangle.2.circlepath"),
@@ -52,7 +52,6 @@
                 ),
                 accessibilityLabel: (cellViewModel.state == .failedToSync ? "Resync message" : "Resend message")
             ) { delegate?.retry(cellViewModel) }
->>>>>>> 64e6dd4b
         }
 
         static func reply(_ cellViewModel: MessageViewModel, _ delegate: ContextMenuActionDelegate?) -> Action {
@@ -233,11 +232,8 @@
 // MARK: - Delegate
 
 protocol ContextMenuActionDelegate {
-<<<<<<< HEAD
     func info(_ cellViewModel: MessageViewModel)
-=======
     func retry(_ cellViewModel: MessageViewModel)
->>>>>>> 64e6dd4b
     func reply(_ cellViewModel: MessageViewModel)
     func copy(_ cellViewModel: MessageViewModel)
     func copySessionID(_ cellViewModel: MessageViewModel)
