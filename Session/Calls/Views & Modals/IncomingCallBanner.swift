// Copyright © 2022 Rangeproof Pty Ltd. All rights reserved.

import UIKit
import SessionUIKit
import SessionMessagingKit
import SignalUtilitiesKit
import SessionUtilitiesKit

final class IncomingCallBanner: UIView, UIGestureRecognizerDelegate {
    private static let swipeToOperateThreshold: CGFloat = 60
    private var previousY: CGFloat = 0
    
    private let dependencies: Dependencies
    let call: SessionCall
    
    // MARK: - UI Components
    
    private lazy var backgroundView: UIView = {
        let result: UIView = UIView()
        result.themeBackgroundColor = .black
        result.alpha = 0.8
        
        return result
    }()
    
    private lazy var profilePictureView: ProfilePictureView = ProfilePictureView(size: .list)
    
    private lazy var displayNameLabel: UILabel = {
        let result = UILabel()
        result.font = .boldSystemFont(ofSize: Values.mediumFontSize)
        result.themeTextColor = .white
        result.lineBreakMode = .byTruncatingTail
        
        return result
    }()
    
    private lazy var answerButton: UIButton = UIButton(primaryAction: UIAction { [weak self] _ in self?.answerCall() })
        .withConfiguration(
            UIButton.Configuration
                .plain()
                .withImage(UIImage(named: "AnswerCall")?.withRenderingMode(.alwaysTemplate))
                .withContentInsets(NSDirectionalEdgeInsets(top: 6, leading: 6, bottom: 6, trailing: 6))
        )
        .withConfigurationUpdateHandler { button in
            switch button.state {
                case .highlighted: button.imageView?.tintAdjustmentMode = .dimmed
                default: button.imageView?.tintAdjustmentMode = .normal
            }
        }
        .withImageViewContentMode(.scaleAspectFit)
        .withThemeTintColor(.white)
        .withThemeBackgroundColor(.callAccept_background)
        .withAccessibility(
            identifier: "Close button",
            label: "Close button"
        )
        .withCornerRadius(24)
        .with(.width, of: 48)
        .with(.height, of: 48)
    
    private lazy var hangUpButton: UIButton = UIButton(primaryAction: UIAction { [weak self] _ in self?.endCall() })
        .withConfiguration(
            UIButton.Configuration
                .plain()
                .withImage(UIImage(named: "EndCall")?.withRenderingMode(.alwaysTemplate))
                .withContentInsets(NSDirectionalEdgeInsets(top: 13, leading: 9, bottom: 13, trailing: 9))
        )
        .withConfigurationUpdateHandler { button in
            switch button.state {
                case .highlighted: button.imageView?.tintAdjustmentMode = .dimmed
                default: button.imageView?.tintAdjustmentMode = .normal
            }
        }
        .withImageViewContentMode(.scaleAspectFit)
        .withThemeTintColor(.white)
        .withThemeBackgroundColor(.callDecline_background)
        .withAccessibility(
            identifier: "Close button",
            label: "Close button"
        )
        .withCornerRadius(24)
        .with(.width, of: 48)
        .with(.height, of: 48)
    
    private lazy var panGestureRecognizer: UIPanGestureRecognizer = {
        let result = UIPanGestureRecognizer(target: self, action: #selector(handlePan))
        result.delegate = self
        
        return result
    }()
    
    // MARK: - Initialization
    
    public static var current: IncomingCallBanner?
    
    init(for call: SessionCall, using dependencies: Dependencies) {
        self.dependencies = dependencies
        self.call = call
        
        super.init(frame: CGRect.zero)
        
        setUpViewHierarchy()
        setUpGestureRecognizers()
        
        if let incomingCallBanner = IncomingCallBanner.current {
            incomingCallBanner.dismiss()
        }
        
        IncomingCallBanner.current = self
    }
    
    override init(frame: CGRect) {
        preconditionFailure("Use init(message:) instead.")
    }
    
    required init?(coder: NSCoder) {
        preconditionFailure("Use init(coder:) instead.")
    }
    
    private func setUpViewHierarchy() {
        self.clipsToBounds = true
        self.layer.cornerRadius = 16
        self.set(.height, to: 80)
        
        addSubview(backgroundView)
        backgroundView.pin(to: self)
        
        profilePictureView.update(
            publicKey: call.sessionId,
            threadVariant: .contact,
            displayPictureFilename: nil,
            profile: dependencies[singleton: .storage].read { [sessionId = call.sessionId] db in
                Profile.fetchOrCreate(db, id: sessionId)
            },
            additionalProfile: nil,
            using: dependencies
        )
        displayNameLabel.text = call.contactName
        
        let stackView = UIStackView(arrangedSubviews: [profilePictureView, displayNameLabel, hangUpButton, answerButton])
        stackView.axis = .horizontal
        stackView.alignment = .center
        stackView.spacing = Values.largeSpacing
        self.addSubview(stackView)
        
<<<<<<< HEAD
        stackView.center(.vertical, in: self)
        stackView.pin(.leading, to: .leading, of: self, withInset: Values.mediumSpacing)
        stackView.pin(.trailing, to: .trailing, of: self, withInset: -Values.mediumSpacing)
=======
        stackView.center(in: self)
        stackView.set(.width, to: .width, of: self, withOffset: -Values.mediumSpacing)
>>>>>>> 3a91bc52
    }
    
    private func setUpGestureRecognizers() {
        let tapGestureRecognizer = UITapGestureRecognizer(target: self, action: #selector(handleTap))
        tapGestureRecognizer.numberOfTapsRequired = 1
        addGestureRecognizer(tapGestureRecognizer)
        addGestureRecognizer(panGestureRecognizer)
    }
    
    // MARK: - Interaction
    
    override func gestureRecognizerShouldBegin(_ gestureRecognizer: UIGestureRecognizer) -> Bool {
        if gestureRecognizer == panGestureRecognizer {
            let v = panGestureRecognizer.velocity(in: self)
            
            return abs(v.y) > abs(v.x) // It has to be more vertical than horizontal
        }
        
        return true
    }
    
    @objc private func handleTap(_ gestureRecognizer: UITapGestureRecognizer) {
        showCallVC(answer: false)
    }
    
    @objc private func handlePan(_ gestureRecognizer: UIPanGestureRecognizer) {
        let translationY = gestureRecognizer.translation(in: self).y
        switch gestureRecognizer.state {
            case .changed:
                self.transform = CGAffineTransform(translationX: 0, y: min(translationY, IncomingCallBanner.swipeToOperateThreshold))
                if abs(translationY) > IncomingCallBanner.swipeToOperateThreshold && abs(previousY) < IncomingCallBanner.swipeToOperateThreshold {
                    UIImpactFeedbackGenerator(style: .heavy).impactOccurred() // Let the user know when they've hit the swipe to reply threshold
                }
                previousY = translationY
                
            case .ended, .cancelled:
                if abs(translationY) > IncomingCallBanner.swipeToOperateThreshold {
                    if translationY > 0 {
                        showCallVC(answer: false)
                    }
                    else {
                        endCall()   // TODO: [CALLS] Or just put the call on hold?
                    }
                }
                else {
                    self.transform = .identity
                }
                
            default: break
        }
    }
    
    private func answerCall() {
        showCallVC(answer: true)
    }
    
    private func endCall() {
        dependencies[singleton: .callManager].endCall(call) { [weak self, dependencies] error in
            if let _ = error {
                self?.call.endSessionCall()
                dependencies[singleton: .callManager].reportCurrentCallEnded(reason: nil)
            }
            
            self?.dismiss()
        }
    }
    
    public func showCallVC(answer: Bool) {
        dismiss()
        guard let presentingVC: UIViewController = dependencies[singleton: .appContext].frontMostViewController else {
            Log.critical(.calls, "Failed to retrieve front view controller when showing the call UI")
            return endCall()
        }
        
        let callVC = CallVC(for: self.call, using: dependencies)
        if let conversationVC = (presentingVC as? TopBannerController)?.wrappedViewController() as? ConversationVC {
            callVC.conversationVC = conversationVC
            conversationVC.inputAccessoryView?.isHidden = true
            conversationVC.inputAccessoryView?.alpha = 0
        }
        
        presentingVC.present(callVC, animated: true) { [weak self] in
            guard answer else { return }
            
            self?.call.answerSessionCall()
        }
    }
    
    public func show() {
        self.alpha = 0.0
        
        guard let window: UIWindow = dependencies[singleton: .appContext].mainWindow else { return }

        window.addSubview(self)
        
        let topMargin = window.safeAreaInsets.top - Values.smallSpacing
        self.set(.width, to: .width, of: window, withOffset: -Values.smallSpacing)
        self.pin(.top, to: .top, of: window, withInset: topMargin)
        self.center(.horizontal, in: window)
        
        UIView.animate(withDuration: 0.5, delay: 0, options: [], animations: {
            self.alpha = 1.0
        }, completion: nil)
        
        CallRingTonePlayer.shared.startVibration()
        CallRingTonePlayer.shared.startPlayingRingTone()
    }
    
    public func dismiss() {
        CallRingTonePlayer.shared.stopVibrationIfPossible()
        CallRingTonePlayer.shared.stopPlayingRingTone()
        
        UIView.animate(withDuration: 0.5, delay: 0, options: [], animations: {
            self.alpha = 0.0
        }, completion: { _ in
            IncomingCallBanner.current = nil
            self.removeFromSuperview()
        })
    }
}<|MERGE_RESOLUTION|>--- conflicted
+++ resolved
@@ -143,14 +143,9 @@
         stackView.spacing = Values.largeSpacing
         self.addSubview(stackView)
         
-<<<<<<< HEAD
         stackView.center(.vertical, in: self)
         stackView.pin(.leading, to: .leading, of: self, withInset: Values.mediumSpacing)
         stackView.pin(.trailing, to: .trailing, of: self, withInset: -Values.mediumSpacing)
-=======
-        stackView.center(in: self)
-        stackView.set(.width, to: .width, of: self, withOffset: -Values.mediumSpacing)
->>>>>>> 3a91bc52
     }
     
     private func setUpGestureRecognizers() {
