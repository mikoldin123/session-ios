// Copyright © 2022 Rangeproof Pty Ltd. All rights reserved.

import UIKit
import SessionUIKit
import SessionMessagingKit
import SignalUtilitiesKit
import SessionUtilitiesKit

final class IncomingCallBanner: UIView, UIGestureRecognizerDelegate {
    private static let swipeToOperateThreshold: CGFloat = 60
    private var previousY: CGFloat = 0
    let call: SessionCall
    
    // MARK: - UI Components
    
    private lazy var backgroundView: UIView = {
        let result: UIView = UIView()
        result.themeBackgroundColor = .black
        result.alpha = 0.8
        
        return result
    }()
    
    private lazy var profilePictureView: ProfilePictureView = ProfilePictureView(size: .list)
    
    private lazy var displayNameLabel: UILabel = {
        let result = UILabel()
        result.font = .boldSystemFont(ofSize: Values.mediumFontSize)
        result.themeTextColor = .white
        result.lineBreakMode = .byTruncatingTail
        
        return result
    }()
    
    private lazy var answerButton: UIButton = {
        let result = UIButton(type: .custom)
        result.setImage(
            UIImage(named: "AnswerCall")?
                .resizedImage(to: CGSize(width: 24.8, height: 24.8))?
                .withRenderingMode(.alwaysTemplate),
            for: .normal
        )
        result.themeTintColor = .white
        result.themeBackgroundColor = .callAccept_background
        result.layer.cornerRadius = 24
        result.addTarget(self, action: #selector(answerCall), for: .touchUpInside)
        result.set(.width, to: 48)
        result.set(.height, to: 48)
        
        return result
    }()
    
    private lazy var hangUpButton: UIButton = {
        let result = UIButton(type: .custom)
        result.setImage(
            UIImage(named: "EndCall")?
                .resizedImage(to: CGSize(width: 29.6, height: 11.2))?
                .withRenderingMode(.alwaysTemplate),
            for: .normal
        )
        result.themeTintColor = .white
        result.themeBackgroundColor = .callDecline_background
        result.layer.cornerRadius = 24
        result.addTarget(self, action: #selector(endCall), for: .touchUpInside)
        result.set(.width, to: 48)
        result.set(.height, to: 48)
        
        return result
    }()
    
    private lazy var panGestureRecognizer: UIPanGestureRecognizer = {
        let result = UIPanGestureRecognizer(target: self, action: #selector(handlePan))
        result.delegate = self
        
        return result
    }()
    
    // MARK: - Initialization
    
    public static var current: IncomingCallBanner?
    
    init(for call: SessionCall) {
        self.call = call
        
        super.init(frame: CGRect.zero)
        
        setUpViewHierarchy()
        setUpGestureRecognizers()
        
        if let incomingCallBanner = IncomingCallBanner.current {
            incomingCallBanner.dismiss()
        }
        
        IncomingCallBanner.current = self
    }
    
    override init(frame: CGRect) {
        preconditionFailure("Use init(message:) instead.")
    }
    
    required init?(coder: NSCoder) {
        preconditionFailure("Use init(coder:) instead.")
    }
    
    private func setUpViewHierarchy() {
        self.clipsToBounds = true
        self.layer.cornerRadius = Values.largeSpacing
        self.set(.height, to: 100)
        
        addSubview(backgroundView)
        backgroundView.pin(to: self)
        
        profilePictureView.update(
            publicKey: call.sessionId,
            threadVariant: .contact,
            customImageData: nil,
<<<<<<< HEAD
            profile: Dependencies()[singleton: .storage].read { db in Profile.fetchOrCreate(db, id: call.sessionId) },
=======
            profile: Storage.shared.read { [sessionId = call.sessionId] db in Profile.fetchOrCreate(db, id: sessionId) },
>>>>>>> 88fd1342
            additionalProfile: nil
        )
        displayNameLabel.text = call.contactName
        
        let stackView = UIStackView(arrangedSubviews: [profilePictureView, displayNameLabel, hangUpButton, answerButton])
        stackView.axis = .horizontal
        stackView.alignment = .center
        stackView.spacing = Values.largeSpacing
        self.addSubview(stackView)
        
        stackView.center(.vertical, in: self)
        stackView.autoPinWidthToSuperview(withMargin: Values.mediumSpacing)
    }
    
    private func setUpGestureRecognizers() {
        let tapGestureRecognizer = UITapGestureRecognizer(target: self, action: #selector(handleTap))
        tapGestureRecognizer.numberOfTapsRequired = 1
        addGestureRecognizer(tapGestureRecognizer)
        addGestureRecognizer(panGestureRecognizer)
    }
    
    // MARK: - Interaction
    
    override func gestureRecognizerShouldBegin(_ gestureRecognizer: UIGestureRecognizer) -> Bool {
        if gestureRecognizer == panGestureRecognizer {
            let v = panGestureRecognizer.velocity(in: self)
            
            return abs(v.y) > abs(v.x) // It has to be more vertical than horizontal
        }
        
        return true
    }
    
    @objc private func handleTap(_ gestureRecognizer: UITapGestureRecognizer) {
        showCallVC(answer: false)
    }
    
    @objc private func handlePan(_ gestureRecognizer: UIPanGestureRecognizer) {
        let translationY = gestureRecognizer.translation(in: self).y
        switch gestureRecognizer.state {
            case .changed:
                self.transform = CGAffineTransform(translationX: 0, y: min(translationY, IncomingCallBanner.swipeToOperateThreshold))
                if abs(translationY) > IncomingCallBanner.swipeToOperateThreshold && abs(previousY) < IncomingCallBanner.swipeToOperateThreshold {
                    UIImpactFeedbackGenerator(style: .heavy).impactOccurred() // Let the user know when they've hit the swipe to reply threshold
                }
                previousY = translationY
                
            case .ended, .cancelled:
                if abs(translationY) > IncomingCallBanner.swipeToOperateThreshold {
                    if translationY > 0 {
                        showCallVC(answer: false)
                    }
                    else {
                        endCall()   // TODO: Or just put the call on hold?
                    }
                }
                else {
                    self.transform = .identity
                }
                
            default: break
        }
    }
    
    @objc private func answerCall() {
        showCallVC(answer: true)
    }
    
    @objc private func endCall() {
        AppEnvironment.shared.callManager.endCall(call) { error in
            if let _ = error {
                self.call.endSessionCall()
                AppEnvironment.shared.callManager.reportCurrentCallEnded(reason: nil)
            }
            
            self.dismiss()
        }
    }
    
    public func showCallVC(answer: Bool) {
        dismiss()
        guard let presentingVC = CurrentAppContext().frontmostViewController() else { preconditionFailure() } // FIXME: Handle more gracefully
        
        let callVC = CallVC(for: self.call)
        if let conversationVC = presentingVC as? ConversationVC {
            callVC.conversationVC = conversationVC
            conversationVC.inputAccessoryView?.isHidden = true
            conversationVC.inputAccessoryView?.alpha = 0
        }
        
        presentingVC.present(callVC, animated: true) { [weak self] in
            guard answer else { return }
            
            self?.call.answerSessionCall()
        }
    }
    
    public func show() {
        self.alpha = 0.0
        let window = CurrentAppContext().mainWindow!
        window.addSubview(self)
        
        let topMargin = window.safeAreaInsets.top - Values.smallSpacing
        self.autoPinWidthToSuperview(withMargin: Values.smallSpacing)
        self.autoPinEdge(toSuperviewEdge: .top, withInset: topMargin)
        
        UIView.animate(withDuration: 0.5, delay: 0, options: [], animations: {
            self.alpha = 1.0
        }, completion: nil)
        
        CallRingTonePlayer.shared.startVibration()
        CallRingTonePlayer.shared.startPlayingRingTone()
    }
    
    public func dismiss() {
        CallRingTonePlayer.shared.stopVibrationIfPossible()
        CallRingTonePlayer.shared.stopPlayingRingTone()
        
        UIView.animate(withDuration: 0.5, delay: 0, options: [], animations: {
            self.alpha = 0.0
        }, completion: { _ in
            IncomingCallBanner.current = nil
            self.removeFromSuperview()
        })
    }

}<|MERGE_RESOLUTION|>--- conflicted
+++ resolved
@@ -114,11 +114,7 @@
             publicKey: call.sessionId,
             threadVariant: .contact,
             customImageData: nil,
-<<<<<<< HEAD
-            profile: Dependencies()[singleton: .storage].read { db in Profile.fetchOrCreate(db, id: call.sessionId) },
-=======
-            profile: Storage.shared.read { [sessionId = call.sessionId] db in Profile.fetchOrCreate(db, id: sessionId) },
->>>>>>> 88fd1342
+            profile: Dependencies()[singleton: .storage].read { [sessionId = call.sessionId] db in Profile.fetchOrCreate(db, id: sessionId) },
             additionalProfile: nil
         )
         displayNameLabel.text = call.contactName
