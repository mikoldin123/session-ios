--- conflicted
+++ resolved
@@ -8,16 +8,10 @@
     var callVC: CallVC
     
     // MARK: UI
-<<<<<<< HEAD
     private static let defaultSize: CGFloat = UIDevice.current.isIPad ? 200 : 100
     private static let defaultVideoSize: CGFloat = UIDevice.current.isIPad ? 320 : 160
-    private let topMargin = UIApplication.shared.keyWindow!.safeAreaInsets.top + Values.veryLargeSpacing
-    private let bottomMargin = UIApplication.shared.keyWindow!.safeAreaInsets.bottom
-=======
-    private static let defaultSize: CGFloat = 100
     private let topMargin = (UIApplication.shared.keyWindow?.safeAreaInsets.top ?? 0) + Values.veryLargeSpacing
     private let bottomMargin = (UIApplication.shared.keyWindow?.safeAreaInsets.bottom ?? 0)
->>>>>>> 0c09f2bf
     
     private var width: NSLayoutConstraint?
     private var height: NSLayoutConstraint?
@@ -109,15 +103,10 @@
     
     private func setUpViewHierarchy() {
         self.clipsToBounds = true
-        self.layer.cornerRadius = 10
+        self.layer.cornerRadius = UIDevice.current.isIPad ? 20 : 10
         self.width = self.set(.width, to: MiniCallView.defaultSize)
         self.height = self.set(.height, to: MiniCallView.defaultSize)
-<<<<<<< HEAD
-        self.layer.cornerRadius = UIDevice.current.isIPad ? 20 : 10
-        self.layer.masksToBounds = true
-=======
-        
->>>>>>> 0c09f2bf
+        
         // Background
         let background = getBackgroudView()
         self.addSubview(background)
@@ -202,13 +191,8 @@
     
     func videoView(_ videoView: RTCVideoRenderer, didChangeVideoSize size: CGSize) {
         let newSize = CGSize(
-<<<<<<< HEAD
             width: min(Self.defaultVideoSize, Self.defaultVideoSize * size.width / size.height),
             height: min(Self.defaultVideoSize, Self.defaultVideoSize * size.height / size.width)
-=======
-            width: min(160.0, 160.0 * size.width / size.height),
-            height: min(160.0, 160.0 * size.height / size.width)
->>>>>>> 0c09f2bf
         )
         persistCurrentPosition(newSize: newSize)
         self.width?.constant = newSize.width
