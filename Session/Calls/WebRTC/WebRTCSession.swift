// Copyright © 2022 Rangeproof Pty Ltd. All rights reserved.

import Foundation
import Combine
import GRDB
import WebRTC
import SessionSnodeKit
import SessionMessagingKit
import SessionUtilitiesKit

public protocol WebRTCSessionDelegate: AnyObject {
    var videoCapturer: RTCVideoCapturer { get }
    
    func webRTCIsConnected()
    func isRemoteVideoDidChange(isEnabled: Bool)
    func sendingIceCandidates()
    func iceCandidateDidSend()
    func iceCandidateDidReceive()
    func dataChannelDidOpen()
    func didReceiveHangUpSignal()
    func reconnectIfNeeded()
}

/// See https://webrtc.org/getting-started/overview for more information.
public final class WebRTCSession : NSObject, RTCPeerConnectionDelegate {
    private let dependencies: Dependencies
    public weak var delegate: WebRTCSessionDelegate?
    public let uuid: String
    private let contactSessionId: String
    private var queuedICECandidates: [RTCIceCandidate] = []
    private var iceCandidateSendTimer: Timer?
    
    private lazy var defaultICEServer: TurnServerInfo? = {
        let url = Bundle.main.url(forResource: "Session-Turn-Server", withExtension: nil)!  // stringlint:ignroe
        let data = try! Data(contentsOf: url)
        let json = try! JSONSerialization.jsonObject(with: data, options: [ .fragmentsAllowed ]) as! JSON
        return TurnServerInfo(attributes: json, random: 2)
    }()
    
    internal lazy var factory: RTCPeerConnectionFactory = {
        RTCInitializeSSL()
        let videoEncoderFactory = RTCDefaultVideoEncoderFactory()
        let videoDecoderFactory = RTCDefaultVideoDecoderFactory()
        return RTCPeerConnectionFactory(encoderFactory: videoEncoderFactory, decoderFactory: videoDecoderFactory)
    }()
    
    /// Represents a WebRTC connection between the user and a remote peer. Provides methods to connect to a
    /// remote peer, maintain and monitor the connection, and close the connection once it's no longer needed.
    internal lazy var peerConnection: RTCPeerConnection? = {
        let configuration = RTCConfiguration()
        if let defaultICEServer = defaultICEServer {
            configuration.iceServers = [ RTCIceServer(urlStrings: defaultICEServer.urls, username: defaultICEServer.username, credential: defaultICEServer.password) ]
        }
        configuration.sdpSemantics = .unifiedPlan
        let constraints = RTCMediaConstraints(mandatoryConstraints: [:], optionalConstraints: [:])
        return factory.peerConnection(with: configuration, constraints: constraints, delegate: self)
    }()
    
    // Audio
    internal lazy var audioSource: RTCAudioSource = {
        let constraints = RTCMediaConstraints(mandatoryConstraints: [:], optionalConstraints: [:])
        return factory.audioSource(with: constraints)
    }()
    
    internal lazy var audioTrack: RTCAudioTrack = {
        return factory.audioTrack(with: audioSource, trackId: Self.Constants.audio_track_id)
    }()
    
    // Video
    public lazy var localVideoSource: RTCVideoSource = {
        let result = factory.videoSource()
        result.adaptOutputFormat(toWidth: 360, height: 780, fps: 30)
        return result
    }()
    
    internal lazy var localVideoTrack: RTCVideoTrack = {
        return factory.videoTrack(with: localVideoSource, trackId: Self.Constants.local_video_track_id)
    }()
    
    internal lazy var remoteVideoTrack: RTCVideoTrack? = {
        return peerConnection?.transceivers.first { $0.mediaType == .video }?.receiver.track as? RTCVideoTrack
    }()
    
    // Data Channel
    internal var dataChannel: RTCDataChannel?
    
    // MARK: - Error
    
    public enum WebRTCSessionError: LocalizedError {
        case noThread
        
        // stringlint:ignore_contents
        public var errorDescription: String? {
            switch self {
                case .noThread: return "Couldn't find thread for contact."
            }
        }
    }
    
    // MARK: Initialization
    public static var current: WebRTCSession?
    
    public init(for contactSessionId: String, with uuid: String, using dependencies: Dependencies) {
        RTCAudioSession.sharedInstance().useManualAudio = true
        RTCAudioSession.sharedInstance().isAudioEnabled = false
        
        self.contactSessionId = contactSessionId
        self.uuid = uuid
        self.dependencies = dependencies
        
        super.init()
        
        let mediaStreamTrackIDS = [Self.Constants.media_stream_track_id]
        
        peerConnection?.add(audioTrack, streamIds: mediaStreamTrackIDS)
        peerConnection?.add(localVideoTrack, streamIds: mediaStreamTrackIDS)
        
        // Configure audio session
        configureAudioSession()
        
        // Data channel
        if let dataChannel = createDataChannel() {
            dataChannel.delegate = self
            self.dataChannel = dataChannel
        }
    }
    
    // MARK: - Signaling
    
    public func sendPreOffer(
        _ db: Database,
        message: CallMessage,
        interactionId: Int64?,
        in thread: SessionThread
    ) throws -> AnyPublisher<Void, Error> {
        Log.info(.calls, "Sending pre-offer message.")
        
        return try MessageSender
            .preparedSend(
                db,
                message: message,
                to: try Message.Destination.from(db, threadId: thread.id, threadVariant: thread.variant),
                namespace: try Message.Destination
                    .from(db, threadId: thread.id, threadVariant: thread.variant)
                    .defaultNamespace,
                interactionId: interactionId,
                fileIds: [],
                using: dependencies
            )
            .send(using: dependencies)
            .map { _ in () }
            .handleEvents(receiveOutput: { _ in Log.info(.calls, "Pre-offer message has been sent.") })
            .eraseToAnyPublisher()
    }
    
    public func sendOffer(
        to thread: SessionThread,
        isRestartingICEConnection: Bool = false
    ) -> AnyPublisher<Void, Error> {
        Log.info(.calls, "Sending offer message.")
        let uuid: String = self.uuid
        let mediaConstraints: RTCMediaConstraints = mediaConstraints(isRestartingICEConnection)
        
        return Deferred { [weak self, dependencies] in
            Future<Void, Error> { resolver in
                self?.peerConnection?.offer(for: mediaConstraints) { sdp, error in
                    guard error == nil else { return }

                    guard let sdp: RTCSessionDescription = self?.correctSessionDescription(sdp: sdp) else {
                        preconditionFailure()
                    }
                    
                    self?.peerConnection?.setLocalDescription(sdp) { error in
                        if let error = error {
                            Log.error(.calls, "Couldn't initiate call due to error: \(error).")
                            resolver(Result.failure(error))
                            return
                        }
                    }
                    
                    dependencies[singleton: .storage]
                        .writePublisher { db -> Network.PreparedRequest<Void> in
                            try MessageSender
                                .preparedSend(
                                    db,
                                    message: CallMessage(
                                        uuid: uuid,
                                        kind: .offer,
                                        sdps: [ sdp.sdp ],
                                        sentTimestampMs: dependencies[cache: .snodeAPI].currentOffsetTimestampMs()
                                    )
                                    .with(try? thread.disappearingMessagesConfiguration
                                        .fetchOne(db)?
                                        .forcedWithDisappearAfterReadIfNeeded()
                                    ),
                                    to: try Message.Destination
                                        .from(db, threadId: thread.id, threadVariant: thread.variant),
                                    namespace: try Message.Destination
                                        .from(db, threadId: thread.id, threadVariant: thread.variant)
                                        .defaultNamespace,
                                    interactionId: nil,
                                    fileIds: [],
                                    using: dependencies
                                )
                        }
                        .flatMap { $0.send(using: dependencies) }
                        .subscribe(on: DispatchQueue.global(qos: .userInitiated))
                        .sinkUntilComplete(
                            receiveCompletion: { result in
                                switch result {
                                    case .finished: resolver(Result.success(()))
                                    case .failure(let error): resolver(Result.failure(error))
                                }
                            }
                        )
                }
            }
        }
        .eraseToAnyPublisher()
    }
    
    public func sendAnswer(to sessionId: String) -> AnyPublisher<Void, Error> {
        Log.info(.calls, "Sending answer message.")
        let uuid: String = self.uuid
        let mediaConstraints: RTCMediaConstraints = mediaConstraints(false)
        
        return dependencies[singleton: .storage]
            .readPublisher { db -> SessionThread in
                guard let thread: SessionThread = try? SessionThread.fetchOne(db, id: sessionId) else {
                    throw WebRTCSessionError.noThread
                }
                
                return thread
            }
            .flatMap { [weak self, dependencies] thread in
                Future<Void, Error> { resolver in
                    self?.peerConnection?.answer(for: mediaConstraints) { [weak self] sdp, error in
                        if let error = error {
                            resolver(Result.failure(error))
                            return
                        }
                        
                        guard let sdp: RTCSessionDescription = self?.correctSessionDescription(sdp: sdp) else {
                            preconditionFailure()
                        }
                        
                        self?.peerConnection?.setLocalDescription(sdp) { error in
                            if let error = error {
                                Log.error(.calls, "Couldn't accept call due to error: \(error).")
                                return resolver(Result.failure(error))
                            }
                        }
                        
                        dependencies[singleton: .storage]
                            .writePublisher { db -> Network.PreparedRequest<Void> in
                                try MessageSender
                                    .preparedSend(
                                        db,
                                        message: CallMessage(
                                            uuid: uuid,
                                            kind: .answer,
                                            sdps: [ sdp.sdp ]
                                        )
                                        .with(try? thread.disappearingMessagesConfiguration
                                            .fetchOne(db)?
                                            .forcedWithDisappearAfterReadIfNeeded()
                                        ),
                                        to: try Message.Destination
                                            .from(db, threadId: thread.id, threadVariant: thread.variant),
                                        namespace: try Message.Destination
                                            .from(db, threadId: thread.id, threadVariant: thread.variant)
                                            .defaultNamespace,
                                        interactionId: nil,
                                        fileIds: [],
                                        using: dependencies
                                    )
                            }
                            .flatMap { $0.send(using: dependencies) }
                            .subscribe(on: DispatchQueue.global(qos: .userInitiated))
                            .sinkUntilComplete(
                                receiveCompletion: { result in
                                    switch result {
                                        case .finished: resolver(Result.success(()))
                                        case .failure(let error): resolver(Result.failure(error))
                                    }
                                }
                            )
                    }
                }
            }
            .eraseToAnyPublisher()
    }
    
    private func queueICECandidateForSending(_ candidate: RTCIceCandidate) {
        queuedICECandidates.append(candidate)
        DispatchQueue.main.async {
            self.iceCandidateSendTimer?.invalidate()
            self.iceCandidateSendTimer = Timer.scheduledTimer(withTimeInterval: 1, repeats: false) { _ in
                self.sendICECandidates()
            }
        }
    }
    
    private func sendICECandidates() {
        self.delegate?.sendingIceCandidates()
        let candidates: [RTCIceCandidate] = self.queuedICECandidates
        let uuid: String = self.uuid
        let contactSessionId: String = self.contactSessionId
        
        // Empty the queue
        self.queuedICECandidates.removeAll()
        
        dependencies[singleton: .storage]
            .writePublisher { [dependencies] db -> Network.PreparedRequest<Void> in
                guard let thread: SessionThread = try SessionThread.fetchOne(db, id: contactSessionId) else {
                    throw WebRTCSessionError.noThread
                }
                
                Log.info(.calls, "Batch sending \(candidates.count) ICE candidates.")
                
                return try MessageSender
                    .preparedSend(
                        db,
                        message: CallMessage(
                            uuid: uuid,
                            kind: .iceCandidates(
                                sdpMLineIndexes: candidates.map { UInt32($0.sdpMLineIndex) },
                                sdpMids: candidates.map { $0.sdpMid! }
                            ),
                            sdps: candidates.map { $0.sdp }
                        )
                        .with(try? thread.disappearingMessagesConfiguration
                            .fetchOne(db)?
                            .forcedWithDisappearAfterReadIfNeeded()
                        ),
                        to: try Message.Destination
                            .from(db, threadId: thread.id, threadVariant: thread.variant),
                        namespace: try Message.Destination
                            .from(db, threadId: thread.id, threadVariant: thread.variant)
                            .defaultNamespace,
                        interactionId: nil,
                        fileIds: [],
                        using: dependencies
                    )
            }
            .subscribe(on: DispatchQueue.global(qos: .userInitiated))
            .flatMap { [dependencies] preparedRequest in
                preparedRequest
                    .send(using: dependencies)
                    .retry(5)
            }
            .sinkUntilComplete(
                receiveCompletion: { [weak self] result in
                    switch result {
                        case .finished:
                            Log.info(.calls, "ICE candidates sent")
                            self?.delegate?.iceCandidateDidSend()
                        case .failure(let error):
                            Log.error(.calls, "Error sending ICE candidates due to error: \(error)")
                    }
                }
            )
    }
    
<<<<<<< HEAD
    public func endCall(with sessionId: String) -> AnyPublisher<Void, Error> {
        return dependencies.storage
            .writePublisher { [dependencies = self.dependencies] db in
                guard let thread: SessionThread = try SessionThread.fetchOne(db, id: sessionId) else {
                    throw WebRTCSessionError.noThread
                }
                
                SNLog("[Calls] Sending end call message.")
                
                return try MessageSender
                    .preparedSendData(
                        db,
                        message: CallMessage(
                            uuid: self.uuid,
                            kind: .endCall,
                            sdps: []
                        )
                        .with(try? thread.disappearingMessagesConfiguration
                            .fetchOne(db)?
                            .forcedWithDisappearAfterReadIfNeeded()
                        ),
                        to: try Message.Destination.from(db, threadId: thread.id, threadVariant: thread.variant),
                        namespace: try Message.Destination
                            .from(db, threadId: thread.id, threadVariant: thread.variant)
                            .defaultNamespace,
                        interactionId: nil,
                        using: dependencies
                    )
            }
            .subscribe(on: DispatchQueue.global(qos: .userInitiated))
            .flatMap { [dependencies = self.dependencies] sendData in
                MessageSender
                    .sendImmediate(data: sendData, using: dependencies)
                    .retry(5)
            }
            .handleEvents(receiveCompletion: { result in
                switch result {
                    case .finished:
                        SNLog("[Calls] End call message sent")
                    case .failure(let error):
                        SNLog("[Calls] Error sending End call message due to error: \(error)")
                }
            })
            .eraseToAnyPublisher()
=======
    public func endCall(
        _ db: Database,
        with sessionId: String
    ) throws {
        guard let thread: SessionThread = try SessionThread.fetchOne(db, id: sessionId) else { return }
        
        Log.info(.calls, "Sending end call message.")
        
        try MessageSender
            .preparedSend(
                db,
                message: CallMessage(
                    uuid: self.uuid,
                    kind: .endCall,
                    sdps: []
                )
                .with(try? thread.disappearingMessagesConfiguration
                    .fetchOne(db)?
                    .forcedWithDisappearAfterReadIfNeeded()
                ),
                to: try Message.Destination.from(db, threadId: thread.id, threadVariant: thread.variant),
                namespace: try Message.Destination
                    .from(db, threadId: thread.id, threadVariant: thread.variant)
                    .defaultNamespace,
                interactionId: nil,
                fileIds: [],
                using: dependencies
            )
            .send(using: dependencies)
            .subscribe(on: DispatchQueue.global(qos: .userInitiated), using: dependencies)
            .retry(5)
            .sinkUntilComplete()
>>>>>>> cba67296
    }
    
    public func dropConnection() {
        peerConnection?.close()
    }
    
    private func mediaConstraints(_ isRestartingICEConnection: Bool) -> RTCMediaConstraints {
        var mandatory: [String:String] = [
            kRTCMediaConstraintsOfferToReceiveAudio : kRTCMediaConstraintsValueTrue,
            kRTCMediaConstraintsOfferToReceiveVideo : kRTCMediaConstraintsValueTrue,
        ]
        if isRestartingICEConnection { mandatory[kRTCMediaConstraintsIceRestart] = kRTCMediaConstraintsValueTrue }
        let optional: [String:String] = [:]
        return RTCMediaConstraints(mandatoryConstraints: mandatory, optionalConstraints: optional)
    }
    
    // stringlint:ignore_contents
    private func correctSessionDescription(sdp: RTCSessionDescription?) -> RTCSessionDescription? {
        guard let sdp = sdp else { return nil }
        let cbrSdp = sdp.sdp.description.replace(regex: "(a=fmtp:111 ((?!cbr=).)*)\r?\n", with: "$1;cbr=1\r\n")
        let finalSdp = cbrSdp.replace(regex: ".+urn:ietf:params:rtp-hdrext:ssrc-audio-level.*\r?\n", with: "")
        return RTCSessionDescription(type: sdp.type, sdp: finalSdp)
    }
    
    // MARK: Peer connection delegate
    public func peerConnection(_ peerConnection: RTCPeerConnection, didChange state: RTCSignalingState) {
        Log.info(.calls, "Signaling state changed to: \(state).")
    }
    
    public func peerConnection(_ peerConnection: RTCPeerConnection, didAdd stream: RTCMediaStream) {
        Log.info(.calls, "Peer connection did add stream.")
    }
    
    public func peerConnection(_ peerConnection: RTCPeerConnection, didRemove stream: RTCMediaStream) {
        Log.info(.calls, "Peer connection did remove stream.")
    }
    
    public func peerConnectionShouldNegotiate(_ peerConnection: RTCPeerConnection) {
        Log.info(.calls, "Peer connection should negotiate.")
    }
    
    public func peerConnection(_ peerConnection: RTCPeerConnection, didChange state: RTCIceConnectionState) {
        Log.info(.calls, "ICE connection state changed to: \(state).")
        if state == .connected {
            delegate?.webRTCIsConnected()
        } else if state == .disconnected {
            if self.peerConnection?.signalingState == .stable {
                delegate?.reconnectIfNeeded()
            }
        }
    }
    
    public func peerConnection(_ peerConnection: RTCPeerConnection, didChange state: RTCIceGatheringState) {
        Log.info(.calls, "ICE gathering state changed to: \(state).")
    }
    
    public func peerConnection(_ peerConnection: RTCPeerConnection, didGenerate candidate: RTCIceCandidate) {
        queueICECandidateForSending(candidate)
    }
    
    public func peerConnection(_ peerConnection: RTCPeerConnection, didRemove candidates: [RTCIceCandidate]) {
        Log.info(.calls, "\(candidates.count) ICE candidate(s) removed.")
    }
    
    public func peerConnection(_ peerConnection: RTCPeerConnection, didOpen dataChannel: RTCDataChannel) {
        Log.info(.calls, "Data channel opened.")
    }
}

extension WebRTCSession {
    public func configureAudioSession() {
        let audioSession = RTCAudioSession.sharedInstance()
        audioSession.lockForConfiguration()
        do {
            try audioSession.setCategory(
                .playAndRecord,
                mode: .videoChat,
                options: [.allowBluetooth, .allowBluetoothA2DP]
            )
            try audioSession.setActive(true)
        } catch let error {
            Log.error(.calls, "Couldn't set up WebRTC audio session due to error: \(error)")
        }
        audioSession.unlockForConfiguration()
    }
    
    public func audioSessionDidActivate(_ audioSession: AVAudioSession) {
        RTCAudioSession.sharedInstance().audioSessionDidActivate(audioSession)
        RTCAudioSession.sharedInstance().isAudioEnabled = true
        configureAudioSession()
    }
    
    public func audioSessionDidDeactivate(_ audioSession: AVAudioSession) {
        RTCAudioSession.sharedInstance().audioSessionDidDeactivate(audioSession)
        RTCAudioSession.sharedInstance().isAudioEnabled = false
    }
    
    public func mute() {
        audioTrack.isEnabled = false
    }
    
    public func unmute() {
        audioTrack.isEnabled = true
    }
    
    public func turnOffVideo() {
        localVideoTrack.isEnabled = false
        sendJSON([Self.Constants.video: false])
    }
    
    public func turnOnVideo() {
        localVideoTrack.isEnabled = true
        sendJSON([Self.Constants.video: true])
    }
    
    public func hangUp() {
        sendJSON([Self.Constants.hang_up: true])
    }
}<|MERGE_RESOLUTION|>--- conflicted
+++ resolved
@@ -362,10 +362,9 @@
             )
     }
     
-<<<<<<< HEAD
-    public func endCall(with sessionId: String) -> AnyPublisher<Void, Error> {
-        return dependencies.storage
-            .writePublisher { [dependencies = self.dependencies] db in
+    public func endCall(with sessionId: String) {
+        return dependencies[singleton: .storage]
+            .writePublisher { [dependencies] db -> Network.PreparedRequest<Void> in
                 guard let thread: SessionThread = try SessionThread.fetchOne(db, id: sessionId) else {
                     throw WebRTCSessionError.noThread
                 }
@@ -373,7 +372,7 @@
                 SNLog("[Calls] Sending end call message.")
                 
                 return try MessageSender
-                    .preparedSendData(
+                    .preparedSend(
                         db,
                         message: CallMessage(
                             uuid: self.uuid,
@@ -389,58 +388,24 @@
                             .from(db, threadId: thread.id, threadVariant: thread.variant)
                             .defaultNamespace,
                         interactionId: nil,
+                        fileIds: [],
                         using: dependencies
                     )
             }
             .subscribe(on: DispatchQueue.global(qos: .userInitiated))
-            .flatMap { [dependencies = self.dependencies] sendData in
-                MessageSender
-                    .sendImmediate(data: sendData, using: dependencies)
-                    .retry(5)
-            }
-            .handleEvents(receiveCompletion: { result in
-                switch result {
-                    case .finished:
-                        SNLog("[Calls] End call message sent")
-                    case .failure(let error):
-                        SNLog("[Calls] Error sending End call message due to error: \(error)")
-                }
-            })
-            .eraseToAnyPublisher()
-=======
-    public func endCall(
-        _ db: Database,
-        with sessionId: String
-    ) throws {
-        guard let thread: SessionThread = try SessionThread.fetchOne(db, id: sessionId) else { return }
-        
-        Log.info(.calls, "Sending end call message.")
-        
-        try MessageSender
-            .preparedSend(
-                db,
-                message: CallMessage(
-                    uuid: self.uuid,
-                    kind: .endCall,
-                    sdps: []
-                )
-                .with(try? thread.disappearingMessagesConfiguration
-                    .fetchOne(db)?
-                    .forcedWithDisappearAfterReadIfNeeded()
-                ),
-                to: try Message.Destination.from(db, threadId: thread.id, threadVariant: thread.variant),
-                namespace: try Message.Destination
-                    .from(db, threadId: thread.id, threadVariant: thread.variant)
-                    .defaultNamespace,
-                interactionId: nil,
-                fileIds: [],
-                using: dependencies
+            .flatMap { [dependencies] preparedRequest in
+                preparedRequest.send(using: dependencies).retry(5)
+            }
+            .sinkUntilComplete(
+                receiveCompletion: { result in
+                    switch result {
+                        case .finished:
+                            SNLog("[Calls] End call message sent")
+                        case .failure(let error):
+                            SNLog("[Calls] Error sending End call message due to error: \(error)")
+                    }
+                }
             )
-            .send(using: dependencies)
-            .subscribe(on: DispatchQueue.global(qos: .userInitiated), using: dependencies)
-            .retry(5)
-            .sinkUntilComplete()
->>>>>>> cba67296
     }
     
     public func dropConnection() {
