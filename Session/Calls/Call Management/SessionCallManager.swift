// Copyright © 2022 Rangeproof Pty Ltd. All rights reserved.

import UIKit
import CallKit
import GRDB
import WebRTC
import SessionUIKit
import SessionMessagingKit
import SignalUtilitiesKit
import SessionUtilitiesKit
 
// MARK: - Cache

public extension Cache {
    static let callManager: CacheConfig<CallManagerCacheType, CallManagerImmutableCacheType> = Dependencies.create(
        identifier: "callManager",
        createInstance: { _ in SessionCallManager.Cache() },
        mutableInstance: { $0 },
        immutableInstance: { $0 }
    )
}

// MARK: - SessionCallManager

// MARK: - Cache

public extension Cache {
    static let callManager: CacheInfo.Config<CallManagerCacheType, CallManagerImmutableCacheType> = CacheInfo.create(
        createInstance: { SessionCallManager.Cache() },
        mutableInstance: { $0 },
        immutableInstance: { $0 }
    )
}

// MARK: - SessionCallManager

public final class SessionCallManager: NSObject, CallManagerProtocol {
    let dependencies: Dependencies
    
    let provider: CXProvider?
    let callController: CXCallController?
    
    public var currentCall: CurrentCallProtocol? = nil {
        willSet {
            if (newValue != nil) {
                DispatchQueue.main.async {
                    UIApplication.shared.isIdleTimerDisabled = true
                }
            } else {
                DispatchQueue.main.async {
                    UIApplication.shared.isIdleTimerDisabled = false
                }
            }
        }
    }
    
    // MARK: - Initialization
    
    init(useSystemCallLog: Bool = false, using dependencies: Dependencies) {
        self.dependencies = dependencies
        
        if Preferences.isCallKitSupported {
<<<<<<< HEAD
            self.provider = dependencies.mutate(cache: .callManager) {
=======
            self.provider = dependencies.caches.mutate(cache: .callManager) {
>>>>>>> 5db5fbd9
                $0.getOrCreateProvider(useSystemCallLog: useSystemCallLog)
            }
            self.callController = CXCallController()
        }
        else {
            self.provider = nil
            self.callController = nil
        }
        
        super.init()
        
        // We cannot assert singleton here, because this class gets rebuilt when the user changes relevant call settings
        self.provider?.setDelegate(self, queue: nil)
    }
    
    // MARK: - Report calls
    
    public static func reportFakeCall(info: String, using dependencies: Dependencies) {
        let callId = UUID()
<<<<<<< HEAD
        let provider: CXProvider = dependencies.mutate(cache: .callManager) {
=======
        let provider: CXProvider = dependencies.caches.mutate(cache: .callManager) {
>>>>>>> 5db5fbd9
            $0.getOrCreateProvider(useSystemCallLog: false)
        }
        provider.reportNewIncomingCall(
            with: callId,
            update: CXCallUpdate()
        ) { _ in
            Log.error(.calls, "Reported fake incoming call to CallKit due to: \(info)")
        }
        provider.reportCall(
            with: callId,
            endedAt: nil,
            reason: .failed
        )
    }
    
    public func setCurrentCall(_ call: CurrentCallProtocol?) {
        self.currentCall = call
    }
    
    public func reportOutgoingCall(_ call: SessionCall) {
        Log.assertOnMainThread()
        dependencies[defaults: .appGroup, key: .isCallOngoing] = true
        dependencies[defaults: .appGroup, key: .lastCallPreOffer] = Date()
        
        call.stateDidChange = {
            if call.hasStartedConnecting {
                self.provider?.reportOutgoingCall(with: call.callId, startedConnectingAt: call.connectingDate)
            }
            
            if call.hasConnected {
                self.provider?.reportOutgoingCall(with: call.callId, connectedAt: call.connectedDate)
            }
        }
    }
    
<<<<<<< HEAD
    public func reportIncomingCall(
        _ call: CurrentCallProtocol,
        callerName: String,
        completion: @escaping (Error?) -> Void
    ) {
        let provider: CXProvider = dependencies.mutate(cache: .callManager) {
=======
    public func reportIncomingCall(_ call: CurrentCallProtocol, callerName: String, completion: @escaping (Error?) -> Void) {
        let provider: CXProvider = dependencies.caches.mutate(cache: .callManager) {
>>>>>>> 5db5fbd9
            $0.getOrCreateProvider(useSystemCallLog: false)
        }
        // Construct a CXCallUpdate describing the incoming call, including the caller.
        let update = CXCallUpdate()
        update.localizedCallerName = callerName
        update.remoteHandle = CXHandle(type: .generic, value: call.sessionId)
        update.hasVideo = false

        disableUnsupportedFeatures(callUpdate: update)

        // Report the incoming call to the system
        provider.reportNewIncomingCall(with: call.callId, update: update) { [dependencies] error in
            guard error == nil else {
                self.reportCurrentCallEnded(reason: .failed)
                completion(error)
                return
            }
            dependencies[defaults: .appGroup, key: .isCallOngoing] = true
            dependencies[defaults: .appGroup, key: .lastCallPreOffer] = Date()
            completion(nil)
        }
    }
    
    public func reportCurrentCallEnded(reason: CXCallEndedReason?) {
        guard Thread.isMainThread else {
            DispatchQueue.main.async {
                self.reportCurrentCallEnded(reason: reason)
            }
            return
        }
        
        func handleCallEnded() {
            SNLog("[Calls] Call ended.")
            WebRTCSession.current = nil
            dependencies[defaults: .appGroup, key: .isCallOngoing] = false
            dependencies[defaults: .appGroup, key: .lastCallPreOffer] = nil
            
<<<<<<< HEAD
            if dependencies[singleton: .appContext].isInBackground {
=======
            if Singleton.hasAppContext && Singleton.appContext.isNotInForeground {
>>>>>>> 5db5fbd9
                (UIApplication.shared.delegate as? AppDelegate)?.stopPollers()
                Log.flush()
            }
        }
        
        guard let call = currentCall else {
            handleCallEnded()
            suspendDatabaseIfCallEndedInBackground()
            return
        }
        
        if let reason = reason {
            self.provider?.reportCall(with: call.callId, endedAt: nil, reason: reason)
            
            switch (reason) {
                case .answeredElsewhere: call.updateCallMessage(mode: .answeredElsewhere, using: dependencies)
                case .unanswered: call.updateCallMessage(mode: .unanswered, using: dependencies)
                case .declinedElsewhere: call.updateCallMessage(mode: .local, using: dependencies)
                default: call.updateCallMessage(mode: .remote, using: dependencies)
            }
        }
        else {
            call.updateCallMessage(mode: .local, using: dependencies)
        }
        
        (call as? SessionCall)?.webRTCSession.dropConnection()
        self.currentCall = nil
        handleCallEnded()
    }
    
    public func currentWebRTCSessionMatches(callId: String) -> Bool {
        return (
            WebRTCSession.current != nil &&
            WebRTCSession.current?.uuid == callId
        )
    }
    
    // MARK: - Util
    
    private func disableUnsupportedFeatures(callUpdate: CXCallUpdate) {
        // Call Holding is failing to restart audio when "swapping" calls on the CallKit screen
        // until user returns to in-app call screen.
        callUpdate.supportsHolding = false

        // Not yet supported
        callUpdate.supportsGrouping = false
        callUpdate.supportsUngrouping = false

        // Is there any reason to support this?
        callUpdate.supportsDTMF = false
    }
    
    public func suspendDatabaseIfCallEndedInBackground() {
<<<<<<< HEAD
        if dependencies[singleton: .appContext].isInBackground {
=======
        SNLog("[Calls] suspendDatabaseIfCallEndedInBackground.")
        if Singleton.hasAppContext && Singleton.appContext.isInBackground {
            // FIXME: Initialise the `SessionCallManager` with a dependencies instance
            let dependencies: Dependencies = Dependencies()
            
>>>>>>> 5db5fbd9
            // Stop all jobs except for message sending and when completed suspend the database
            dependencies[singleton: .jobRunner].stopAndClearPendingJobs(exceptForVariant: .messageSend) { [dependencies] _ in
                dependencies.mutate(cache: .libSessionNetwork) { $0.suspendNetworkAccess() }
                dependencies[singleton: .storage].suspendDatabaseAccess()
                Log.flush()
            }
        }
    }
    
    // MARK: - UI
    
    public func showCallUIForCall(caller: String, uuid: String, mode: CallMode, interactionId: Int64?) {
        guard
<<<<<<< HEAD
            let call: SessionCall = dependencies[singleton: .storage].read({ [dependencies] db in
=======
            let call: SessionCall = Storage.shared.read({ [dependencies] db in
>>>>>>> 5db5fbd9
                SessionCall(db, for: caller, uuid: uuid, mode: mode, using: dependencies)
            })
        else { return }
        
        call.callInteractionId = interactionId
        call.reportIncomingCallIfNeeded { [dependencies] error in
            if let error = error {
                Log.error(.calls, "Failed to report incoming call to CallKit due to error: \(error)")
                return
            }
            
            DispatchQueue.main.async {
                guard
                    dependencies[singleton: .appContext].isMainAppAndActive,
                    let presentingVC: UIViewController = dependencies[singleton: .appContext].frontMostViewController
                else { return }
                
                if
                    let conversationVC: ConversationVC = (presentingVC as? TopBannerController)?.wrappedViewController() as? ConversationVC,
                    conversationVC.viewModel.threadData.threadId == call.sessionId
                {
                    let callVC = CallVC(for: call, using: dependencies)
                    callVC.conversationVC = conversationVC
                    conversationVC.hideInputAccessoryView()
                    presentingVC.present(callVC, animated: true, completion: nil)
                }
                else if !Preferences.isCallKitSupported {
                    let incomingCallBanner = IncomingCallBanner(for: call, using: dependencies)
                    incomingCallBanner.show()
                }
            }
        }
    }
    
    public func handleICECandidates(message: CallMessage, sdpMLineIndexes: [UInt32], sdpMids: [String]) {
        guard
            let currentWebRTCSession = WebRTCSession.current,
            currentWebRTCSession.uuid == message.uuid
        else { return }
        
        var candidates: [RTCIceCandidate] = []
        let sdps = message.sdps
        for i in 0..<sdps.count {
            let sdp = sdps[i]
            let sdpMLineIndex = sdpMLineIndexes[i]
            let sdpMid = sdpMids[i]
            let candidate = RTCIceCandidate(sdp: sdp, sdpMLineIndex: Int32(sdpMLineIndex), sdpMid: sdpMid)
            candidates.append(candidate)
        }
        currentWebRTCSession.handleICECandidates(candidates)
    }
    
    public func handleAnswerMessage(_ message: CallMessage) {
        guard dependencies[singleton: .appContext].isValid else { return }
        guard Thread.isMainThread else {
            DispatchQueue.main.async {
                self.handleAnswerMessage(message)
            }
            return
        }
        
        (dependencies[singleton: .appContext].frontMostViewController as? CallVC)?.handleAnswerMessage(message)
    }
    
    public func dismissAllCallUI() {
        guard dependencies[singleton: .appContext].isValid else { return }
        guard Thread.isMainThread else {
            DispatchQueue.main.async {
                self.dismissAllCallUI()
            }
            return
        }
        
        IncomingCallBanner.current?.dismiss()
        (dependencies[singleton: .appContext].frontMostViewController as? CallVC)?.handleEndCallMessage()
        MiniCallView.current?.dismiss()
    }
}

// MARK: - SessionCallManager Cache

public extension SessionCallManager {
    class Cache: CallManagerCacheType {
        public var provider: CXProvider?
        
        public func getOrCreateProvider(useSystemCallLog: Bool) -> CXProvider {
            if let provider: CXProvider = self.provider {
                return provider
            }
            
            let iconMaskImage: UIImage = #imageLiteral(resourceName: "SessionGreen32")
            let configuration = CXProviderConfiguration()
            configuration.supportsVideo = true
            configuration.maximumCallGroups = 1
            configuration.maximumCallsPerCallGroup = 1
            configuration.supportedHandleTypes = [.generic]
            configuration.iconTemplateImageData = iconMaskImage.pngData()
            configuration.includesCallsInRecents = useSystemCallLog
            
            let provider: CXProvider = CXProvider(configuration: configuration)
            self.provider = provider
            return provider
        }
    }
}

// MARK: - OGMCacheType

/// This is a read-only version of the Cache designed to avoid unintentionally mutating the instance in a non-thread-safe way
public protocol CallManagerImmutableCacheType: ImmutableCacheType {}

public protocol CallManagerCacheType: CallManagerImmutableCacheType, MutableCacheType {
    func getOrCreateProvider(useSystemCallLog: Bool) -> CXProvider
}<|MERGE_RESOLUTION|>--- conflicted
+++ resolved
@@ -22,19 +22,7 @@
 
 // MARK: - SessionCallManager
 
-// MARK: - Cache
-
-public extension Cache {
-    static let callManager: CacheInfo.Config<CallManagerCacheType, CallManagerImmutableCacheType> = CacheInfo.create(
-        createInstance: { SessionCallManager.Cache() },
-        mutableInstance: { $0 },
-        immutableInstance: { $0 }
-    )
-}
-
-// MARK: - SessionCallManager
-
-public final class SessionCallManager: NSObject, CallManagerProtocol {
+public final class SessionCallManager: CallManagerProtocol {
     let dependencies: Dependencies
     
     let provider: CXProvider?
@@ -60,11 +48,7 @@
         self.dependencies = dependencies
         
         if Preferences.isCallKitSupported {
-<<<<<<< HEAD
             self.provider = dependencies.mutate(cache: .callManager) {
-=======
-            self.provider = dependencies.caches.mutate(cache: .callManager) {
->>>>>>> 5db5fbd9
                 $0.getOrCreateProvider(useSystemCallLog: useSystemCallLog)
             }
             self.callController = CXCallController()
@@ -74,8 +58,6 @@
             self.callController = nil
         }
         
-        super.init()
-        
         // We cannot assert singleton here, because this class gets rebuilt when the user changes relevant call settings
         self.provider?.setDelegate(self, queue: nil)
     }
@@ -84,11 +66,7 @@
     
     public static func reportFakeCall(info: String, using dependencies: Dependencies) {
         let callId = UUID()
-<<<<<<< HEAD
         let provider: CXProvider = dependencies.mutate(cache: .callManager) {
-=======
-        let provider: CXProvider = dependencies.caches.mutate(cache: .callManager) {
->>>>>>> 5db5fbd9
             $0.getOrCreateProvider(useSystemCallLog: false)
         }
         provider.reportNewIncomingCall(
@@ -124,17 +102,12 @@
         }
     }
     
-<<<<<<< HEAD
     public func reportIncomingCall(
         _ call: CurrentCallProtocol,
         callerName: String,
         completion: @escaping (Error?) -> Void
     ) {
         let provider: CXProvider = dependencies.mutate(cache: .callManager) {
-=======
-    public func reportIncomingCall(_ call: CurrentCallProtocol, callerName: String, completion: @escaping (Error?) -> Void) {
-        let provider: CXProvider = dependencies.caches.mutate(cache: .callManager) {
->>>>>>> 5db5fbd9
             $0.getOrCreateProvider(useSystemCallLog: false)
         }
         // Construct a CXCallUpdate describing the incoming call, including the caller.
@@ -172,11 +145,7 @@
             dependencies[defaults: .appGroup, key: .isCallOngoing] = false
             dependencies[defaults: .appGroup, key: .lastCallPreOffer] = nil
             
-<<<<<<< HEAD
             if dependencies[singleton: .appContext].isInBackground {
-=======
-            if Singleton.hasAppContext && Singleton.appContext.isNotInForeground {
->>>>>>> 5db5fbd9
                 (UIApplication.shared.delegate as? AppDelegate)?.stopPollers()
                 Log.flush()
             }
@@ -230,15 +199,9 @@
     }
     
     public func suspendDatabaseIfCallEndedInBackground() {
-<<<<<<< HEAD
+        Log.info(.calls, "Called suspendDatabaseIfCallEndedInBackground.")
+        
         if dependencies[singleton: .appContext].isInBackground {
-=======
-        SNLog("[Calls] suspendDatabaseIfCallEndedInBackground.")
-        if Singleton.hasAppContext && Singleton.appContext.isInBackground {
-            // FIXME: Initialise the `SessionCallManager` with a dependencies instance
-            let dependencies: Dependencies = Dependencies()
-            
->>>>>>> 5db5fbd9
             // Stop all jobs except for message sending and when completed suspend the database
             dependencies[singleton: .jobRunner].stopAndClearPendingJobs(exceptForVariant: .messageSend) { [dependencies] _ in
                 dependencies.mutate(cache: .libSessionNetwork) { $0.suspendNetworkAccess() }
@@ -252,11 +215,7 @@
     
     public func showCallUIForCall(caller: String, uuid: String, mode: CallMode, interactionId: Int64?) {
         guard
-<<<<<<< HEAD
             let call: SessionCall = dependencies[singleton: .storage].read({ [dependencies] db in
-=======
-            let call: SessionCall = Storage.shared.read({ [dependencies] db in
->>>>>>> 5db5fbd9
                 SessionCall(db, for: caller, uuid: uuid, mode: mode, using: dependencies)
             })
         else { return }
