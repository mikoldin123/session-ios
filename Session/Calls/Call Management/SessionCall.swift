// Copyright © 2022 Rangeproof Pty Ltd. All rights reserved.

import UIKit
import YYImage
import Combine
import CallKit
import GRDB
import WebRTC
import SessionUIKit
import SignalUtilitiesKit
import SessionMessagingKit
import SessionUtilitiesKit
import SessionSnodeKit

public final class SessionCall: CurrentCallProtocol, WebRTCSessionDelegate {
    private let dependencies: Dependencies
    
    // MARK: - Metadata Properties
    public let uuid: String
    public let callId: UUID // This is for CallKit
    public let sessionId: String
    let mode: CallMode
    var audioMode: AudioMode
    public let webRTCSession: WebRTCSession
    let isOutgoing: Bool
    var remoteSDP: RTCSessionDescription? = nil
    var callInteractionId: Int64?
    var answerCallAction: CXAnswerCallAction? = nil
    
    let contactName: String
    let profilePicture: UIImage
    let animatedProfilePicture: YYImage?
    
    var currentConnectionStep: ConnectionStep
    var connectionStepsRecord: [Bool]
    
    // MARK: - Control
    
    lazy public var videoCapturer: RTCVideoCapturer = {
        return RTCCameraVideoCapturer(delegate: webRTCSession.localVideoSource)
    }()
    
    var isRemoteVideoEnabled = false {
        didSet {
            remoteVideoStateDidChange?(isRemoteVideoEnabled)
        }
    }
    
    var isMuted = false {
        willSet {
            if newValue {
                webRTCSession.mute()
            } else {
                webRTCSession.unmute()
            }
        }
    }
    var isVideoEnabled = false {
        willSet {
            if newValue {
                webRTCSession.turnOnVideo()
            } else {
                webRTCSession.turnOffVideo()
            }
        }
    }
    
    // MARK: - Audio I/O mode
    
    enum AudioMode {
        case earpiece
        case speaker
        case headphone
        case bluetooth
    }
    
    // MARK: - Call State Properties
    
    var connectingDate: Date? {
        didSet {
            stateDidChange?()
            resetTimeoutTimerIfNeeded()
            hasStartedConnectingDidChange?()
        }
    }

    var connectedDate: Date? {
        didSet {
            stateDidChange?()
            hasConnectedDidChange?()
            updateCurrentConnectionStepIfPossible(
                mode == .offer ? OfferStep.connected : AnswerStep.connected
            )
        }
    }

    var endDate: Date? {
        didSet {
            stateDidChange?()
            hasEndedDidChange?()
            updateCallDetailedStatus?("")
        }
    }

    // Not yet implemented
    var isOnHold = false {
        didSet {
            stateDidChange?()
        }
    }

    // MARK: - State Change Callbacks
    
    var stateDidChange: (() -> Void)?
    var hasStartedConnectingDidChange: (() -> Void)?
    var hasConnectedDidChange: (() -> Void)?
    var hasEndedDidChange: (() -> Void)?
    var remoteVideoStateDidChange: ((Bool) -> Void)?
    var hasStartedReconnecting: (() -> Void)?
    var hasReconnected: (() -> Void)?
    var updateCallDetailedStatus: ((String) -> Void)?
    
    // MARK: - Derived Properties
    
    public var hasStartedConnecting: Bool {
        get { return connectingDate != nil }
        set { connectingDate = newValue ? Date() : nil }
    }

    public var hasConnected: Bool {
        get { return connectedDate != nil }
        set { connectedDate = newValue ? Date() : nil }
    }

    public var hasEnded: Bool {
        get { return endDate != nil }
        set { endDate = newValue ? Date() : nil }
    }
    
    var timeOutTimer: Timer? = nil
    var didTimeout = false

    var duration: TimeInterval {
        guard let connectedDate = connectedDate else {
            return 0
        }
        if let endDate = endDate {
            return endDate.timeIntervalSince(connectedDate)
        }

        return Date().timeIntervalSince(connectedDate)
    }
    
    var reconnectTimer: Timer? = nil
    
    // MARK: - Initialization
    
    init(_ db: Database, for sessionId: String, uuid: String, mode: CallMode, outgoing: Bool = false, using dependencies: Dependencies) {
        self.dependencies = dependencies
        self.sessionId = sessionId
        self.uuid = uuid
        self.callId = UUID()
        self.mode = mode
        self.audioMode = .earpiece
        self.webRTCSession = WebRTCSession.current ?? WebRTCSession(for: sessionId, with: uuid, using: dependencies)
        self.isOutgoing = outgoing
        self.currentConnectionStep = (mode == .offer ? OfferStep.initializing : AnswerStep.receivedOffer)
        self.connectionStepsRecord = [Bool](repeating: false, count: (mode == .answer ? 5 : 6))
        
        let avatarData: Data? = dependencies[singleton: .displayPictureManager].displayPicture(db, id: .user(sessionId))
        self.contactName = Profile.displayName(db, id: sessionId, threadVariant: .contact, using: dependencies)
        self.profilePicture = avatarData
            .map { UIImage(data: $0) }
            .defaulting(to: PlaceholderIcon.generate(seed: sessionId, text: self.contactName, size: 300))
        self.animatedProfilePicture = avatarData
            .map { data -> YYImage? in
                switch data.guessedImageFormat {
                    case .gif, .webp: return YYImage(data: data)
                    default: return nil
                }
            }
        
        WebRTCSession.current = self.webRTCSession
        self.webRTCSession.delegate = self
        
        if dependencies[singleton: .callManager].currentCall == nil {
            dependencies[singleton: .callManager].setCurrentCall(self)
        }
        else {
            Log.info(.calls, "A call is ongoing.")
        }
    }
    
    // stringlint:ignore_contents
    func reportIncomingCallIfNeeded(completion: @escaping (Error?) -> Void) {
        guard case .answer = mode else {
            dependencies[singleton: .callManager].reportFakeCall(info: "Call not in answer mode")
            return
        }
        
        setupTimeoutTimer()
        dependencies[singleton: .callManager].reportIncomingCall(self, callerName: contactName) { error in
            completion(error)
        }
    }
    
    public func didReceiveRemoteSDP(sdp: RTCSessionDescription) {
        guard Thread.isMainThread else {
            DispatchQueue.main.async {
                self.didReceiveRemoteSDP(sdp: sdp)
            }
            return
        }
        
        Log.info(.calls, "Did receive remote sdp.")
        remoteSDP = sdp
        if hasStartedConnecting {
            webRTCSession.handleRemoteSDP(sdp, from: sessionId) // This sends an answer message internally
        }
        if mode == .answer {
            self.updateCurrentConnectionStepIfPossible(AnswerStep.receivedOffer)
        }
    }
    
    // MARK: - Actions
    
    public func startSessionCall(_ db: Database) {
        let sessionId: String = self.sessionId
        let messageInfo: CallMessage.MessageInfo = CallMessage.MessageInfo(state: .outgoing)
        
        guard
            case .offer = mode,
            let messageInfoData: Data = try? JSONEncoder().encode(messageInfo),
            let thread: SessionThread = try? SessionThread.fetchOne(db, id: sessionId)
        else { return }
        
        let webRTCSession: WebRTCSession = self.webRTCSession
        let timestampMs: Int64 = dependencies[cache: .snodeAPI].currentOffsetTimestampMs()
        let disappearingMessagesConfiguration = try? thread.disappearingMessagesConfiguration.fetchOne(db)?.forcedWithDisappearAfterReadIfNeeded()
        let message: CallMessage = CallMessage(
            uuid: self.uuid,
            kind: .preOffer,
            sdps: [],
            sentTimestampMs: UInt64(timestampMs)
        )
        .with(disappearingMessagesConfiguration)
        
        let interaction: Interaction? = try? Interaction(
            messageUuid: self.uuid,
            threadId: sessionId,
            threadVariant: thread.variant,
            authorId: dependencies[cache: .general].sessionId.hexString,
            variant: .infoCall,
            body: String(data: messageInfoData, encoding: .utf8),
            timestampMs: timestampMs,
            expiresInSeconds: message.expiresInSeconds,
            expiresStartedAtMs: message.expiresStartedAtMs,
            using: dependencies
        )
        .inserted(db)
        
        self.callInteractionId = interaction?.id
        
        self.updateCurrentConnectionStepIfPossible(OfferStep.initializing)
        
        try? webRTCSession
            .sendPreOffer(
                db,
                message: message,
                interactionId: interaction?.id,
                in: thread
            )
            .retry(5)
            // Start the timeout timer for the call
            .handleEvents(receiveOutput: { [weak self] _ in self?.setupTimeoutTimer() })
            .flatMap { [weak self] _ in
                self?.updateCurrentConnectionStepIfPossible(OfferStep.sendingOffer)
                return webRTCSession
                    .sendOffer(to: thread)
                    .retry(5)
            }
            .sinkUntilComplete(
                receiveCompletion: { [weak self] result in
                    switch result {
                        case .finished:
                            SNLog("[Calls] Offer message sent")
                        case .failure(let error):
                            SNLog("[Calls] Error initializing call after 5 retries: \(error), ending call...")
                            self?.handleCallInitializationFailed()
                    }
                }
            )
    }
    
    func answerSessionCall() {
        guard case .answer = mode else { return }
        
        hasStartedConnecting = true
        
        if let sdp = remoteSDP {
            SNLog("[Calls] Got remote sdp already")
            self.updateCurrentConnectionStepIfPossible(AnswerStep.sendingAnswer)
            webRTCSession.handleRemoteSDP(sdp, from: sessionId) // This sends an answer message internally
        }
    }
    
    func answerSessionCallInBackground() {
        SNLog("[Calls] Answering call in background")
        self.answerSessionCall()
    }
    
    func endSessionCall() {
        guard !hasEnded else { return }
        
        let sessionId: String = self.sessionId
        
        webRTCSession.hangUp()
<<<<<<< HEAD
        webRTCSession.endCall(with: sessionId).sinkUntilComplete()
=======
        
        dependencies[singleton: .storage].writeAsync { [weak self] db in
            try self?.webRTCSession.endCall(db, with: sessionId)
        }
        
>>>>>>> cba67296
        hasEnded = true
    }
    
    func handleCallInitializationFailed() {
        self.endSessionCall()
<<<<<<< HEAD
        Singleton.callManager.reportCurrentCallEnded(reason: .failed)
=======
        dependencies[singleton: .callManager].reportCurrentCallEnded(reason: nil)
>>>>>>> cba67296
    }
    
    // MARK: - Call Message Handling
    
    public func updateCallMessage(mode: EndCallMode, using dependencies: Dependencies) {
        guard let callInteractionId: Int64 = callInteractionId else { return }
        
        let duration: TimeInterval = self.duration
        let hasStartedConnecting: Bool = self.hasStartedConnecting
        
        dependencies[singleton: .storage].writeAsync(
            updates: { db in
                guard let interaction: Interaction = try? Interaction.fetchOne(db, id: callInteractionId) else {
                    return
                }
                
                let updateToMissedIfNeeded: () throws -> () = {
                    let missedCallInfo: CallMessage.MessageInfo = CallMessage.MessageInfo(state: .missed)
                    
                    guard
                        let infoMessageData: Data = (interaction.body ?? "").data(using: .utf8),
                        let messageInfo: CallMessage.MessageInfo = try? JSONDecoder(using: dependencies).decode(
                            CallMessage.MessageInfo.self,
                            from: infoMessageData
                        ),
                        messageInfo.state == .incoming,
                        let missedCallInfoData: Data = try? JSONEncoder(using: dependencies)
                            .encode(missedCallInfo)
                    else { return }
                    
                    try interaction
                        .with(body: String(data: missedCallInfoData, encoding: .utf8))
                        .upserted(db)
                }
                let shouldMarkAsRead: Bool = try {
                    if duration > 0 { return true }
                    if hasStartedConnecting { return true }
                    
                    switch mode {
                        case .local:
                            try updateToMissedIfNeeded()
                            return true
                            
                        case .remote, .unanswered:
                            try updateToMissedIfNeeded()
                            return false
                            
                        case .answeredElsewhere: return true
                    }
                }()
                
                guard
                    shouldMarkAsRead,
                    let threadVariant: SessionThread.Variant = try? SessionThread
                        .filter(id: interaction.threadId)
                        .select(.variant)
                        .asRequest(of: SessionThread.Variant.self)
                        .fetchOne(db)
                else { return }
                
                try Interaction.markAsRead(
                    db,
                    interactionId: interaction.id,
                    threadId: interaction.threadId,
                    threadVariant: threadVariant,
                    includingOlder: false,
                    trySendReadReceipt: false,
                    using: dependencies
                )
            },
            completion: { [dependencies] _ in
                dependencies[singleton: .callManager].suspendDatabaseIfCallEndedInBackground()
            }
        )
    }
    
    // MARK: - Renderer
    
    func attachRemoteVideoRenderer(_ renderer: RTCVideoRenderer) {
        webRTCSession.attachRemoteRenderer(renderer)
    }
    
    func removeRemoteVideoRenderer(_ renderer: RTCVideoRenderer) {
        webRTCSession.removeRemoteRenderer(renderer)
    }
    
    func attachLocalVideoRenderer(_ renderer: RTCVideoRenderer) {
        webRTCSession.attachLocalRenderer(renderer)
    }
    
    func removeLocalVideoRenderer(_ renderer: RTCVideoRenderer) {
        webRTCSession.removeLocalRenderer(renderer)
    }
    
    // MARK: - Delegate
    
    public func webRTCIsConnected() {
        self.invalidateTimeoutTimer()
        self.reconnectTimer?.invalidate()
        
        guard !self.hasConnected else {
            hasReconnected?()
            return
        }
        
        self.hasConnected = true
        self.answerCallAction?.fulfill()
    }
    
    public func isRemoteVideoDidChange(isEnabled: Bool) {
        isRemoteVideoEnabled = isEnabled
    }
    
    public func sendingIceCandidates() {
        DispatchQueue.main.async {
            self.updateCurrentConnectionStepIfPossible(
                self.mode == .offer ? OfferStep.sendingIceCandidates : AnswerStep.sendingIceCandidates
            )
        }
    }
    
    public func iceCandidateDidSend() {
        if self.mode == .offer {
            DispatchQueue.main.async {
                self.updateCurrentConnectionStepIfPossible(
                    self.mode == .offer ? OfferStep.waitingForAnswer : AnswerStep.handlingIceCandidates
                )
            }
        }
    }
    
    public func iceCandidateDidReceive() {
        DispatchQueue.main.async {
            self.updateCurrentConnectionStepIfPossible(
                self.mode == .offer ? OfferStep.handlingIceCandidates : AnswerStep.handlingIceCandidates
            )
        }
    }
    
    public func didReceiveHangUpSignal() {
        self.hasEnded = true
        DispatchQueue.main.async { [dependencies] in
            if let currentBanner = IncomingCallBanner.current { currentBanner.dismiss() }
            guard dependencies[singleton: .appContext].isValid else { return }
            if let callVC = dependencies[singleton: .appContext].frontMostViewController as? CallVC { callVC.handleEndCallMessage() }
            if let miniCallView = MiniCallView.current { miniCallView.dismiss() }
            dependencies[singleton: .callManager].reportCurrentCallEnded(reason: .remoteEnded)
        }
    }
    
    public func dataChannelDidOpen() {
        // Send initial video status
        if (isVideoEnabled) {
            webRTCSession.turnOnVideo()
        } else {
            webRTCSession.turnOffVideo()
        }
    }
    
    public func reconnectIfNeeded() {
        setupTimeoutTimer()
        hasStartedReconnecting?()
        guard isOutgoing else { return }
        tryToReconnect()
    }
    
    private func tryToReconnect() {
        reconnectTimer?.invalidate()
        
        // Register a callback to get the current network status then remove it immediately as we only
        // care about the current status
        dependencies[cache: .libSessionNetwork].networkStatus
            .sinkUntilComplete(
                receiveValue: { [weak self, dependencies] status in
                    guard status != .connected else { return }
                    
                    self?.reconnectTimer = Timer.scheduledTimerOnMainThread(withTimeInterval: 5, repeats: false, using: dependencies) { _ in
                        self?.tryToReconnect()
                    }
                }
            )
        
        let sessionId: String = self.sessionId
        let webRTCSession: WebRTCSession = self.webRTCSession
        
        guard let thread: SessionThread = dependencies[singleton: .storage].read({ db in try SessionThread.fetchOne(db, id: sessionId) }) else {
            return
        }
        
        webRTCSession
            .sendOffer(to: thread, isRestartingICEConnection: true)
            .subscribe(on: DispatchQueue.global(qos: .userInitiated))
            .sinkUntilComplete()
    }
    
    // MARK: - Timeout
    
    public func setupTimeoutTimer() {
        invalidateTimeoutTimer()
        
        let timeInterval: TimeInterval = 60
        
        timeOutTimer = Timer.scheduledTimerOnMainThread(withTimeInterval: timeInterval, repeats: false, using: dependencies) { [weak self, dependencies] _ in
            self?.didTimeout = true
            
            dependencies[singleton: .callManager].endCall(self) { error in
                self?.timeOutTimer = nil
            }
        }
    }
    
    public func resetTimeoutTimerIfNeeded() {
        if self.timeOutTimer == nil { return }
        setupTimeoutTimer()
    }
    
    public func invalidateTimeoutTimer() {
        timeOutTimer?.invalidate()
        timeOutTimer = nil
    }
}

// MARK: - Connection Steps

extension SessionCall {
    public protocol ConnectionStep {
        var index: Int { get }
        var nextStep: ConnectionStep? { get }
    }
    
    public enum OfferStep: ConnectionStep {
        case initializing
        case sendingOffer
        case sendingIceCandidates
        case waitingForAnswer
        case handlingIceCandidates
        case connected
        
        public var index: Int {
            switch self {
                case .initializing:          return 0
                case .sendingOffer:          return 1
                case .sendingIceCandidates:  return 2
                case .waitingForAnswer:      return 3
                case .handlingIceCandidates: return 4
                case .connected:             return 5
            }
        }
        
        public var nextStep: ConnectionStep? {
            switch self {
                case .initializing:          return OfferStep.sendingOffer
                case .sendingOffer:          return OfferStep.sendingIceCandidates
                case .sendingIceCandidates:  return OfferStep.waitingForAnswer
                case .waitingForAnswer:      return OfferStep.handlingIceCandidates
                case .handlingIceCandidates: return OfferStep.connected
                case .connected:             return nil
            }
        }
    }
    
    public enum AnswerStep: ConnectionStep {
        case receivedOffer
        case sendingAnswer
        case sendingIceCandidates
        case handlingIceCandidates
        case connected
        
        public var index: Int {
            switch self {
                case .receivedOffer:         return 0
                case .sendingAnswer:         return 1
                case .sendingIceCandidates:  return 2
                case .handlingIceCandidates: return 3
                case .connected:             return 4
            }
        }
        
        public var nextStep: ConnectionStep? {
            switch self {
                case .receivedOffer:         return AnswerStep.sendingAnswer
                case .sendingAnswer:         return AnswerStep.sendingIceCandidates
                case .sendingIceCandidates:  return AnswerStep.handlingIceCandidates
                case .handlingIceCandidates: return AnswerStep.connected
                case .connected:             return nil
            }
        }
    }
    
    internal func updateCurrentConnectionStepIfPossible(_ step: ConnectionStep) {
        connectionStepsRecord[step.index] = true
        while let nextStep = currentConnectionStep.nextStep, connectionStepsRecord[nextStep.index] {
            currentConnectionStep = nextStep
            updateCallDetailedStatus?(
                mode == .offer ? Constants.call_connection_steps_sender[currentConnectionStep.index] : Constants.call_connection_steps_receiver[currentConnectionStep.index]
            )
        }
    }
}<|MERGE_RESOLUTION|>--- conflicted
+++ resolved
@@ -315,25 +315,13 @@
         let sessionId: String = self.sessionId
         
         webRTCSession.hangUp()
-<<<<<<< HEAD
-        webRTCSession.endCall(with: sessionId).sinkUntilComplete()
-=======
-        
-        dependencies[singleton: .storage].writeAsync { [weak self] db in
-            try self?.webRTCSession.endCall(db, with: sessionId)
-        }
-        
->>>>>>> cba67296
+        webRTCSession.endCall(with: sessionId)
         hasEnded = true
     }
     
     func handleCallInitializationFailed() {
         self.endSessionCall()
-<<<<<<< HEAD
-        Singleton.callManager.reportCurrentCallEnded(reason: .failed)
-=======
-        dependencies[singleton: .callManager].reportCurrentCallEnded(reason: nil)
->>>>>>> cba67296
+        dependencies[singleton: .callManager].reportCurrentCallEnded(reason: .failed)
     }
     
     // MARK: - Call Message Handling
