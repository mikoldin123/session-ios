// Copyright © 2022 Rangeproof Pty Ltd. All rights reserved.

import UIKit
import YYImage
import Combine
import CallKit
import GRDB
import WebRTC
import SessionUIKit
import SignalUtilitiesKit
import SessionMessagingKit
import SessionUtilitiesKit
import SessionSnodeKit

public final class SessionCall: CurrentCallProtocol, WebRTCSessionDelegate {
    private let dependencies: Dependencies
    
    // MARK: - Metadata Properties
    public let uuid: String
    public let callId: UUID // This is for CallKit
    public let sessionId: String
    let mode: CallMode
    var audioMode: AudioMode
    public let webRTCSession: WebRTCSession
    let isOutgoing: Bool
    var remoteSDP: RTCSessionDescription? = nil
    var callInteractionId: Int64?
    var answerCallAction: CXAnswerCallAction? = nil
    
    let contactName: String
    let profilePicture: UIImage
    let animatedProfilePicture: YYImage?
    
    // MARK: - Control
    
    lazy public var videoCapturer: RTCVideoCapturer = {
        return RTCCameraVideoCapturer(delegate: webRTCSession.localVideoSource)
    }()
    
    var isRemoteVideoEnabled = false {
        didSet {
            remoteVideoStateDidChange?(isRemoteVideoEnabled)
        }
    }
    
    var isMuted = false {
        willSet {
            if newValue {
                webRTCSession.mute()
            } else {
                webRTCSession.unmute()
            }
        }
    }
    var isVideoEnabled = false {
        willSet {
            if newValue {
                webRTCSession.turnOnVideo()
            } else {
                webRTCSession.turnOffVideo()
            }
        }
    }
    
    // MARK: - Audio I/O mode
    
    enum AudioMode {
        case earpiece
        case speaker
        case headphone
        case bluetooth
    }
    
    // MARK: - Call State Properties
    
    var connectingDate: Date? {
        didSet {
            stateDidChange?()
            resetTimeoutTimerIfNeeded()
            hasStartedConnectingDidChange?()
        }
    }

    var connectedDate: Date? {
        didSet {
            stateDidChange?()
            hasConnectedDidChange?()
            updateCallDetailedStatus?(
                mode == .offer ? Constants.call_connection_steps_sender[5] : Constants.call_connection_steps_receiver[4]
            )
        }
    }

    var endDate: Date? {
        didSet {
            stateDidChange?()
            hasEndedDidChange?()
            updateCallDetailedStatus?("")
        }
    }

    // Not yet implemented
    var isOnHold = false {
        didSet {
            stateDidChange?()
        }
    }

    // MARK: - State Change Callbacks
    
    var stateDidChange: (() -> Void)?
    var hasStartedConnectingDidChange: (() -> Void)?
    var hasConnectedDidChange: (() -> Void)?
    var hasEndedDidChange: (() -> Void)?
    var remoteVideoStateDidChange: ((Bool) -> Void)?
    var hasStartedReconnecting: (() -> Void)?
    var hasReconnected: (() -> Void)?
    var updateCallDetailedStatus: ((String) -> Void)?
    
    // MARK: - Derived Properties
    
    public var hasStartedConnecting: Bool {
        get { return connectingDate != nil }
        set { connectingDate = newValue ? Date() : nil }
    }

    public var hasConnected: Bool {
        get { return connectedDate != nil }
        set { connectedDate = newValue ? Date() : nil }
    }

    public var hasEnded: Bool {
        get { return endDate != nil }
        set { endDate = newValue ? Date() : nil }
    }
    
    var timeOutTimer: Timer? = nil
    var didTimeout = false

    var duration: TimeInterval {
        guard let connectedDate = connectedDate else {
            return 0
        }
        if let endDate = endDate {
            return endDate.timeIntervalSince(connectedDate)
        }

        return Date().timeIntervalSince(connectedDate)
    }
    
    var reconnectTimer: Timer? = nil
    
    // MARK: - Initialization
    
    init(_ db: Database, for sessionId: String, uuid: String, mode: CallMode, outgoing: Bool = false, using dependencies: Dependencies) {
        self.dependencies = dependencies
        self.sessionId = sessionId
        self.uuid = uuid
        self.callId = UUID()
        self.mode = mode
        self.audioMode = .earpiece
        self.webRTCSession = WebRTCSession.current ?? WebRTCSession(for: sessionId, with: uuid, using: dependencies)
        self.isOutgoing = outgoing
        
        let avatarData: Data? = ProfileManager.profileAvatar(db, id: sessionId)
        self.contactName = Profile.displayName(db, id: sessionId, threadVariant: .contact)
        self.profilePicture = avatarData
            .map { UIImage(data: $0) }
            .defaulting(to: PlaceholderIcon.generate(seed: sessionId, text: self.contactName, size: 300))
        self.animatedProfilePicture = avatarData
            .map { data in
                switch data.guessedImageFormat {
                    case .gif, .webp: return YYImage(data: data)
                    default: return nil
                }
            }
        
        WebRTCSession.current = self.webRTCSession
        self.webRTCSession.delegate = self
        
        if Singleton.callManager.currentCall == nil {
            Singleton.callManager.setCurrentCall(self)
        }
        else {
            SNLog("[Calls] A call is ongoing.")
        }
    }
    
    // stringlint:ignore_contents
    func reportIncomingCallIfNeeded(completion: @escaping (Error?) -> Void) {
        guard case .answer = mode else {
            Singleton.callManager.reportFakeCall(info: "Call not in answer mode")
            return
        }
        
        setupTimeoutTimer()
        Singleton.callManager.reportIncomingCall(self, callerName: contactName) { error in
            completion(error)
        }
    }
    
    public func didReceiveRemoteSDP(sdp: RTCSessionDescription) {
        guard Thread.isMainThread else {
            DispatchQueue.main.async {
                self.didReceiveRemoteSDP(sdp: sdp)
            }
            return
        }
        
        SNLog("[Calls] Did receive remote sdp.")
        self.updateCallDetailedStatus?(self.mode == .offer ? "Received Answer" : "Received Call Offer")
        remoteSDP = sdp
        if hasStartedConnecting {
            webRTCSession.handleRemoteSDP(sdp, from: sessionId) // This sends an answer message internally
        }
        if mode == .answer {
            self.updateCallDetailedStatus?(Constants.call_connection_steps_receiver[0])
        }
    }
    
    // MARK: - Actions
    
    public func startSessionCall(_ db: Database) {
        let sessionId: String = self.sessionId
        let messageInfo: CallMessage.MessageInfo = CallMessage.MessageInfo(state: .outgoing)
        
        guard
            case .offer = mode,
            let messageInfoData: Data = try? JSONEncoder().encode(messageInfo),
            let thread: SessionThread = try? SessionThread.fetchOne(db, id: sessionId)
        else { return }
        
        let webRTCSession: WebRTCSession = self.webRTCSession
        let timestampMs: Int64 = SnodeAPI.currentOffsetTimestampMs()
        let disappearingMessagesConfiguration = try? thread.disappearingMessagesConfiguration.fetchOne(db)?.forcedWithDisappearAfterReadIfNeeded()
        let message: CallMessage = CallMessage(
            uuid: self.uuid,
            kind: .preOffer,
            sdps: [],
            sentTimestampMs: UInt64(timestampMs)
        )
        .with(disappearingMessagesConfiguration)
        
        let interaction: Interaction? = try? Interaction(
            messageUuid: self.uuid,
            threadId: sessionId,
            threadVariant: thread.variant,
            authorId: getUserHexEncodedPublicKey(db),
            variant: .infoCall,
            body: String(data: messageInfoData, encoding: .utf8),
            timestampMs: timestampMs,
            expiresInSeconds: message.expiresInSeconds,
            expiresStartedAtMs: message.expiresStartedAtMs
        )
        .inserted(db)
        
        self.callInteractionId = interaction?.id
        
        self.updateCallDetailedStatus?(Constants.call_connection_steps_sender[0])
        
        try? webRTCSession
            .sendPreOffer(
                db,
                message: message,
                interactionId: interaction?.id,
                in: thread
            )
            .retry(5)
            // Start the timeout timer for the call
            .handleEvents(receiveOutput: { [weak self] _ in self?.setupTimeoutTimer() })
            .flatMap { [weak self] _ in
                self?.updateCallDetailedStatus?(Constants.call_connection_steps_sender[1])
                return webRTCSession
                    .sendOffer(to: thread)
                    .retry(5)
            }
            .sinkUntilComplete(
                receiveCompletion: { [weak self] result in
                    switch result {
                        case .finished:
                            SNLog("[Calls] Offer message sent")
                        case .failure(let error):
                            SNLog("[Calls] Error initializing call after 5 retries: \(error), ending call...")
                            self?.handleCallInitializationFailed()
                    }
                }
            )
    }
    
    func answerSessionCall() {
        guard case .answer = mode else { return }
        
        hasStartedConnecting = true
        
        if let sdp = remoteSDP {
            SNLog("[Calls] Got remote sdp already")
<<<<<<< HEAD
            self.updateCallDetailedStatus?("Sending Call Answer")
=======
            self.updateCallDetailedStatus?(Constants.call_connection_steps_receiver[1])
>>>>>>> 35fdce72
            webRTCSession.handleRemoteSDP(sdp, from: sessionId) // This sends an answer message internally
        }
    }
    
    func answerSessionCallInBackground() {
        SNLog("[Calls] Answering call in background")
        self.answerSessionCall()
    }
    
    func endSessionCall() {
        guard !hasEnded else { return }
        
        webRTCSession.hangUp()
        webRTCSession.endCall(
            with: self.sessionId
        )
        .sinkUntilComplete(
            receiveCompletion: { [weak self] _ in
                self?.hasEnded = true
                Singleton.callManager.cleanUpPreviousCall()
            }
        )
    }
    
    func handleCallInitializationFailed() {
        self.endSessionCall()
        Singleton.callManager.reportCurrentCallEnded(reason: .failed)
    }
    
    // MARK: - Call Message Handling
    
    public func updateCallMessage(mode: EndCallMode, using dependencies: Dependencies) {
        guard let callInteractionId: Int64 = callInteractionId else { return }
        
        let duration: TimeInterval = self.duration
        let hasStartedConnecting: Bool = self.hasStartedConnecting
        
        Storage.shared.writeAsync(
            updates: { db in
                guard let interaction: Interaction = try? Interaction.fetchOne(db, id: callInteractionId) else {
                    return
                }
                
                let updateToMissedIfNeeded: () throws -> () = {
                    let missedCallInfo: CallMessage.MessageInfo = CallMessage.MessageInfo(state: .missed)
                    
                    guard
                        let infoMessageData: Data = (interaction.body ?? "").data(using: .utf8),
                        let messageInfo: CallMessage.MessageInfo = try? JSONDecoder().decode(
                            CallMessage.MessageInfo.self,
                            from: infoMessageData
                        ),
                        messageInfo.state == .incoming,
                        let missedCallInfoData: Data = try? JSONEncoder().encode(missedCallInfo)
                    else { return }
                    
                    _ = try interaction
                        .with(body: String(data: missedCallInfoData, encoding: .utf8))
                        .saved(db)
                }
                let shouldMarkAsRead: Bool = try {
                    if duration > 0 { return true }
                    if hasStartedConnecting { return true }
                    
                    switch mode {
                        case .local:
                            try updateToMissedIfNeeded()
                            return true
                            
                        case .remote, .unanswered:
                            try updateToMissedIfNeeded()
                            return false
                            
                        case .answeredElsewhere: return true
                    }
                }()
                
                guard
                    shouldMarkAsRead,
                    let threadVariant: SessionThread.Variant = try? SessionThread
                        .filter(id: interaction.threadId)
                        .select(.variant)
                        .asRequest(of: SessionThread.Variant.self)
                        .fetchOne(db)
                else { return }
                
                try Interaction.markAsRead(
                    db,
                    interactionId: interaction.id,
                    threadId: interaction.threadId,
                    threadVariant: threadVariant,
                    includingOlder: false,
                    trySendReadReceipt: false,
                    using: dependencies
                )
            },
            completion: { _ in
                Singleton.callManager.suspendDatabaseIfCallEndedInBackground()
            }
        )
    }
    
    // MARK: - Renderer
    
    func attachRemoteVideoRenderer(_ renderer: RTCVideoRenderer) {
        webRTCSession.attachRemoteRenderer(renderer)
    }
    
    func removeRemoteVideoRenderer(_ renderer: RTCVideoRenderer) {
        webRTCSession.removeRemoteRenderer(renderer)
    }
    
    func attachLocalVideoRenderer(_ renderer: RTCVideoRenderer) {
        webRTCSession.attachLocalRenderer(renderer)
    }
    
    func removeLocalVideoRenderer(_ renderer: RTCVideoRenderer) {
        webRTCSession.removeLocalRenderer(renderer)
    }
    
    // MARK: - Delegate
    
    public func webRTCIsConnected() {
        self.invalidateTimeoutTimer()
        self.reconnectTimer?.invalidate()
        
        guard !self.hasConnected else {
            hasReconnected?()
            return
        }
        
        self.hasConnected = true
        self.answerCallAction?.fulfill()
    }
    
    public func isRemoteVideoDidChange(isEnabled: Bool) {
        isRemoteVideoEnabled = isEnabled
    }
    
    public func sendingIceCandidates() {
        DispatchQueue.main.async {
<<<<<<< HEAD
            self.updateCallDetailedStatus?(self.mode == .offer ? "Awaiting Recipient Answer..." : "Awaiting Connection")
=======
            self.updateCallDetailedStatus?(
                self.mode == .offer ? Constants.call_connection_steps_sender[2] : Constants.call_connection_steps_receiver[2]
            )
        }
    }
    
    public func iceCandidateDidSend() {
        if self.mode == .offer {
            DispatchQueue.main.async {
                self.updateCallDetailedStatus?(Constants.call_connection_steps_sender[3])
            }
>>>>>>> 35fdce72
        }
    }
    
    public func iceCandidateDidReceive() {
        DispatchQueue.main.async {
            self.updateCallDetailedStatus?(
                self.mode == .offer ? Constants.call_connection_steps_sender[4] : Constants.call_connection_steps_receiver[3]
            )
        }
    }
    
    public func didReceiveHangUpSignal() {
        self.hasEnded = true
        DispatchQueue.main.async {
            if let currentBanner = IncomingCallBanner.current { currentBanner.dismiss() }
            guard Singleton.hasAppContext else { return }
            if let callVC = Singleton.appContext.frontmostViewController as? CallVC { callVC.handleEndCallMessage() }
            if let miniCallView = MiniCallView.current { miniCallView.dismiss() }
            Singleton.callManager.reportCurrentCallEnded(reason: .remoteEnded)
        }
    }
    
    public func dataChannelDidOpen() {
        // Send initial video status
        if (isVideoEnabled) {
            webRTCSession.turnOnVideo()
        } else {
            webRTCSession.turnOffVideo()
        }
    }
    
    public func reconnectIfNeeded() {
        setupTimeoutTimer()
        hasStartedReconnecting?()
        guard isOutgoing else { return }
        tryToReconnect()
    }
    
    private func tryToReconnect() {
        reconnectTimer?.invalidate()
        
        // Register a callback to get the current network status then remove it immediately as we only
        // care about the current status
        let networkStatusCallbackId: UUID = LibSession.onNetworkStatusChanged { [weak self] status in
            guard status != .connected else { return }
            
            self?.reconnectTimer = Timer.scheduledTimerOnMainThread(withTimeInterval: 5, repeats: false) { _ in
                self?.tryToReconnect()
            }
        }
        LibSession.removeNetworkChangedCallback(callbackId: networkStatusCallbackId)
        
        let sessionId: String = self.sessionId
        let webRTCSession: WebRTCSession = self.webRTCSession
        
        guard let thread: SessionThread = Storage.shared.read({ db in try SessionThread.fetchOne(db, id: sessionId) }) else {
            return
        }
        
        webRTCSession
            .sendOffer(to: thread, isRestartingICEConnection: true)
            .subscribe(on: DispatchQueue.global(qos: .userInitiated))
            .sinkUntilComplete()
    }
    
    // MARK: - Timeout
    
    public func setupTimeoutTimer() {
        invalidateTimeoutTimer()
        
        let timeInterval: TimeInterval = 60
        
        timeOutTimer = Timer.scheduledTimerOnMainThread(withTimeInterval: timeInterval, repeats: false) { _ in
            self.didTimeout = true
            
            Singleton.callManager.endCall(self) { error in
                self.timeOutTimer = nil
            }
        }
    }
    
    public func resetTimeoutTimerIfNeeded() {
        if self.timeOutTimer == nil { return }
        setupTimeoutTimer()
    }
    
    public func invalidateTimeoutTimer() {
        timeOutTimer?.invalidate()
        timeOutTimer = nil
    }
}<|MERGE_RESOLUTION|>--- conflicted
+++ resolved
@@ -208,7 +208,6 @@
         }
         
         SNLog("[Calls] Did receive remote sdp.")
-        self.updateCallDetailedStatus?(self.mode == .offer ? "Received Answer" : "Received Call Offer")
         remoteSDP = sdp
         if hasStartedConnecting {
             webRTCSession.handleRemoteSDP(sdp, from: sessionId) // This sends an answer message internally
@@ -294,11 +293,7 @@
         
         if let sdp = remoteSDP {
             SNLog("[Calls] Got remote sdp already")
-<<<<<<< HEAD
-            self.updateCallDetailedStatus?("Sending Call Answer")
-=======
             self.updateCallDetailedStatus?(Constants.call_connection_steps_receiver[1])
->>>>>>> 35fdce72
             webRTCSession.handleRemoteSDP(sdp, from: sessionId) // This sends an answer message internally
         }
     }
@@ -311,21 +306,20 @@
     func endSessionCall() {
         guard !hasEnded else { return }
         
+        let sessionId: String = self.sessionId
+        
         webRTCSession.hangUp()
-        webRTCSession.endCall(
-            with: self.sessionId
-        )
-        .sinkUntilComplete(
-            receiveCompletion: { [weak self] _ in
-                self?.hasEnded = true
-                Singleton.callManager.cleanUpPreviousCall()
-            }
-        )
+        
+        Storage.shared.writeAsync { [weak self] db in
+            try self?.webRTCSession.endCall(db, with: sessionId)
+        }
+        
+        hasEnded = true
     }
     
     func handleCallInitializationFailed() {
         self.endSessionCall()
-        Singleton.callManager.reportCurrentCallEnded(reason: .failed)
+        Singleton.callManager.reportCurrentCallEnded(reason: nil)
     }
     
     // MARK: - Call Message Handling
@@ -440,9 +434,6 @@
     
     public func sendingIceCandidates() {
         DispatchQueue.main.async {
-<<<<<<< HEAD
-            self.updateCallDetailedStatus?(self.mode == .offer ? "Awaiting Recipient Answer..." : "Awaiting Connection")
-=======
             self.updateCallDetailedStatus?(
                 self.mode == .offer ? Constants.call_connection_steps_sender[2] : Constants.call_connection_steps_receiver[2]
             )
@@ -454,7 +445,6 @@
             DispatchQueue.main.async {
                 self.updateCallDetailedStatus?(Constants.call_connection_steps_sender[3])
             }
->>>>>>> 35fdce72
         }
     }
     
