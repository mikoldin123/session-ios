--- conflicted
+++ resolved
@@ -70,8 +70,7 @@
         variant: SessionThread.Variant,
         action: ConversationViewModel.Action = .none,
         dismissing presentingViewController: UIViewController?,
-        animated: Bool,
-        using dependencies: Dependencies
+        animated: Bool
     ) {
         guard let homeViewController: HomeVC = self.homeViewController else {
             Log.error("[SessionApp] Unable to present conversation due to missing HomeVC.")
@@ -99,7 +98,6 @@
         
         /// The thread should generally exist at the time of calling this method, but on the off chance it doesn't then we need to `fetchOrCreate` it and
         /// should do it on a background thread just in case something is keeping the DBWrite thread busy as in the past this could cause the app to hang
-<<<<<<< HEAD
         creatingThreadIfNeededThenRunOnMain(
             threadId: threadId,
             variant: variant,
@@ -114,25 +112,6 @@
                     homeViewController: homeViewController,
                     animated: animated
                 )
-=======
-        guard threadInfo?.threadExists == true else {
-            DispatchQueue.global(qos: .userInitiated).async {
-                Storage.shared.write { db in
-                    try SessionThread.upsert(
-                        db,
-                        id: threadId,
-                        variant: variant,
-                        values: .existingOrDefault,
-                        calledFromConfig: nil,
-                        using: dependencies
-                    )
-                }
-
-                // Send back to main thread for UI transitions
-                DispatchQueue.main.async {
-                    afterThreadCreated()
-                }
->>>>>>> 5db5fbd9
             }
         )
     }
@@ -206,12 +185,11 @@
         }
         
         dependencies[singleton: .storage].write { [dependencies] db in
-            try SessionThread.fetchOrCreate(
+            try SessionThread.upsert(
                 db,
                 id: threadId,
                 variant: variant,
-                creationDateTimestamp: (dependencies[cache: .snodeAPI].currentOffsetTimestampMs() / 1000),
-                shouldBeVisible: nil,
+                values: .existingOrDefault,
                 calledFromConfig: nil,
                 using: dependencies
             )
