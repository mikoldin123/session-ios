--- conflicted
+++ resolved
@@ -568,19 +568,13 @@
 "accessibility_library_button" = "Photo library";
 "accessibility_camera_button" = "Camera";
 "accessibility_main_button_collapse" = "Collapse attachment options";
-<<<<<<< HEAD
 "invalid_recovery_phrase" = "Invalid Recovery Phrase";
 "DISMISS_BUTTON_TEXT" = "Dismiss";
 /* Button text which opens the settings app */
 "OPEN_SETTINGS_BUTTON" = "Settings";
 "voice_call" = "Voice Call";
 "video_call" = "Video Call";
-=======
-"DISMISS_BUTTON_TEXT" = "Dismiss";
-/* Button text which opens the settings app */
-"OPEN_SETTINGS_BUTTON" = "Settings";
 "APN_Message" = "You've got a new message";
 "system_mode_theme" = "System";
 "dark_mode_theme" = "Dark";
-"light_mode_theme" = "Light";
->>>>>>> a3170086
+"light_mode_theme" = "Light";