--- conflicted
+++ resolved
@@ -407,22 +407,6 @@
 "ALERT_ERROR_TITLE" = "エラー";
 "modal_call_permission_request_title" = "許可が必要です";
 "modal_call_permission_request_explanation" = "プライバシー設定から音声とビデオ通話の許可を有効にできます。";
-<<<<<<< HEAD
-"DEFAULT_OPEN_GROUP_LOAD_ERROR_TITLE" = "Oops, an error occurred";
-"DEFAULT_OPEN_GROUP_LOAD_ERROR_SUBTITLE" = "Please try again later";
-"LOADING_CONVERSATIONS" = "Loading Conversations...";
-"DATABASE_STARTUP_FAILED" = "An error occurred when opening the database\n\nYou can export your application logs to share for troubleshooting or you can try to restore your device\n\nWarning: Restoring your device will result in loss of any data older than two weeks";
-"APP_STARTUP_TIMEOUT" = "The app is taking a long time to start\n\nYou can continue to wait for the app to start, export your application logs to share for troubleshooting or you can try to open the app again";
-"APP_STARTUP_EXIT" = "Exit";
-"DATABASE_RESTORE_FAILED" = "An error occurred when opening the restored database\n\nYou can export your application logs to share for troubleshooting but to continue to use Session you may need to reinstall";
-"DATABASE_MIGRATION_FAILED" = "An error occurred when optimising the database\n\nYou can export your application logs to be able to share for troubleshooting or you can restore your device\n\nWarning: Restoring your device will result in loss of any data older than two weeks";
-"DATABASE_UNSUPPORTED_MIGRATION" = "You are trying to updated from a version which no longer supports upgrading\n\nIn order to continue to use session you need to restore your device\n\nWarning: Restoring your device will result in loss of any data older than two weeks";
-"RECOVERY_PHASE_ERROR_GENERIC" = "Something went wrong. Please check your recovery phrase and try again.";
-"RECOVERY_PHASE_ERROR_LENGTH" = "Looks like you didn't enter enough words. Please check your recovery phrase and try again.";
-"RECOVERY_PHASE_ERROR_LAST_WORD" = "You seem to be missing the last word of your recovery phrase. Please check what you entered and try again.";
-"RECOVERY_PHASE_ERROR_INVALID_WORD" = "There appears to be an invalid word in your recovery phrase. Please check what you entered and try again.";
-"RECOVERY_PHASE_ERROR_FAILED" = "Your recovery phrase couldn't be verified. Please check what you entered and try again.";
-=======
 "DEFAULT_OPEN_GROUP_LOAD_ERROR_TITLE" = "エラーが発生してしまいました！";
 "DEFAULT_OPEN_GROUP_LOAD_ERROR_SUBTITLE" = "後でもう一度お試しください";
 "LOADING_CONVERSATIONS" = "会話データを読み込んでいます";
@@ -432,7 +416,6 @@
 "RECOVERY_PHASE_ERROR_LAST_WORD" = "復元フレーズの最後の単語が見つかりませんでした。入力したものを確認して、もう一度やり直してください。";
 "RECOVERY_PHASE_ERROR_INVALID_WORD" = "復元フレーズに無効な単語が表示されます。入力した単語を確認して、もう一度お試しください。";
 "RECOVERY_PHASE_ERROR_FAILED" = "復元フレーズを確認できませんでした。入力したものを確認して、もう一度やり直してください。";
->>>>>>> 90cd3fb5
 /* Indicates that an unknown error occurred while using Touch ID/Face ID/Phone Passcode. */
 "SCREEN_LOCK_ENABLE_UNKNOWN_ERROR" = "認証情報にアクセスできませんでした。";
 /* Indicates that Touch ID/Face ID/Phone Passcode authentication failed. */
