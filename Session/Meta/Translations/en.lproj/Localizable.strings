/* Label for the 'dismiss' button in the 'new app version available' alert. */
"APP_UPDATE_NAG_ALERT_DISMISS_BUTTON" = "Not Now";
/* Message format for the 'new app version available' alert. Embeds: {{The latest app version number}} */
"APP_UPDATE_NAG_ALERT_MESSAGE_FORMAT" = "Version %@ is now available in the App Store.";
/* Title for the 'new app version available' alert. */
"APP_UPDATE_NAG_ALERT_TITLE" = "A New Version of Session Is Available";
/* Label for the 'update' button in the 'new app version available' alert. */
"APP_UPDATE_NAG_ALERT_UPDATE_BUTTON" = "Update";
/* No comment provided by engineer. */
"ATTACHMENT" = "Attachment";
/* One-line label indicating the user can add no more text to the attachment caption. */
"ATTACHMENT_APPROVAL_CAPTION_LENGTH_LIMIT_REACHED" = "Caption limit reached.";
/* placeholder text for an empty captioning field */
"ATTACHMENT_APPROVAL_CAPTION_PLACEHOLDER" = "Add a caption…";
/* Title for 'caption' mode of the attachment approval view. */
"ATTACHMENT_APPROVAL_CAPTION_TITLE" = "Caption";
/* Format string for file extension label in call interstitial view */
"ATTACHMENT_APPROVAL_FILE_EXTENSION_FORMAT" = "File type: %@";
/* Format string for file size label in call interstitial view. Embeds: {{file size as 'N mb' or 'N kb'}}. */
"ATTACHMENT_APPROVAL_FILE_SIZE_FORMAT" = "Size: %@";
/* One-line label indicating the user can add no more text to the media message field. */
"ATTACHMENT_APPROVAL_MESSAGE_LENGTH_LIMIT_REACHED" = "Message limit reached";
/* Label for 'send' button in the 'attachment approval' dialog. */
"ATTACHMENT_APPROVAL_SEND_BUTTON" = "Send";
/* Generic filename for an attachment with no known name */
"ATTACHMENT_DEFAULT_FILENAME" = "Attachment";
/* The title of the 'attachment error' alert. */
"ATTACHMENT_ERROR_ALERT_TITLE" = "Error Sending Attachment";
/* Attachment error message for image attachments which could not be converted to JPEG */
"ATTACHMENT_ERROR_COULD_NOT_CONVERT_TO_JPEG" = "Unable to convert image.";
/* Attachment error message for video attachments which could not be converted to MP4 */
"ATTACHMENT_ERROR_COULD_NOT_CONVERT_TO_MP4" = "Unable to process video.";
/* Attachment error message for image attachments which cannot be parsed */
"ATTACHMENT_ERROR_COULD_NOT_PARSE_IMAGE" = "Unable to parse image.";
/* Attachment error message for image attachments in which metadata could not be removed */
"ATTACHMENT_ERROR_COULD_NOT_REMOVE_METADATA" = "Unable to remove metadata from image.";
/* Attachment error message for image attachments which could not be resized */
"ATTACHMENT_ERROR_COULD_NOT_RESIZE_IMAGE" = "Unable to resize image.";
/* Attachment error message for attachments whose data exceed file size limits */
"ATTACHMENT_ERROR_FILE_SIZE_TOO_LARGE" = "Attachment is too large.";
/* Attachment error message for attachments with invalid data */
"ATTACHMENT_ERROR_INVALID_DATA" = "Attachment includes invalid content.";
/* Attachment error message for attachments with an invalid file format */
"ATTACHMENT_ERROR_INVALID_FILE_FORMAT" = "Attachment has an invalid file format.";
/* Attachment error message for attachments without any data */
"ATTACHMENT_ERROR_MISSING_DATA" = "Attachment is empty.";
/* Alert title when picking a document fails for an unknown reason */
"ATTACHMENT_PICKER_DOCUMENTS_FAILED_ALERT_TITLE" = "Failed to choose document.";
/* Alert body when picking a document fails because user picked a directory/bundle */
"ATTACHMENT_PICKER_DOCUMENTS_PICKED_DIRECTORY_FAILED_ALERT_BODY" = "Please create a compressed archive of this file or directory and try sending that instead.";
/* Alert title when picking a document fails because user picked a directory/bundle */
"ATTACHMENT_PICKER_DOCUMENTS_PICKED_DIRECTORY_FAILED_ALERT_TITLE" = "Unsupported File";
/* Short text label for a voice message attachment, used for thread preview and on the lock screen */
"ATTACHMENT_TYPE_VOICE_MESSAGE" = "Voice Message";
/* Error indicating the backup export could not export the user's data. */
"BACKUP_EXPORT_ERROR_COULD_NOT_EXPORT" = "Backup data could not be exported.";
/* Error indicating that the app received an invalid response from CloudKit. */
"BACKUP_EXPORT_ERROR_INVALID_CLOUDKIT_RESPONSE" = "Invalid Service Response";
/* Indicates that the cloud is being cleaned up. */
"BACKUP_EXPORT_PHASE_CLEAN_UP" = "Cleaning Up Backup";
/* Indicates that the backup export is being configured. */
"BACKUP_EXPORT_PHASE_CONFIGURATION" = "Initializing Backup";
/* Indicates that the database data is being exported. */
"BACKUP_EXPORT_PHASE_DATABASE_EXPORT" = "Exporting Data";
/* Indicates that the backup export data is being exported. */
"BACKUP_EXPORT_PHASE_EXPORT" = "Exporting Backup";
/* Indicates that the backup export data is being uploaded. */
"BACKUP_EXPORT_PHASE_UPLOAD" = "Uploading Backup";
/* Error indicating the backup import could not import the user's data. */
"BACKUP_IMPORT_ERROR_COULD_NOT_IMPORT" = "Backup could not be imported.";
/* Indicates that the backup import is being configured. */
"BACKUP_IMPORT_PHASE_CONFIGURATION" = "Configuring Backup";
/* Indicates that the backup import data is being downloaded. */
"BACKUP_IMPORT_PHASE_DOWNLOAD" = "Downloading Backup Data";
/* Indicates that the backup import data is being finalized. */
"BACKUP_IMPORT_PHASE_FINALIZING" = "Finalizing Backup";
/* Indicates that the backup import data is being imported. */
"BACKUP_IMPORT_PHASE_IMPORT" = "Importing backup.";
/* Indicates that the backup database is being restored. */
"BACKUP_IMPORT_PHASE_RESTORING_DATABASE" = "Restoring Database";
/* Indicates that the backup import data is being restored. */
"BACKUP_IMPORT_PHASE_RESTORING_FILES" = "Restoring Files";
/* Label for the backup restore decision section. */
"BACKUP_RESTORE_DECISION_TITLE" = "Backup Available";
/* Label for the backup restore description. */
"BACKUP_RESTORE_DESCRIPTION" = "Restoring Backup";
/* Label for the backup restore progress. */
"BACKUP_RESTORE_PROGRESS" = "Progress";
/* Label for the backup restore status. */
"BACKUP_RESTORE_STATUS" = "Status";
/* Error shown when backup fails due to an unexpected error. */
"BACKUP_UNEXPECTED_ERROR" = "Unexpected Backup Error";
/* Button label for the 'block' button */
"BLOCK_LIST_BLOCK_BUTTON" = "Block";
/* A format for the 'block user' action sheet title. Embeds {{the blocked user's name or phone number}}. */
"BLOCK_LIST_BLOCK_USER_TITLE_FORMAT" = "Block %@?";
/* Button label for the 'unblock' button */
"BLOCK_LIST_UNBLOCK_BUTTON" = "Unblock";
/* The message format of the 'conversation blocked' alert. Embeds the {{conversation title}}. */
"BLOCK_LIST_VIEW_BLOCKED_ALERT_MESSAGE_FORMAT" = "%@ has been blocked.";
/* The title of the 'user blocked' alert. */
"BLOCK_LIST_VIEW_BLOCKED_ALERT_TITLE" = "User Blocked";
/* An explanation of the consequences of blocking another user. */
"BLOCK_USER_BEHAVIOR_EXPLANATION" = "Blocked users will not be able to call you or send you messages.";
/* Label for generic done button. */
"BUTTON_DONE" = "Done";
/* Button text to enable batch selection mode */
"BUTTON_SELECT" = "Select";
/* The label for the 'do not restore backup' button. */
"CHECK_FOR_BACKUP_DO_NOT_RESTORE" = "Do Not Restore";
/* The label for the 'restore backup' button. */
"CHECK_FOR_BACKUP_RESTORE" = "Restore";
/* Error indicating that the app could not determine that user's iCloud account status */
"CLOUDKIT_STATUS_COULD_NOT_DETERMINE" = "Session could not determine your iCloud account status. Sign in to your iCloud Account in the iOS settings app to backup your Session data.";
/* Error indicating that user does not have an iCloud account. */
"CLOUDKIT_STATUS_NO_ACCOUNT" = "No iCloud Account. Sign in to your iCloud Account in the iOS settings app to backup your Session data.";
/* Error indicating that the app was prevented from accessing the user's iCloud account. */
"CLOUDKIT_STATUS_RESTRICTED" = "Session was denied access your iCloud account for backups. Grant Session access to your iCloud Account in the iOS settings app to backup your Session data.";
/* Alert body */
"CONFIRM_LEAVE_GROUP_DESCRIPTION" = "You will no longer be able to send or receive messages in this group.";
/* Alert title */
"CONFIRM_LEAVE_GROUP_TITLE" = "Do you really want to leave?";
/* Message for the 'conversation delete confirmation' alert. */
"CONVERSATION_DELETE_CONFIRMATION_ALERT_MESSAGE" = "This cannot be undone.";
/* Title for the 'conversation delete confirmation' alert. */
"CONVERSATION_DELETE_CONFIRMATION_ALERT_TITLE" = "Delete Conversation?";
/* keyboard toolbar label when no messages match the search string */
"CONVERSATION_SEARCH_NO_RESULTS" = "No matches";
/* keyboard toolbar label when exactly 1 message matches the search string */
"CONVERSATION_SEARCH_ONE_RESULT" = "1 match";
/* keyboard toolbar label when more than 1 message matches the search string. Embeds {{number/position of the 'currently viewed' result}} and the {{total number of results}} */
"CONVERSATION_SEARCH_RESULTS_FORMAT" = "%d of %d matches";
/* title for conversation settings screen */
"CONVERSATION_SETTINGS" = "Conversation Settings";
/* table cell label in conversation settings */
"CONVERSATION_SETTINGS_BLOCK_THIS_USER" = "Block This User";
/* Title of the 'mute this thread' action sheet. */
"CONVERSATION_SETTINGS_MUTE_ACTION_SHEET_TITLE" = "Mute";
/* label for 'mute thread' cell in conversation settings */
"CONVERSATION_SETTINGS_MUTE_LABEL" = "Mute";
/* Indicates that the current thread is not muted. */
"CONVERSATION_SETTINGS_MUTE_NOT_MUTED" = "Not muted";
/* Label for button to mute a thread for a day. */
"CONVERSATION_SETTINGS_MUTE_ONE_DAY_ACTION" = "Mute for one day";
/* Label for button to mute a thread for a hour. */
"CONVERSATION_SETTINGS_MUTE_ONE_HOUR_ACTION" = "Mute for one hour";
/* Label for button to mute a thread for a minute. */
"CONVERSATION_SETTINGS_MUTE_ONE_MINUTE_ACTION" = "Mute for one minute";
/* Label for button to mute a thread for a week. */
"CONVERSATION_SETTINGS_MUTE_ONE_WEEK_ACTION" = "Mute for one week";
/* Label for button to mute a thread for a year. */
"CONVERSATION_SETTINGS_MUTE_ONE_YEAR_ACTION" = "Mute for one year";
/* Indicates that this thread is muted until a given date or time. Embeds {{The date or time which the thread is muted until}}. */
"CONVERSATION_SETTINGS_MUTED_UNTIL_FORMAT" = "until %@";
/* Table cell label in conversation settings which returns the user to the conversation with 'search mode' activated */
"CONVERSATION_SETTINGS_SEARCH" = "Search Conversation";
/* Label for button to unmute a thread. */
"CONVERSATION_SETTINGS_UNMUTE_ACTION" = "Unmute";
/* Title for the 'crop/scale image' dialog. */
"CROP_SCALE_IMAGE_VIEW_TITLE" = "Move and Scale";
/* Subtitle shown while the app is updating its database. */
"DATABASE_VIEW_OVERLAY_SUBTITLE" = "This can take a few minutes.";
/* Title shown while the app is updating its database. */
"DATABASE_VIEW_OVERLAY_TITLE" = "Optimizing Database";
/* Format string for a relative time, expressed as a certain number of hours in the past. Embeds {{The number of hours}}. */
"DATE_HOURS_AGO_FORMAT" = "%@ Hr Ago";
/* Format string for a relative time, expressed as a certain number of minutes in the past. Embeds {{The number of minutes}}. */
"DATE_MINUTES_AGO_FORMAT" = "%@ Min Ago";
/* The present; the current time. */
"DATE_NOW" = "Now";
/* The current day. */
"DATE_TODAY" = "Today";
/* The day before today. */
"DATE_YESTERDAY" = "Yesterday";
/* table cell label in conversation settings */
"DISAPPEARING_MESSAGES" = "Disappearing Messages";
/* Info Message when added to a group which has enabled disappearing messages. Embeds {{time amount}} before messages disappear, see the *_TIME_AMOUNT strings for context. */
"DISAPPEARING_MESSAGES_CONFIGURATION_GROUP_EXISTING_FORMAT" = "Messages in this conversation will disappear after %@.";
/* table cell label in conversation settings */
"EDIT_GROUP_ACTION" = "Edit Group";
/* Label indicating media gallery is empty */
"GALLERY_TILES_EMPTY_GALLERY" = "You don't have any media in this conversation.";
/* Label indicating loading is in progress */
"GALLERY_TILES_LOADING_MORE_RECENT_LABEL" = "Loading Newer Media…";
/* Label indicating loading is in progress */
"GALLERY_TILES_LOADING_OLDER_LABEL" = "Loading Older Media…";
/* Error displayed when there is a failure fetching a GIF from the remote service. */
"GIF_PICKER_ERROR_FETCH_FAILURE" = "Failed to fetch the requested GIF. Please verify you are online.";
/* Generic error displayed when picking a GIF */
"GIF_PICKER_ERROR_GENERIC" = "An unknown error occurred.";
/* Shown when selected GIF couldn't be fetched */
"GIF_PICKER_FAILURE_ALERT_TITLE" = "Unable to Choose GIF";
/* Alert message shown when user tries to search for GIFs without entering any search terms. */
"GIF_PICKER_VIEW_MISSING_QUERY" = "Please enter your search.";
/* Indicates that an error occurred while searching. */
"GIF_VIEW_SEARCH_ERROR" = "Error. Tap to Retry.";
/* Indicates that the user's search had no results. */
"GIF_VIEW_SEARCH_NO_RESULTS" = "No Results.";
/* No comment provided by engineer. */
"GROUP_CREATED" = "Group created";
/* No comment provided by engineer. */
"GROUP_MEMBER_JOINED" = " %@ joined the group. ";
/* No comment provided by engineer. */
"GROUP_MEMBER_LEFT" = " %@ left the group. ";
/* No comment provided by engineer. */
"GROUP_MEMBER_REMOVED" = " %@ was removed from the group. ";
/* No comment provided by engineer. */
"GROUP_MEMBERS_REMOVED" = " %@ were removed from the group. ";
/* No comment provided by engineer. */
"GROUP_TITLE_CHANGED" = "Title is now '%@'. ";
/* No comment provided by engineer. */
"GROUP_UPDATED" = "Group updated.";
/* No comment provided by engineer. */
"GROUP_YOU_LEFT" = "You have left the group.";
/* No comment provided by engineer. */
"YOU_WERE_REMOVED" = " You were removed from the group. ";
/* Momentarily shown to the user when attempting to select more images than is allowed. Embeds {{max number of items}} that can be shared. */
"IMAGE_PICKER_CAN_SELECT_NO_MORE_TOAST_FORMAT" = "You can't share more than %@ items.";
/* alert title */
"IMAGE_PICKER_FAILED_TO_PROCESS_ATTACHMENTS" = "Failed to select attachment.";
/* Message for the alert indicating that an audio file is invalid. */
"INVALID_AUDIO_FILE_ALERT_ERROR_MESSAGE" = "Invalid audio file.";
/* Slider label when disappearing messages is off */
"KEEP_MESSAGES_FOREVER" = "Messages do not disappear.";
/* Confirmation button within contextual alert */
"LEAVE_BUTTON_TITLE" = "Leave";
/* table cell label in conversation settings */
"LEAVE_GROUP_ACTION" = "Leave Group";
/* Title for the 'long text message' view. */
"LONG_TEXT_VIEW_TITLE" = "Message";
/* nav bar button item */
"MEDIA_DETAIL_VIEW_ALL_MEDIA_BUTTON" = "All Media";
/* media picker option to choose from library */
"MEDIA_FROM_LIBRARY_BUTTON" = "Photo Library";
/* Confirmation button text to delete selected media from the gallery, embeds {{number of messages}} */
"MEDIA_GALLERY_DELETE_MULTIPLE_MESSAGES_FORMAT" = "Delete %d Messages";
/* Confirmation button text to delete selected media message from the gallery */
"MEDIA_GALLERY_DELETE_SINGLE_MESSAGE" = "Delete Message";
/* embeds {{sender name}} and {{sent datetime}}, e.g. 'Sarah on 10/30/18, 3:29' */
"MEDIA_GALLERY_LANDSCAPE_TITLE_FORMAT" = "%@ on %@";
/* Format for the 'more items' indicator for media galleries. Embeds {{the number of additional items}}. */
"MEDIA_GALLERY_MORE_ITEMS_FORMAT" = "+%@";
/* Short sender label for media sent by you */
"MEDIA_GALLERY_SENDER_NAME_YOU" = "You";
/* Section header in media gallery collection view */
"MEDIA_GALLERY_THIS_MONTH_HEADER" = "This Month";
/* message status for message delivered to their recipient. */
"MESSAGE_STATUS_DELIVERED" = "Delivered";
/* status message for failed messages */
"MESSAGE_STATUS_FAILED" = "Sending failed.";
/* status message for failed messages */
"MESSAGE_STATUS_FAILED_SHORT" = "Failed";
/* status message for read messages */
"MESSAGE_STATUS_READ" = "Read";
/* message status if message delivery to a recipient is skipped. We skip delivering group messages to users who have left the group or unregistered their Session account. */
"MESSAGE_STATUS_RECIPIENT_SKIPPED" = "Skipped";
/* message status while message is sending. */
"MESSAGE_STATUS_SENDING" = "Sending…";
/* status message for sent messages */
"MESSAGE_STATUS_SENT" = "Sent";
/* status message while attachment is uploading */
"MESSAGE_STATUS_UPLOADING" = "Uploading…";
/* Alert body when user has previously denied media library access */
"MISSING_MEDIA_LIBRARY_PERMISSION_MESSAGE" = "You can enable this permission in the iOS Settings app.";
/* Alert title when user has previously denied media library access */
"MISSING_MEDIA_LIBRARY_PERMISSION_TITLE" = "Session requires access to your photos for this feature.";
/* An explanation of the consequences of muting a thread. */
"MUTE_BEHAVIOR_EXPLANATION" = "You will not receive notifications for muted conversations.";
/* notification title. Embeds {{author name}} and {{group name}} */
"NEW_GROUP_MESSAGE_NOTIFICATION_TITLE" = "%@ to %@";
/* Label for 1:1 conversation with yourself. */
"NOTE_TO_SELF" = "Note to Self";
/* Lock screen notification text presented after user powers on their device without unlocking. Embeds {{device model}} (either 'iPad' or 'iPhone') */
"NOTIFICATION_BODY_PHONE_LOCKED_FORMAT" = "You may have received messages while your %@ was restarting.";
/* No comment provided by engineer. */
"NOTIFICATIONS_FOOTER_WARNING" = "Due to known bugs in Apple's push framework, message previews will only be shown if the message is retrieved within 30 seconds after being sent. The application badge might be inaccurate as a result.";
/* Table cell switch label. When disabled, Session will not play notification sounds while the app is in the foreground. */
"NOTIFICATIONS_SECTION_INAPP" = "Play While App is Open";
/* Label for settings UI that allows user to change the notification sound. */
"NOTIFICATIONS_SECTION_SOUNDS" = "Sounds";
/* No comment provided by engineer. */
"NOTIFICATIONS_SENDER_AND_MESSAGE" = "Name and Content";
/* No comment provided by engineer. */
"NOTIFICATIONS_SENDER_ONLY" = "Name Only";
/* No comment provided by engineer. */
"NOTIFICATIONS_NONE" = "No Name or Content";
/* No comment provided by engineer. */
"NOTIFICATIONS_SHOW" = "Show";
/* No comment provided by engineer. */
"BUTTON_OK" = "OK";
/* Info Message when {{other user}} disables or doesn't support disappearing messages */
"OTHER_DISABLED_DISAPPEARING_MESSAGES_CONFIGURATION" = "%@ disabled disappearing messages.";
/* Info Message when {{other user}} updates message expiration to {{time amount}}, see the *_TIME_AMOUNT strings for context. */
"OTHER_UPDATED_DISAPPEARING_MESSAGES_CONFIGURATION" = "%@ set disappearing message time to %@";
/* alert title, generic error preventing user from capturing a photo */
"PHOTO_CAPTURE_GENERIC_ERROR" = "Unable to capture image.";
/* alert title */
"PHOTO_CAPTURE_UNABLE_TO_CAPTURE_IMAGE" = "Unable to capture image.";
/* alert title */
"PHOTO_CAPTURE_UNABLE_TO_INITIALIZE_CAMERA" = "Failed to configure camera.";
/* label for system photo collections which have no name. */
"PHOTO_PICKER_UNNAMED_COLLECTION" = "Unnamed Album";
/* Notification action button title */
"PUSH_MANAGER_MARKREAD" = "Mark as Read";
/* Notification action button title */
"PUSH_MANAGER_REPLY" = "Reply";
/* alert body during registration */
"REGISTRATION_ERROR_BLANK_VERIFICATION_CODE" = "We can't activate your account until you verify the code we sent you.";
/* Indicates a delay of zero seconds, and that 'screen lock activity' will timeout immediately. */
"SCREEN_LOCK_ACTIVITY_TIMEOUT_NONE" = "Instant";
/* Description of how and why Session iOS uses Touch ID/Face ID/Phone Passcode to unlock 'screen lock'. */
"SCREEN_LOCK_REASON_UNLOCK_SCREEN_LOCK" = "Authenticate to open Session.";
/* Title for alert indicating that screen lock could not be unlocked. */
"SCREEN_LOCK_UNLOCK_FAILED" = "Authentication Failed";
/* alert title when user attempts to leave the send media flow when they have an in-progress album */
"SEND_MEDIA_ABANDON_TITLE" = "Discard Media?";
/* alert action, confirming the user wants to exit the media flow and abandon any photos they've taken */
"SEND_MEDIA_CONFIRM_ABANDON_ALBUM" = "Discard Media";
/* alert action when the user decides not to cancel the media flow after all. */
"SEND_MEDIA_RETURN_TO_CAMERA" = "Return to Camera";
/* alert action when the user decides not to cancel the media flow after all. */
"SEND_MEDIA_RETURN_TO_MEDIA_LIBRARY" = "Return to Media Library";
/* Format string for the default 'Note' sound. Embeds the system {{sound name}}. */
"SETTINGS_AUDIO_DEFAULT_TONE_LABEL_FORMAT" = "%@ (default)";
/* Label for the backup view in app settings. */
"SETTINGS_BACKUP" = "Backup";
/* Label for 'backup now' button in the backup settings view. */
"SETTINGS_BACKUP_BACKUP_NOW" = "Backup Now";
/* Label for 'cancel backup' button in the backup settings view. */
"SETTINGS_BACKUP_CANCEL_BACKUP" = "Cancel Backup";
/* Label for switch in settings that controls whether or not backup is enabled. */
"SETTINGS_BACKUP_ENABLING_SWITCH" = "Backup Enabled";
/* Label for iCloud status row in the in the backup settings view. */
"SETTINGS_BACKUP_ICLOUD_STATUS" = "iCloud Status";
/* Indicates that the last backup restore failed. */
"SETTINGS_BACKUP_IMPORT_STATUS_FAILED" = "Backup Restore Failed";
/* Indicates that app is not restoring up. */
"SETTINGS_BACKUP_IMPORT_STATUS_IDLE" = "Backup Restore Idle";
/* Indicates that app is restoring up. */
"SETTINGS_BACKUP_IMPORT_STATUS_IN_PROGRESS" = "Backup Restore In Progress";
/* Indicates that the last backup restore succeeded. */
"SETTINGS_BACKUP_IMPORT_STATUS_SUCCEEDED" = "Backup Restore Succeeded";
/* Label for phase row in the in the backup settings view. */
"SETTINGS_BACKUP_PHASE" = "Phase";
/* Label for phase row in the in the backup settings view. */
"SETTINGS_BACKUP_PROGRESS" = "Progress";
/* Label for backup status row in the in the backup settings view. */
"SETTINGS_BACKUP_STATUS" = "Status";
/* Indicates that the last backup failed. */
"SETTINGS_BACKUP_STATUS_FAILED" = "Backup Failed";
/* Indicates that app is not backing up. */
"SETTINGS_BACKUP_STATUS_IDLE" = "Waiting";
/* Indicates that app is backing up. */
"SETTINGS_BACKUP_STATUS_IN_PROGRESS" = "Backing Up";
/* Indicates that the last backup succeeded. */
"SETTINGS_BACKUP_STATUS_SUCCEEDED" = "Backup Successful";
/* No comment provided by engineer. */
"SETTINGS_CLEAR_HISTORY" = "Clear Conversation History";
/* Confirmation text for button which deletes all message, calling, attachments, etc. */
"SETTINGS_DELETE_HISTORYLOG_CONFIRMATION_BUTTON" = "Delete Everything";
/* Section header */
"SETTINGS_HISTORYLOG_TITLE" = "Clear Conversation History";
/* Label for settings view that allows user to change the notification sound. */
"SETTINGS_ITEM_NOTIFICATION_SOUND" = "Message Sound";
/* Setting for enabling & disabling link previews. */
"SETTINGS_LINK_PREVIEWS" = "Send Link Previews";
/* Footer for setting for enabling & disabling link previews. */
"SETTINGS_LINK_PREVIEWS_FOOTER" = "Previews are supported for most urls.";
/* Header for setting for enabling & disabling link previews. */
"SETTINGS_LINK_PREVIEWS_HEADER" = "Link Previews";
/* Setting for enabling & disabling voice & video calls. */
"SETTINGS_CALLS" = "Voice and video calls";
/* Footer for setting for enabling & disabling voice & video calls. */
"SETTINGS_CALLS_FOOTER" = "Allow access to accept voice and video calls from other users.";
/* Header for setting for enabling & disabling voice & video calls. */
"SETTINGS_CALLS_HEADER" = "Calls";
/* table section header */
"SETTINGS_NOTIFICATION_CONTENT_TITLE" = "Notification Content";
/* Label for the 'read receipts' setting. */
"SETTINGS_READ_RECEIPT" = "Read Receipts";
/* An explanation of the 'read receipts' setting. */
"SETTINGS_READ_RECEIPTS_SECTION_FOOTER" = "See and share when messages have been read. This setting is optional and applies to all conversations.";
/* Label for the 'screen lock activity timeout' setting of the privacy settings. */
"SETTINGS_SCREEN_LOCK_ACTIVITY_TIMEOUT" = "Screen Lock Timeout";
/* Title for the 'screen lock' section of the privacy settings. */
"SETTINGS_SCREEN_LOCK_SECTION_TITLE" = "Screen Lock";
/* Label for the 'enable screen lock' switch of the privacy settings. */
"SETTINGS_SCREEN_LOCK_SWITCH_LABEL" = "Screen Lock";
/* Header Label for the sounds section of settings views. */
"SETTINGS_SECTION_SOUNDS" = "Sounds";
/* Section header */
"SETTINGS_SECURITY_TITLE" = "Screen Security";
/* Label for the 'typing indicators' setting. */
"SETTINGS_TYPING_INDICATORS" = "Typing Indicators";
/* Label for the 'no sound' option that allows users to disable sounds for notifications, etc. */
"SOUNDS_NONE" = "None";
/* {{number of days}} embedded in strings, e.g. 'Alice updated disappearing messages expiration to {{5 days}}'. See other *_TIME_AMOUNT strings */
"TIME_AMOUNT_DAYS" = "%@ days";
/* Label text below navbar button, embeds {{number of days}}. Must be very short, like 1 or 2 characters, The space is intentionally omitted between the text and the embedded duration so that we get, e.g. '5d' not '5 d'. See other *_TIME_AMOUNT strings */
"TIME_AMOUNT_DAYS_SHORT_FORMAT" = "%@d";
/* {{number of hours}} embedded in strings, e.g. 'Alice updated disappearing messages expiration to {{5 hours}}'. See other *_TIME_AMOUNT strings */
"TIME_AMOUNT_HOURS" = "%@ hours";
/* Label text below navbar button, embeds {{number of hours}}. Must be very short, like 1 or 2 characters, The space is intentionally omitted between the text and the embedded duration so that we get, e.g. '5h' not '5 h'. See other *_TIME_AMOUNT strings */
"TIME_AMOUNT_HOURS_SHORT_FORMAT" = "%@h";
/* {{number of minutes}} embedded in strings, e.g. 'Alice updated disappearing messages expiration to {{5 minutes}}'. See other *_TIME_AMOUNT strings */
"TIME_AMOUNT_MINUTES" = "%@ minutes";
/* Label text below navbar button, embeds {{number of minutes}}. Must be very short, like 1 or 2 characters, The space is intentionally omitted between the text and the embedded duration so that we get, e.g. '5m' not '5 m'. See other *_TIME_AMOUNT strings */
"TIME_AMOUNT_MINUTES_SHORT_FORMAT" = "%@m";
/* {{number of seconds}} embedded in strings, e.g. 'Alice updated disappearing messages expiration to {{5 seconds}}'. See other *_TIME_AMOUNT strings */
"TIME_AMOUNT_SECONDS" = "%@ seconds";
/* Label text below navbar button, embeds {{number of seconds}}. Must be very short, like 1 or 2 characters, The space is intentionally omitted between the text and the embedded duration so that we get, e.g. '5s' not '5 s'. See other *_TIME_AMOUNT strings */
"TIME_AMOUNT_SECONDS_SHORT_FORMAT" = "%@s";
/* {{1 day}} embedded in strings, e.g. 'Alice updated disappearing messages expiration to {{1 day}}'. See other *_TIME_AMOUNT strings */
"TIME_AMOUNT_SINGLE_DAY" = "%@ day";
/* {{1 hour}} embedded in strings, e.g. 'Alice updated disappearing messages expiration to {{1 hour}}'. See other *_TIME_AMOUNT strings */
"TIME_AMOUNT_SINGLE_HOUR" = "%@ hour";
/* {{1 minute}} embedded in strings, e.g. 'Alice updated disappearing messages expiration to {{1 minute}}'. See other *_TIME_AMOUNT strings */
"TIME_AMOUNT_SINGLE_MINUTE" = "%@ minute";
/* {{1 week}} embedded in strings, e.g. 'Alice updated disappearing messages expiration to {{1 week}}'. See other *_TIME_AMOUNT strings */
"TIME_AMOUNT_SINGLE_WEEK" = "%@ week";
/* {{number of weeks}}, embedded in strings, e.g. 'Alice updated disappearing messages expiration to {{5 weeks}}'. See other *_TIME_AMOUNT strings */
"TIME_AMOUNT_WEEKS" = "%@ weeks";
/* Label text below navbar button, embeds {{number of weeks}}. Must be very short, like 1 or 2 characters, The space is intentionally omitted between the text and the embedded duration so that we get, e.g. '5w' not '5 w'. See other *_TIME_AMOUNT strings */
"TIME_AMOUNT_WEEKS_SHORT_FORMAT" = "%@w";
/* Label for the cancel button in an alert or action sheet. */
"TXT_CANCEL_TITLE" = "Cancel";
/* No comment provided by engineer. */
"TXT_DELETE_TITLE" = "Delete";
/* Filename for voice messages. */
"VOICE_MESSAGE_FILE_NAME" = "Voice Message";
/* Message for the alert indicating the 'voice message' needs to be held to be held down to record. */
"VOICE_MESSAGE_TOO_SHORT_ALERT_MESSAGE" = "Tap and hold to record a voice message.";
/* Title for the alert indicating the 'voice message' needs to be held to be held down to record. */
"VOICE_MESSAGE_TOO_SHORT_ALERT_TITLE" = "Voice Message";
/* Info Message when you disable disappearing messages */
"YOU_DISABLED_DISAPPEARING_MESSAGES_CONFIGURATION" = "You disabled disappearing messages.";
/* Info message embedding a {{time amount}}, see the *_TIME_AMOUNT strings for context. */
"YOU_UPDATED_DISAPPEARING_MESSAGES_CONFIGURATION" = "You set disappearing message time to %@";
// MARK: - Session
"continue_2" = "Continue";
"copy" = "Copy";
"invalid_url" = "Invalid URL";
"next" = "Next";
"share" = "Share";
"invalid_session_id" = "Invalid Session ID";
"cancel" = "Cancel";
"your_session_id" = "Your Session ID";
"vc_landing_title_2" = "Your Session begins here...";
"vc_landing_register_button_title" = "Create Session ID";
"vc_landing_restore_button_title" = "Continue Your Session";
"vc_landing_link_button_title" = "Link a Device";
"view_fake_chat_bubble_1" = "What's Session?";
"view_fake_chat_bubble_2" = "It's a decentralized, encrypted messaging app";
"view_fake_chat_bubble_3" = "So it doesn't collect my personal information or my conversation metadata? How does it work?";
"view_fake_chat_bubble_4" = "Using a combination of advanced anonymous routing and end-to-end encryption technologies.";
"view_fake_chat_bubble_5" = "Friends don't let friends use compromised messengers. You're welcome.";
"vc_register_title" = "Say hello to your Session ID";
"vc_register_explanation" = "Your Session ID is the unique address people can use to contact you on Session. With no connection to your real identity, your Session ID is totally anonymous and private by design.";
"vc_restore_title" = "Restore your account";
"vc_restore_explanation" = "Enter the recovery phrase that was given to you when you signed up to restore your account.";
"vc_restore_seed_text_field_hint" = "Enter your recovery phrase";
"vc_link_device_title" = "Link a Device";
"vc_link_device_scan_qr_code_tab_title" = "Scan QR Code";
"vc_display_name_title_2" = "Pick your display name";
"vc_display_name_explanation" = "This will be your name when you use Session. It can be your real name, an alias, or anything else you like.";
"vc_display_name_text_field_hint" = "Enter a display name";
"vc_display_name_display_name_missing_error" = "Please pick a display name";
"vc_display_name_display_name_too_long_error" = "Please pick a shorter display name";
"vc_pn_mode_recommended_option_tag" = "Recommended";
"vc_pn_mode_no_option_picked_modal_title" = "Please Pick an Option";
"vc_home_empty_state_message" = "You don't have any contacts yet";
"vc_home_empty_state_button_title" = "Start a Session";
"vc_seed_title" = "Your Recovery Phrase";
"vc_seed_title_2" = "Meet your recovery phrase";
"vc_seed_explanation" = "Your recovery phrase is the master key to your Session ID — you can use it to restore your Session ID if you lose access to your device. Store your recovery phrase in a safe place, and don’t give it to anyone.";
"vc_seed_reveal_button_title" = "Hold to reveal";
"view_seed_reminder_subtitle_1" = "Secure your account by saving your recovery phrase";
"view_seed_reminder_subtitle_2" = "Tap and hold the redacted words to reveal your recovery phrase, then store it safely to secure your Session ID.";
"view_seed_reminder_subtitle_3" = "Make sure to store your recovery phrase in a safe place";
"vc_path_title" = "Path";
"vc_path_explanation" = "Session hides your IP by routing your messages through multiple Service Nodes in Session's decentralized network. These are the countries your connection is currently being routed through:";
"vc_path_device_row_title" = "You";
"vc_path_guard_node_row_title" = "Entry Node";
"vc_path_service_node_row_title" = "Service Node";
"vc_path_destination_row_title" = "Destination";
"vc_path_learn_more_button_title" = "Learn More";
"vc_create_private_chat_title" = "New Session";
"vc_create_private_chat_enter_session_id_tab_title" = "Enter Session ID";
"vc_create_private_chat_scan_qr_code_tab_title" = "Scan QR Code";
"vc_create_private_chat_scan_qr_code_explanation" = "Scan a user’s QR code to start a session. QR codes can be found by tapping the QR code icon in account settings.";
"vc_enter_public_key_explanation" = "Users can share their Session ID by going into their account settings and tapping \"Share Session ID\", or by sharing their QR code.";
"vc_scan_qr_code_camera_access_explanation" = "Session needs camera access to scan QR codes";
"vc_scan_qr_code_grant_camera_access_button_title" = "Grant Camera Access";
"vc_create_closed_group_title" = "New Closed Group";
"vc_create_closed_group_text_field_hint" = "Enter a group name";
"vc_create_closed_group_empty_state_message" = "You don't have any contacts yet";
"vc_create_closed_group_empty_state_button_title" = "Start a Session";
"vc_create_closed_group_group_name_missing_error" = "Please enter a group name";
"vc_create_closed_group_group_name_too_long_error" = "Please enter a shorter group name";
"vc_create_closed_group_too_many_group_members_error" = "A closed group cannot have more than 100 members";
"vc_join_public_chat_title" = "Join Open Group";
"vc_join_public_chat_enter_group_url_tab_title" = "Open Group URL";
"vc_join_public_chat_scan_qr_code_tab_title" = "Scan QR Code";
"vc_join_public_chat_scan_qr_code_explanation" = "Scan the QR code of the open group you'd like to join";
"vc_enter_chat_url_text_field_hint" = "Enter an open group URL";
"vc_settings_title" = "Settings";
"vc_settings_display_name_text_field_hint" = "Enter a display name";
"vc_settings_display_name_missing_error" = "Please pick a display name";
"vc_settings_display_name_too_long_error" = "Please pick a shorter display name";
"vc_settings_privacy_button_title" = "Privacy";
"vc_settings_notifications_button_title" = "Notifications";
"vc_settings_recovery_phrase_button_title" = "Recovery Phrase";
"vc_settings_clear_all_data_button_title" = "Clear Data";
"vc_notification_settings_title" = "Notifications";
"vc_privacy_settings_title" = "Privacy";
"preferences_notifications_strategy_category_title" = "Notification Strategy";
"modal_seed_title" = "Your Recovery Phrase";
"modal_seed_explanation" = "This is your recovery phrase. With it, you can restore or migrate your Session ID to a new device.";
"modal_clear_all_data_title" = "Clear All Data";
"modal_clear_all_data_explanation" = "This will permanently delete your messages, sessions, and contacts.";
"modal_clear_all_data_explanation_2" = "Would you like to clear only this device, or delete your entire account?";
"dialog_clear_all_data_deletion_failed_1" = "Data not deleted by 1 Service Node. Service Node ID: %@.";
"dialog_clear_all_data_deletion_failed_2" = "Data not deleted by %@ Service Nodes. Service Node IDs: %@.";
"modal_clear_all_data_device_only_button_title" = "Device Only";
"modal_clear_all_data_entire_account_button_title" = "Entire Account";
"vc_qr_code_title" = "QR Code";
"vc_qr_code_view_my_qr_code_tab_title" = "View My QR Code";
"vc_qr_code_view_scan_qr_code_tab_title" = "Scan QR Code";
"vc_qr_code_view_scan_qr_code_explanation" = "Scan someone's QR code to start a conversation with them";
"vc_view_my_qr_code_explanation" = "This is your QR code. Other users can scan it to start a session with you.";
// MARK: - Not Yet Translated
"fast_mode_explanation" = "You’ll be notified of new messages reliably and immediately using Apple’s notification servers.";
"fast_mode" = "Fast Mode";
"slow_mode_explanation" = "Session will occasionally check for new messages in the background.";
"slow_mode" = "Slow Mode";
"vc_pn_mode_title" = "Message Notifications";
"vc_notification_settings_notification_mode_title" = "Use Fast Mode";
"vc_link_device_recovery_phrase_tab_title" = "Recovery Phrase";
"vc_link_device_scan_qr_code_explanation" = "Navigate to Settings → Recovery Phrase on your other device to show your QR code.";
"vc_enter_recovery_phrase_title" = "Recovery Phrase";
"vc_enter_recovery_phrase_explanation" = "To link your device, enter the recovery phrase that was given to you when you signed up.";
"vc_enter_public_key_text_field_hint" = "Enter Session ID or ONS name";
"vc_home_title" = "Messages";
"admin_group_leave_warning" = "Because you are the creator of this group it will be deleted for everyone. This cannot be undone.";
"vc_join_open_group_suggestions_title" = "Or join one of these...";
"vc_settings_invite_a_friend_button_title" = "Invite a Friend";
"vc_settings_help_us_translate_button_title" = "Help us Translate Session";
"copied" = "Copied";
"vc_conversation_settings_copy_session_id_button_title" = "Copy Session ID";
"vc_conversation_input_prompt" = "Message";
"vc_conversation_voice_message_cancel_message" = "Slide to Cancel";
"modal_download_attachment_title" = "Trust %@?";
"modal_download_attachment_explanation" = "Are you sure you want to download media sent by %@?";
"modal_download_button_title" = "Download";
"modal_open_url_title" = "Open URL?";
"modal_open_url_explanation" = "Are you sure you want to open %@?";
"modal_open_url_button_title" = "Open";
"modal_copy_url_button_title" = "Copy Link";
"modal_blocked_title" = "Unblock %@?";
"modal_blocked_explanation" = "Are you sure you want to unblock %@?";
"modal_blocked_button_title" = "Unblock";
"modal_link_previews_title" = "Enable Link Previews?";
"modal_link_previews_explanation" = "Enabling link previews will show previews for URLs you send and receive. This can be useful, but Session will need to contact linked websites to generate previews. You can always disable link previews in Session's settings.";
"modal_link_previews_button_title" = "Enable";
"modal_call_title" = "Voice / video calls";
"modal_call_explanation" = "The current implementation of voice / video calls will expose your IP address to the Oxen Foundation servers and the calling / called user.";
"modal_share_logs_title" = "Share Logs";
"modal_share_logs_explanation" = "Would you like to export your application logs to be able to share for troubleshooting?";
"vc_share_title" = "Share to Session";
"vc_share_loading_message" = "Preparing attachments...";
"vc_share_sending_message" = "Sending...";
"vc_share_link_previews_unsecure" = "Preview not loaded for unsecure link";
"vc_share_link_previews_error" = "Unable to load preview";
"vc_share_link_previews_disabled_title" = "Link Previews Disabled";
"vc_share_link_previews_disabled_explanation" = "Enabling link previews will show previews for URLs you share. This can be useful, but Session will need to contact linked websites to generate previews.\n\nYou can enable link previews in Session's settings.";
"view_open_group_invitation_description" = "Open group invitation";
"vc_conversation_settings_invite_button_title" = "Add Members";
"vc_settings_faq_button_title" = "FAQ";
"vc_settings_survey_button_title" = "Feedback / Survey";
"vc_settings_support_button_title" = "Debug Log";
"modal_send_seed_title" = "Warning";
"modal_send_seed_explanation" = "This is your recovery phrase. If you send it to someone they'll have full access to your account.";
"modal_send_seed_send_button_title" = "Send";
"vc_conversation_settings_notify_for_mentions_only_title" = "Notify for Mentions Only";
"vc_conversation_settings_notify_for_mentions_only_explanation" = "When enabled, you'll only be notified for messages mentioning you.";
"view_conversation_title_notify_for_mentions_only" = "Notifying for Mentions Only";
"message_deleted" = "This message has been deleted";
"delete_message_for_me" = "Delete just for me";
"delete_message_for_everyone" = "Delete for everyone";
"delete_message_for_me_and_recipient" = "Delete for me and %@";
"context_menu_reply" = "Reply";
"context_menu_save" = "Save";
"context_menu_ban_user" = "Ban User";
"context_menu_ban_and_delete_all" = "Ban and Delete All";
"accessibility_expanding_attachments_button" = "Add attachments";
"accessibility_gif_button" = "Gif";
"accessibility_document_button" = "Document";
"accessibility_library_button" = "Photo library";
"accessibility_camera_button" = "Camera";
"accessibility_main_button_collapse" = "Collapse attachment options";
"invalid_recovery_phrase" = "Invalid Recovery Phrase";
"invalid_recovery_phrase" = "Invalid Recovery Phrase";
"DISMISS_BUTTON_TEXT" = "Dismiss";
/* Button text which opens the settings app */
"OPEN_SETTINGS_BUTTON" = "Settings";
"call_outgoing" = "You called %@";
"call_incoming" = "%@ called you";
"call_missed" = "Missed Call from %@";
"call_rejected" = "Rejected Call";
"call_cancelled" = "Cancelled Call";
"call_timeout" = "Unanswered Call";
"voice_call" = "Voice Call";
"video_call" = "Video Call";
"APN_Message" = "You've got a new message.";
"APN_Collapsed_Messages" = "You've got %@ new messages.";
"system_mode_theme" = "System";
"dark_mode_theme" = "Dark";
"light_mode_theme" = "Light";
"PIN_BUTTON_TEXT" = "Pin";
"UNPIN_BUTTON_TEXT" = "Unpin";
<<<<<<< HEAD
"modal_call_missed_tips_title" = "Call missed";
"modal_call_missed_tips_explanation" = "Call missed from '%@' because you needed to enable the 'Voice and video calls' permission in the Privacy Settings.";
"meida_saved" = "Media saved by %@.";
"screenshot_taken" = "%@ took a screenshot.";
=======
"meida_saved" = "Media saved by %@.";
"screenshot_taken" = "%@ took a screenshot.";
"SEARCH_SECTION_CONTACTS" = "Contacts and Groups";
"SEARCH_SECTION_MESSAGES" = "Messages";
"SEARCH_SECTION_RECENT" = "Recent";
"RECENT_SEARCH_LAST_MESSAGE_DATETIME" = "last message: %@";
>>>>>>> 69e464e8
<|MERGE_RESOLUTION|>--- conflicted
+++ resolved
@@ -618,16 +618,11 @@
 "light_mode_theme" = "Light";
 "PIN_BUTTON_TEXT" = "Pin";
 "UNPIN_BUTTON_TEXT" = "Unpin";
-<<<<<<< HEAD
 "modal_call_missed_tips_title" = "Call missed";
 "modal_call_missed_tips_explanation" = "Call missed from '%@' because you needed to enable the 'Voice and video calls' permission in the Privacy Settings.";
-"meida_saved" = "Media saved by %@.";
-"screenshot_taken" = "%@ took a screenshot.";
-=======
 "meida_saved" = "Media saved by %@.";
 "screenshot_taken" = "%@ took a screenshot.";
 "SEARCH_SECTION_CONTACTS" = "Contacts and Groups";
 "SEARCH_SECTION_MESSAGES" = "Messages";
 "SEARCH_SECTION_RECENT" = "Recent";
-"RECENT_SEARCH_LAST_MESSAGE_DATETIME" = "last message: %@";
->>>>>>> 69e464e8
+"RECENT_SEARCH_LAST_MESSAGE_DATETIME" = "last message: %@";