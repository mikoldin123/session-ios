#!/usr/bin/env xcrun swift

<<<<<<< HEAD
// stringlint:disable

import Foundation

=======
// Copyright © 2023 Rangeproof Pty Ltd. All rights reserved.
//
// stringlint:disable
//
>>>>>>> 83911cf9
// The way this works is:
// • Run the AbandonedStrings executable (see https://www.avanderlee.com/xcode/unused-localized-strings/)
// • Paste the list of unused strings below
// • Run this script by doing:
//   swiftc remove_unused_strings.swift
//   ./remove_unused_strings

import Foundation

let unusedStringKeys = [
    
]

let allFileURLs = try! FileManager.default.contentsOfDirectory(at: URL(string: "./")!, includingPropertiesForKeys: nil)
let translationFiles = allFileURLs.map { $0.lastPathComponent }.filter { $0.hasSuffix(".lproj") }

for translationFile in translationFiles {
    let contents = try! String(contentsOfFile: "\(translationFile)/Localizable.strings")
    let lines = contents.split(separator: "\n")
    var filteredLines0: [String] = []
    for line in lines {
        if !unusedStringKeys.contains(where: { line.hasPrefix("\"\($0)\"") }) {
            filteredLines0.append(String(line))
        }
    }
    var filteredLines1: [String] = []
    for (index, line) in filteredLines0.enumerated() {
        if line.hasPrefix("/*") && index != (filteredLines0.count - 1) && filteredLines0[index + 1].hasPrefix("/*") {
            // Orphaned comment; drop it
        } else {
            filteredLines1.append(line)
        }
    }
    let newContents = filteredLines1.joined(separator: "\n")
    try newContents.write(to: URL(fileURLWithPath: "\(FileManager.default.currentDirectoryPath)/\(translationFile)/Localizable.strings"), atomically: true, encoding: String.Encoding.utf8)
}<|MERGE_RESOLUTION|>--- conflicted
+++ resolved
@@ -1,16 +1,11 @@
 #!/usr/bin/env xcrun swift
 
-<<<<<<< HEAD
+// Copyright © 2023 Rangeproof Pty Ltd. All rights reserved.
+//
 // stringlint:disable
 
 import Foundation
 
-=======
-// Copyright © 2023 Rangeproof Pty Ltd. All rights reserved.
-//
-// stringlint:disable
-//
->>>>>>> 83911cf9
 // The way this works is:
 // • Run the AbandonedStrings executable (see https://www.avanderlee.com/xcode/unused-localized-strings/)
 // • Paste the list of unused strings below
