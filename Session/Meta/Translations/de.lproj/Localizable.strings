/* No comment provided by engineer. */
"ATTACHMENT" = "Anhang";
/* Title for 'caption' mode of the attachment approval view. */
"ATTACHMENT_APPROVAL_CAPTION_TITLE" = "Beschriftung";
/* Format string for file extension label in call interstitial view */
"ATTACHMENT_APPROVAL_FILE_EXTENSION_FORMAT" = "Dateityp: %@";
/* Format string for file size label in call interstitial view. Embeds: {{file size as 'N mb' or 'N kb'}}. */
"ATTACHMENT_APPROVAL_FILE_SIZE_FORMAT" = "Größe: %@";
/* One-line label indicating the user can add no more text to the media message field. */
"ATTACHMENT_APPROVAL_MESSAGE_LENGTH_LIMIT_REACHED" = "Nachrichtenlimit erreicht";
/* Label for 'send' button in the 'attachment approval' dialog. */
"ATTACHMENT_APPROVAL_SEND_BUTTON" = "Senden";
/* Generic filename for an attachment with no known name */
"ATTACHMENT_DEFAULT_FILENAME" = "Anhang";
/* The title of the 'attachment error' alert. */
"ATTACHMENT_ERROR_ALERT_TITLE" = "Fehler beim Senden des Anhangs";
/* Attachment error message for image attachments which could not be converted to JPEG */
"ATTACHMENT_ERROR_COULD_NOT_CONVERT_TO_JPEG" = "Das Bild konnte nicht konvertiert werden.";
/* Attachment error message for video attachments which could not be converted to MP4 */
"ATTACHMENT_ERROR_COULD_NOT_CONVERT_TO_MP4" = "Das Video konnte nicht verarbeitet werden.";
/* Attachment error message for image attachments which cannot be parsed */
"ATTACHMENT_ERROR_COULD_NOT_PARSE_IMAGE" = "Das Bild kann nicht analysiert werden.";
/* Attachment error message for image attachments in which metadata could not be removed */
"ATTACHMENT_ERROR_COULD_NOT_REMOVE_METADATA" = "Metadaten können nicht aus dem Bild entfernt werden.";
/* Attachment error message for image attachments which could not be resized */
"ATTACHMENT_ERROR_COULD_NOT_RESIZE_IMAGE" = "Die Größe des Bildes kann nicht geändert werden.";
/* Attachment error message for attachments whose data exceed file size limits */
"ATTACHMENT_ERROR_FILE_SIZE_TOO_LARGE" = "Anhang ist zu groß.";
/* Attachment error message for attachments with invalid data */
"ATTACHMENT_ERROR_INVALID_DATA" = "Der Anhang enthält ungültige Inhalte.";
/* Attachment error message for attachments with an invalid file format */
"ATTACHMENT_ERROR_INVALID_FILE_FORMAT" = "Anlagenfehlermeldung für Anlagen mit einem ungültigen Dateiformat.";
/* Attachment error message for attachments without any data */
"ATTACHMENT_ERROR_MISSING_DATA" = "Anlagenfehlermeldung für Anhänge ohne Daten.";
/* Alert title when picking a document fails for an unknown reason */
"ATTACHMENT_PICKER_DOCUMENTS_FAILED_ALERT_TITLE" = "Dokument konnte nicht ausgewählt werden.";
/* Alert body when picking a document fails because user picked a directory/bundle */
"ATTACHMENT_PICKER_DOCUMENTS_PICKED_DIRECTORY_FAILED_ALERT_BODY" = "Bitte erstelle ein komprimiertes Archiv dieser Datei oder dieses Verzeichnisses und versuche es erneut zu versenden.";
/* Alert title when picking a document fails because user picked a directory/bundle */
"ATTACHMENT_PICKER_DOCUMENTS_PICKED_DIRECTORY_FAILED_ALERT_TITLE" = "Dateiformat nicht unterstützt";
/* Short text label for a voice message attachment, used for thread preview and on the lock screen */
"ATTACHMENT_TYPE_VOICE_MESSAGE" = "Sprachnachricht";
/* Button label for the 'block' button */
"BLOCK_LIST_BLOCK_BUTTON" = "Blockieren";
/* A format for the 'block user' action sheet title. Embeds {{the blocked user's name or phone number}}. */
"BLOCK_LIST_BLOCK_USER_TITLE_FORMAT" = "%@ blockieren?";
/* A format for the 'unblock user' action sheet title. Embeds {{the unblocked user's name or phone number}}. */
"BLOCK_LIST_UNBLOCK_TITLE_FORMAT" = "Blockierung von %@ aufheben?";
/* Button label for the 'unblock' button */
"BLOCK_LIST_UNBLOCK_BUTTON" = "Blockieren aufheben";
/* The message format of the 'conversation blocked' alert. Embeds the {{conversation title}}. */
"BLOCK_LIST_VIEW_BLOCKED_ALERT_MESSAGE_FORMAT" = "%@ wurde blockiert.";
/* The title of the 'user blocked' alert. */
"BLOCK_LIST_VIEW_BLOCKED_ALERT_TITLE" = "Benutzer blockiert";
/* Alert title after unblocking a group or 1:1 chat. Embeds the {{conversation title}}. */
"BLOCK_LIST_VIEW_UNBLOCKED_ALERT_TITLE_FORMAT" = "%@ wurde freigegeben.";
/* An explanation of the consequences of blocking another user. */
"BLOCK_USER_BEHAVIOR_EXPLANATION" = "Blockierte Nutzer können Dich nicht anrufen oder Dir Nachrichten senden.";
/* Label for generic done button. */
"BUTTON_DONE" = "Fertig";
/* Button text to enable batch selection mode */
"BUTTON_SELECT" = "Auswählen";
/* keyboard toolbar label when starting to search with no current results */
"CONVERSATION_SEARCH_SEARCHING" = "Ok...";
/* keyboard toolbar label when no messages match the search string */
"CONVERSATION_SEARCH_NO_RESULTS" = "Keine Treffer";
/* keyboard toolbar label when exactly 1 message matches the search string */
"CONVERSATION_SEARCH_ONE_RESULT" = "1 Treffer";
/* keyboard toolbar label when more than 1 message matches the search string. Embeds {{number/position of the 'currently viewed' result}} and the {{total number of results}} */
"CONVERSATION_SEARCH_RESULTS_FORMAT" = "%d von %d Treffern";
/* table cell label in conversation settings */
"CONVERSATION_SETTINGS_BLOCK_THIS_USER" = "Diesen Benutzer blockieren";
/* label for 'mute thread' cell in conversation settings */
"CONVERSATION_SETTINGS_MUTE_LABEL" = "Stummschalten";
/* Table cell label in conversation settings which returns the user to the conversation with 'search mode' activated */
"CONVERSATION_SETTINGS_SEARCH" = "Unterhaltung durchsuchen";
/* Title for the 'crop/scale image' dialog. */
"CROP_SCALE_IMAGE_VIEW_TITLE" = "Verschieben und Skalieren";
/* Subtitle shown while the app is updating its database. */
"DATABASE_VIEW_OVERLAY_SUBTITLE" = "Dies kann einige Minuten dauern.";
/* Title shown while the app is updating its database. */
"DATABASE_VIEW_OVERLAY_TITLE" = "Optimiere Datenbank";
/* The present; the current time. */
"DATE_NOW" = "Jetzt";
/* table cell label in conversation settings */
"DISAPPEARING_MESSAGES" = "Verschwindende Nachrichten";
/* table cell label in conversation settings */
"EDIT_GROUP_ACTION" = "Gruppe bearbeiten";
/* Label indicating media gallery is empty */
"GALLERY_TILES_EMPTY_GALLERY" = "Diese Unterhaltung enthält keine Medieninhalte.";
/* Label indicating loading is in progress */
"GALLERY_TILES_LOADING_MORE_RECENT_LABEL" = "Neuere Medieninhalte werden geladen …";
/* Label indicating loading is in progress */
"GALLERY_TILES_LOADING_OLDER_LABEL" = "Ältere Medieninhalte werden geladen …";
/* Error displayed when there is a failure fetching a GIF from the remote service. */
"GIF_PICKER_ERROR_FETCH_FAILURE" = "Abruf des angeforderten GIF gescheitert. Bitte überprüfe, ob du online bist.";
/* Generic error displayed when picking a GIF */
"GIF_PICKER_ERROR_GENERIC" = "Ein unbekannter Fehler ist aufgetreten.";
/* Shown when selected GIF couldn't be fetched */
"GIF_PICKER_FAILURE_ALERT_TITLE" = "GIF kann nicht abgerufen werden";
/* Alert message shown when user tries to search for GIFs without entering any search terms. */
"GIF_PICKER_VIEW_MISSING_QUERY" = "Bitte gib deine Suche ein.";
/* Indicates that an error occurred while searching. */
"GIF_VIEW_SEARCH_ERROR" = "Fehler. Für erneuten Versuch tippen.";
/* Indicates that the user's search had no results. */
"GIF_VIEW_SEARCH_NO_RESULTS" = "Keine Ergebnisse.";
/* No comment provided by engineer. */
"GROUP_CREATED" = "Gruppe erstellt";
/* No comment provided by engineer. */
"GROUP_MEMBER_JOINED" = "%@ ist der Gruppe beigetreten. ";
/* No comment provided by engineer. */
"GROUP_MEMBER_LEFT" = "%@ hat die Gruppe verlassen. ";
/* No comment provided by engineer. */
"GROUP_MEMBER_REMOVED" = "%@ wurde aus der Gruppe entfernt. ";
/* No comment provided by engineer. */
"GROUP_MEMBERS_REMOVED" = "%@ wurden aus der Gruppe entfernt. ";
/* No comment provided by engineer. */
"GROUP_TITLE_CHANGED" = "Gruppenname lautet jetzt »%@«. ";
/* No comment provided by engineer. */
"GROUP_UPDATED" = "Gruppe aktualisiert.";
/* No comment provided by engineer. */
"GROUP_YOU_LEFT" = "Du hast die Gruppe verlassen.";
/* No comment provided by engineer. */
"YOU_WERE_REMOVED" = " Du wurdest aus der Gruppe entfernt. ";
/* Momentarily shown to the user when attempting to select more images than is allowed. Embeds {{max number of items}} that can be shared. */
"IMAGE_PICKER_CAN_SELECT_NO_MORE_TOAST_FORMAT" = "Du kannst nicht mehr als %@ Elemente teilen.";
/* alert title */
"IMAGE_PICKER_FAILED_TO_PROCESS_ATTACHMENTS" = "Anhangsauswahl gescheitert.";
/* Message for the alert indicating that an audio file is invalid. */
"INVALID_AUDIO_FILE_ALERT_ERROR_MESSAGE" = "Ungültige Audiodatei.";
/* Confirmation button within contextual alert */
"LEAVE_BUTTON_TITLE" = "Verlassen";
/* table cell label in conversation settings */
"LEAVE_GROUP_ACTION" = "Gruppe verlassen";
/* nav bar button item */
"MEDIA_DETAIL_VIEW_ALL_MEDIA_BUTTON" = "Alle Medieninhalte";
/* Confirmation button text to delete selected media from the gallery, embeds {{number of messages}} */
"MEDIA_GALLERY_DELETE_MULTIPLE_MESSAGES_FORMAT" = "%d Nachrichten löschen";
/* Confirmation button text to delete selected media message from the gallery */
"MEDIA_GALLERY_DELETE_SINGLE_MESSAGE" = "Nachricht löschen";
/* embeds {{sender name}} and {{sent datetime}}, e.g. 'Sarah on 10/30/18, 3:29' */
"MEDIA_GALLERY_LANDSCAPE_TITLE_FORMAT" = "%@ am %@";
/* Format for the 'more items' indicator for media galleries. Embeds {{the number of additional items}}. */
"MEDIA_GALLERY_MORE_ITEMS_FORMAT" = "+%@";
/* Short sender label for media sent by you */
"MEDIA_GALLERY_SENDER_NAME_YOU" = "Du";
/* Section header in media gallery collection view */
"MEDIA_GALLERY_THIS_MONTH_HEADER" = "Diesen Monat";
/* status message for failed messages */
"MESSAGE_STATUS_FAILED" = "Versand gescheitert.";
/* status message for read messages */
"MESSAGE_STATUS_READ" = "Gelesen";
/* message status while message is sending. */
"MESSAGE_STATUS_SENDING" = "Wird gesendet …";
/* status message for sent messages */
"MESSAGE_STATUS_SENT" = "Gesendet";
/* status message while attachment is uploading */
"MESSAGE_STATUS_UPLOADING" = "Wird hochgeladen …";
/* notification title. Embeds {{author name}} and {{group name}} */
"NEW_GROUP_MESSAGE_NOTIFICATION_TITLE" = "%@ an %@";
/* Label for 1:1 conversation with yourself. */
"NOTE_TO_SELF" = "Notiz an mich";
/* Lock screen notification text presented after user powers on their device without unlocking. Embeds {{device model}} (either 'iPad' or 'iPhone') */
"NOTIFICATION_BODY_PHONE_LOCKED_FORMAT" = "Du hast eventuell Nachrichten erhalten, während dein %@ neu gestartet wurde.";
/* No comment provided by engineer. */
"BUTTON_OK" = "OK";
/* Info Message when {{other user}} disables or doesn't support disappearing messages */
"OTHER_DISABLED_DISAPPEARING_MESSAGES_CONFIGURATION" = "%@ hat verschwindende Nachrichten deaktiviert.";
/* Info Message when {{other user}} updates message expiration to {{time amount}}, see the *_TIME_AMOUNT strings for context. */
"OTHER_UPDATED_DISAPPEARING_MESSAGES_CONFIGURATION" = "%@ hat die Zeit für verschwindende Nachrichten auf %@ festgelegt.";
/* alert title, generic error preventing user from capturing a photo */
"PHOTO_CAPTURE_GENERIC_ERROR" = "Bild kann nicht aufgenommen werden.";
/* alert title */
"PHOTO_CAPTURE_UNABLE_TO_CAPTURE_IMAGE" = "Bild kann nicht aufgenommen werden.";
/* alert title */
"PHOTO_CAPTURE_UNABLE_TO_INITIALIZE_CAMERA" = "Konfigurieren der Kamera gescheitert.";
/* label for system photo collections which have no name. */
"PHOTO_PICKER_UNNAMED_COLLECTION" = "Unbenanntes Album";
/* Notification action button title */
"PUSH_MANAGER_MARKREAD" = "Markieren als gelesen";
/* Notification action button title */
"PUSH_MANAGER_REPLY" = "Antwort";
/* Description of how and why Session iOS uses Touch ID/Face ID/Phone Passcode to unlock 'screen lock'. */
"SCREEN_LOCK_REASON_UNLOCK_SCREEN_LOCK" = "Authentifizieren, um Session zu öffnen.";
/* Title for alert indicating that screen lock could not be unlocked. */
"SCREEN_LOCK_UNLOCK_FAILED" = "Authentifizierung gescheitert";
/* alert title when user attempts to leave the send media flow when they have an in-progress album */
"SEND_MEDIA_ABANDON_TITLE" = "Medieninhalte verwerfen?";
/* alert action, confirming the user wants to exit the media flow and abandon any photos they've taken */
"SEND_MEDIA_CONFIRM_ABANDON_ALBUM" = "Medieninhalte verwerfen";
/* Format string for the default 'Note' sound. Embeds the system {{sound name}}. */
"SETTINGS_AUDIO_DEFAULT_TONE_LABEL_FORMAT" = "%@ (Standard)";
/* Label for settings view that allows user to change the notification sound. */
"SETTINGS_ITEM_NOTIFICATION_SOUND" = "Nachrichtenton";
/* Label for the 'no sound' option that allows users to disable sounds for notifications, etc. */
"SOUNDS_NONE" = "Stumm";
/* {{number of days}} embedded in strings, e.g. 'Alice updated disappearing messages expiration to {{5 days}}'. See other *_TIME_AMOUNT strings */
"TIME_AMOUNT_DAYS" = "%@ Tage";
/* Label text below navbar button, embeds {{number of days}}. Must be very short, like 1 or 2 characters, The space is intentionally omitted between the text and the embedded duration so that we get, e.g. '5d' not '5 d'. See other *_TIME_AMOUNT strings */
"TIME_AMOUNT_DAYS_SHORT_FORMAT" = "%@d";
/* {{number of hours}} embedded in strings, e.g. 'Alice updated disappearing messages expiration to {{5 hours}}'. See other *_TIME_AMOUNT strings */
"TIME_AMOUNT_HOURS" = "%@ Stunden";
/* Label text below navbar button, embeds {{number of hours}}. Must be very short, like 1 or 2 characters, The space is intentionally omitted between the text and the embedded duration so that we get, e.g. '5h' not '5 h'. See other *_TIME_AMOUNT strings */
"TIME_AMOUNT_HOURS_SHORT_FORMAT" = "%@h";
/* {{number of minutes}} embedded in strings, e.g. 'Alice updated disappearing messages expiration to {{5 minutes}}'. See other *_TIME_AMOUNT strings */
"TIME_AMOUNT_MINUTES" = "%@ Minuten";
/* Label text below navbar button, embeds {{number of minutes}}. Must be very short, like 1 or 2 characters, The space is intentionally omitted between the text and the embedded duration so that we get, e.g. '5m' not '5 m'. See other *_TIME_AMOUNT strings */
"TIME_AMOUNT_MINUTES_SHORT_FORMAT" = "%@min";
/* {{number of seconds}} embedded in strings, e.g. 'Alice updated disappearing messages expiration to {{5 seconds}}'. See other *_TIME_AMOUNT strings */
"TIME_AMOUNT_SECONDS" = "%@ Sekunden";
/* Label text below navbar button, embeds {{number of seconds}}. Must be very short, like 1 or 2 characters, The space is intentionally omitted between the text and the embedded duration so that we get, e.g. '5s' not '5 s'. See other *_TIME_AMOUNT strings */
"TIME_AMOUNT_SECONDS_SHORT_FORMAT" = "%@s";
/* {{1 day}} embedded in strings, e.g. 'Alice updated disappearing messages expiration to {{1 day}}'. See other *_TIME_AMOUNT strings */
"TIME_AMOUNT_SINGLE_DAY" = "%@ Tag";
/* {{1 hour}} embedded in strings, e.g. 'Alice updated disappearing messages expiration to {{1 hour}}'. See other *_TIME_AMOUNT strings */
"TIME_AMOUNT_SINGLE_HOUR" = "%@ Stunde";
/* {{1 minute}} embedded in strings, e.g. 'Alice updated disappearing messages expiration to {{1 minute}}'. See other *_TIME_AMOUNT strings */
"TIME_AMOUNT_SINGLE_MINUTE" = "%@ Minute";
/* {{1 week}} embedded in strings, e.g. 'Alice updated disappearing messages expiration to {{1 week}}'. See other *_TIME_AMOUNT strings */
"TIME_AMOUNT_SINGLE_WEEK" = "%@ Woche";
/* {{number of weeks}}, embedded in strings, e.g. 'Alice updated disappearing messages expiration to {{5 weeks}}'. See other *_TIME_AMOUNT strings */
"TIME_AMOUNT_WEEKS" = "%@ Wochen";
/* Label text below navbar button, embeds {{number of weeks}}. Must be very short, like 1 or 2 characters, The space is intentionally omitted between the text and the embedded duration so that we get, e.g. '5w' not '5 w'. See other *_TIME_AMOUNT strings */
"TIME_AMOUNT_WEEKS_SHORT_FORMAT" = "%@w";
/* Label for the cancel button in an alert or action sheet. */
"TXT_CANCEL_TITLE" = "Abbrechen";
/* No comment provided by engineer. */
"TXT_DELETE_TITLE" = "Löschen";
/* Filename for voice messages. */
"VOICE_MESSAGE_FILE_NAME" = "Sprachnachricht";
/* Message for the alert indicating the 'voice message' needs to be held to be held down to record. */
"VOICE_MESSAGE_TOO_SHORT_ALERT_MESSAGE" = "Antippen und Halten zum Aufnehmen einer Sprachnachricht.";
/* Title for the alert indicating the 'voice message' needs to be held to be held down to record. */
"VOICE_MESSAGE_TOO_SHORT_ALERT_TITLE" = "Sprachnachricht";
/* Info Message when you disable disappearing messages */
"YOU_DISABLED_DISAPPEARING_MESSAGES_CONFIGURATION" = "Du hast verschwindende Nachrichten deaktiviert.";
/* Info message embedding a {{time amount}}, see the *_TIME_AMOUNT strings for context. */
"YOU_UPDATED_DISAPPEARING_MESSAGES_CONFIGURATION" = "Du hast die Zeit für verschwindende Nachrichten auf %@ festgelegt";
// MARK: - Session
"continue_2" = "Fortsetzen";
"copy" = "Kopieren";
"invalid_url" = "Ungültige URL";
"next" = "Weiter";
"share" = "Teilen";
"invalid_session_id" = "Ungültige Session ID";
"cancel" = "Abbrechen";
"your_session_id" = "Deine Session ID";
"vc_landing_title_2" = "Deine Session beginnt hier...";
"vc_landing_register_button_title" = "Session ID erstellen";
"vc_landing_restore_button_title" = "Deine Session fortsetzen";
"vc_landing_link_button_title" = "Mit einem bestehenden Konto verlinken";
"view_fake_chat_bubble_1" = "Was ist Session?";
"view_fake_chat_bubble_2" = "Es ist eine dezentrale, verschlüsselte Messaging-App";
"view_fake_chat_bubble_3" = "Es werden also weder meine persönlichen Daten noch die Metadaten meiner Konversationen erfasst? Wie funktioniert das?";
"view_fake_chat_bubble_4" = "Mit einer Kombination aus fortschrittlicher anonymer Routing- und Ende-zu-Ende-Verschlüsselungstechnologie.";
"view_fake_chat_bubble_5" = "Freunde lassen Freunde keine kompromittierten Messenger verwenden. Gern geschehen.";
"vc_register_title" = "Sag Hallo zu deiner Session ID";
"vc_register_explanation" = "Ihre Session ID ist die eindeutige Adresse, unter der Personen Sie über Session kontaktieren können. Ihre Session ID ist nicht mit Ihrer realen Identität verbunden, völlig anonym und von Natur aus privat.";
"vc_restore_title" = "Ihr Konto wiederherstellen";
"vc_restore_explanation" = "Gib die Wiederherstellungsphrase ein, die Du bei der Anmeldung zur Wiederherstellung Deines Kontos erhalten hast.";
"vc_restore_seed_text_field_hint" = "Gib Deine Wiederherstellungsphrase ein";
"vc_link_device_title" = "Gerät verbinden";
"vc_link_device_scan_qr_code_tab_title" = "QR-Code scannen";
"vc_display_name_title_2" = "Wählen Sie Ihren Anzeigenamen";
"vc_display_name_explanation" = "Dies wird dein Name sein, wenn du Session verwendest. Es kann dein richtiger Name, ein Alias oder alles andere sein, was dir gefällt.";
"vc_display_name_text_field_hint" = "Gib einen Anzeigenamen ein";
"vc_display_name_display_name_missing_error" = "Bitte wähle einen Anzeigenamen";
"vc_display_name_display_name_too_long_error" = "Bitte wähle einen kürzeren Anzeigenamen";
"vc_pn_mode_recommended_option_tag" = "Empfohlen";
"vc_pn_mode_no_option_picked_modal_title" = "Bitte wähle eine Option";
"vc_home_empty_state_message" = "Du hast noch keine Kontakte";
"vc_home_empty_state_button_title" = "Session starten";
"vc_seed_title" = "Ihre Wiederherstellungsphrase";
"vc_seed_title_2" = "Deine Wiederherstellungsphrase";
"vc_seed_explanation" = "Deine Wiederherstellungsphrase ist der Hauptschlüssel für Deine Session ID. Mit diesem Satz kannst Du Deine Session ID wiederherstellen, wenn Du den Zugriff auf Dein Gerät verlierst. Bewahre Deine Wiederherstellungsphrase an einem sicheren Ort auf und gib sie an niemandem weiter.";
"vc_seed_reveal_button_title" = "Zur Anzeige gedrückt halten";
"view_seed_reminder_subtitle_1" = "Sichere Dein Konto, indem Du Deine Wiederherstellungsphrase speicherst";
"view_seed_reminder_subtitle_2" = "Tippe und halte die verborgenen Wörter, um Deine Wiederherstellungsphrase anzuzeigen, und speichere sie dann, um Deine Session ID zu sichern.";
"view_seed_reminder_subtitle_3" = "Stelle sicher, Deine Wiederherstellungsphrase an einem sicheren Ort aufzubewahren";
"vc_path_title" = "Pfad";
"vc_path_explanation" = "Session verbirgt Ihre IP-Adresse, indem Ihre Nachrichten über mehrere Dienstknoten im dezentralen Session-Netzwerk weitergeleitet werden. Dies sind die Länder, durch die Ihre Verbindung derzeit weitergeleitet wird:";
"vc_path_device_row_title" = "Du";
"vc_path_guard_node_row_title" = "Eingangsknoten";
"vc_path_service_node_row_title" = "Dienstknoten";
"vc_path_destination_row_title" = "Ziel";
"vc_path_learn_more_button_title" = "Mehr erfahren";
"vc_create_private_chat_title" = "Neue Nachricht";
"vc_create_private_chat_enter_session_id_tab_title" = "Session ID eingeben";
"vc_create_private_chat_scan_qr_code_tab_title" = "QR-Code scannen";
"vc_enter_public_key_explanation" = "Beginne eine neue Unterhaltung, indem du die Session-ID von jemandem eingibst oder deine Session-ID mit ihm teilt.";
"vc_scan_qr_code_camera_access_explanation" = "Session benötigt Kamerazugriff, um die QR-Codes scannen zu können.";
"vc_scan_qr_code_grant_camera_access_button_title" = "Kamerazugriff gewähren";
"vc_create_closed_group_title" = "Gruppe erstellen";
"vc_create_closed_group_text_field_hint" = "Gib einen Gruppennamen ein";
"vc_create_closed_group_empty_state_message" = "Du hast noch keine Kontakte";
"vc_create_closed_group_group_name_missing_error" = "Bitte gib einen Gruppennamen ein";
"vc_create_closed_group_group_name_too_long_error" = "Bitte gib einen kürzeren Gruppennamen ein";
"vc_create_closed_group_too_many_group_members_error" = "Eine geschlossene Gruppe kann maximal 100 Mitglieder haben.";
"vc_join_public_chat_title" = "Community beitreten";
"vc_join_public_chat_enter_group_url_tab_title" = "Community-URL";
"vc_join_public_chat_scan_qr_code_tab_title" = "QR-Code scannen";
"vc_enter_chat_url_text_field_hint" = "Community-URL eingeben";
"vc_settings_title" = "Einstellungen";
"vc_group_settings_title" = "Gruppen-Einstellungen";
"vc_settings_display_name_missing_error" = "Bitte wähle einen Anzeigenamen";
"vc_settings_display_name_too_long_error" = "Bitte wähle einen kürzeren Anzeigenamen";
"vc_settings_privacy_button_title" = "Datenschutz";
"vc_settings_notifications_button_title" = "Benachrichtigungen";
"vc_settings_recovery_phrase_button_title" = "Wiederherstellungsphrase";
"vc_settings_clear_all_data_button_title" = "Daten löschen";
"vc_qr_code_title" = "QR-Code";
"vc_qr_code_view_my_qr_code_tab_title" = "Meinen QR-Code anzeigen";
"vc_qr_code_view_scan_qr_code_tab_title" = "QR-Code scannen";
"vc_qr_code_view_scan_qr_code_explanation" = "Scanne den QR-Code von jemandem, um eine Unterhaltung mit ihm zu beginnen";
"vc_view_my_qr_code_explanation" = "Das ist Ihr QR-Code. Andere Benutzer können ihn scannen, um eine Session mit Ihnen zu starten.";
// MARK: - Not Yet Translated
"fast_mode_explanation" = "Du wirst über neue Nachrichten zuverlässig und unmittelbar durch Apples Push-Mitteilungsdienst informiert.";
"fast_mode" = "Schneller Modus";
"slow_mode_explanation" = "Session sucht gelegentlich im Hintergrund nach neuen Nachrichten.";
"slow_mode" = "Langsam Modus";
"vc_pn_mode_title" = "Nachrichtenmitteilungen";
"vc_link_device_recovery_phrase_tab_title" = "Wiederherstellungsphrase";
"vc_link_device_scan_qr_code_explanation" = "Gehe zu Einstellungen → Wiederherstellungsphrase auf deinem anderen Gerät um deinen QR-Code anzeigen zu lassen.";
"vc_enter_recovery_phrase_title" = "Wiederherstellungsphrase";
"vc_enter_recovery_phrase_explanation" = "Gib zum Verknüpfen deines Geräts die Wiederherstellungsphrase ein, die du bei der Anmeldung erhalten hast.";
"vc_enter_public_key_text_field_hint" = "Session-ID oder ONS-Name eingeben";
"admin_group_leave_warning" = "Da du der Ersteller dieser Gruppe bist, wird sie für alle gelöscht. Dies kann nicht rückgängig gemacht werden.";
"vc_join_open_group_suggestions_title" = "Oder tritt einer von diesen bei...";
"vc_settings_invite_a_friend_button_title" = "Freund einladen";
"copied" = "Kopiert";
"vc_conversation_settings_copy_session_id_button_title" = "Session-ID kopieren";
"vc_conversation_input_prompt" = "Nachricht";
"vc_conversation_voice_message_cancel_message" = "Wischen um abzubrechen";
"modal_download_attachment_title" = "%@ vertrauen?";
"modal_download_attachment_explanation" = "Bist du sicher, dass du die von %@ gesendeten Medien herunterladen möchtest?";
"modal_download_button_title" = "Herunterladen";
"modal_open_url_title" = "URL öffnen?";
"modal_open_url_explanation" = "Bist du sicher, dass du %@ öffnen möchtest?";
"modal_open_url_button_title" = "Öffnen";
"modal_copy_url_button_title" = "Link kopieren";
"modal_blocked_title" = "%@ entsperren?";
"modal_blocked_explanation" = "Bist du sicher, dass du %@ entblocken möchtest?";
"modal_blocked_button_title" = "Entsperren";
"modal_link_previews_title" = "Link-Vorschau aktivieren?";
"modal_link_previews_explanation" = "Das Aktivieren von Link-Vorschauen zeigt Vorschaubilder für URLs, die du sendest und empfängst. Dies kann nützlich sein, aber Session muss verlinkte Webseiten kontaktieren, um Vorschaubilder zu generieren. Du kannst die Link-Vorschau in den Session-Einstellungen immer deaktivieren.";
"modal_link_previews_button_title" = "Aktivieren";
"vc_share_title" = "Mit Session teilen";
"vc_share_loading_message" = "Anlagen werden vorbereitet...";
"vc_share_sending_message" = "Wird gesendet ...";
"vc_share_link_previews_unsecure" = "Vorschau nicht für unsicheren Link geladen";
"vc_share_link_previews_error" = "Ansicht konnte nicht geladen werden";
"vc_share_link_previews_disabled_title" = "Linkvorschau deaktiviert";
"vc_share_link_previews_disabled_explanation" = "Wenn du die Linkvorschau aktivierst, werden Vorschauen für URLs angezeigt, die du teilst. Dies kann nützlich sein, aber Session muss die verlinkten Webseiten kontaktieren, um Vorschauen zu erstellen. \n\nDu kannst die Linkvorschau in den Einstellungen von Session aktivieren.";
"view_open_group_invitation_description" = "Gruppeneinladung öffnen";
"vc_conversation_settings_invite_button_title" = "Mitglieder hinzufügen";
"modal_send_seed_title" = "Warnung";
"modal_send_seed_explanation" = "Dies ist Deine Wiederherstellungsphrase. Wenn Du diese jemandem schickst, hat er oder sie vollen Zugriff auf Dein Konto.";
"modal_send_seed_send_button_title" = "Senden";
"vc_conversation_settings_notify_for_mentions_only_title" = "Nur für Erwähnungen benachrichtigen";
"vc_conversation_settings_notify_for_mentions_only_explanation" = "Wenn aktiviert, wirst du nur für Nachrichten benachrichtigt, die dich erwähnen.";
"view_conversation_title_notify_for_mentions_only" = "Nur für Erwähnungen benachrichtigen";
"message_deleted" = "Die Nachricht wurde gelöscht";
"delete_message_for_me" = "Nur für mich löschen";
"delete_message_for_everyone" = "Für jeden löschen";
"delete_message_for_me_and_recipient" = "Für mich und %@ löschen";
"context_menu_reply" = "Antworten";
"context_menu_save" = "Speichern";
"context_menu_ban_user" = "Nutzer sperren";
"context_menu_ban_and_delete_all" = "Sperren und alles löschen";
"context_menu_ban_user_error_alert_message" = "Benutzer konnte nicht gesperrt werden";
"accessibility_expanding_attachments_button" = "Anhänge hinzufügen";
"accessibility_gif_button" = "GIF";
"accessibility_document_button" = "Dokument";
"accessibility_library_button" = "Fotobibliothek";
"accessibility_camera_button" = "Kamera";
"accessibility_main_button_collapse" = "Optionen für Anhänge einklappen";
"invalid_recovery_phrase" = "Ungültige Wiederherstellungsphrase";
"DISMISS_BUTTON_TEXT" = "Verwerfen";
/* Button text which opens the settings app */
"OPEN_SETTINGS_BUTTON" = "Einstellungen";
"call_outgoing" = "Du hast %@ angerufen";
"call_incoming" = "%@ hat angerufen";
"call_missed" = "Verpasster Anruf von %@";
"APN_Message" = "Du hast eine neue Nachricht";
"APN_Collapsed_Messages" = "Du hast %@ neue Nachrichten.";
"PIN_BUTTON_TEXT" = "Anheften";
"UNPIN_BUTTON_TEXT" = "Loslösen";
"modal_call_missed_tips_title" = "Verpasster Anruf";
"modal_call_missed_tips_explanation" = "Verpasster Anruf von '%@', da du die Berechtigung 'Anrufe und Videoanrufe' in den Datenschutzeinstellungen aktivieren musst.";
"media_saved" = "Medien gespeichert von %@.";
"screenshot_taken" = "%@ hat ein Screenshot gemacht.";
"SEARCH_SECTION_CONTACTS" = "Kontakte & Gruppen";
"SEARCH_SECTION_MESSAGES" = "Nachrichten";
"MESSAGE_REQUESTS_TITLE" = "Nachrichtenanfragen";
"MESSAGE_REQUESTS_EMPTY_TEXT" = "Keine ausstehenden Nachrichtenanfragen";
"MESSAGE_REQUESTS_CLEAR_ALL" = "Alles löschen";
"MESSAGE_REQUESTS_CLEAR_ALL_CONFIRMATION_TITLE" = "Bist Du sicher, dass Du alle Nachrichtenanfragen löschen möchtest?";
"MESSAGE_REQUESTS_CLEAR_ALL_CONFIRMATION_ACTON" = "Löschen";
"MESSAGE_REQUESTS_DELETE_CONFIRMATION_ACTON" = "Bist du sicher, dass du diese Nachrichtenanfrage löschen willst?";
"MESSAGE_REQUESTS_BLOCK_CONFIRMATION_ACTON" = "Möchtest du den Kontakt wirklich blockieren?";
"MESSAGE_REQUESTS_INFO" = "Wenn du diesem Nutzer eine Nachricht sendest, wird die Nachrichtenanfrage akzeptiert und deine Session-ID übertragen.";
"MESSAGE_REQUESTS_ACCEPTED" = "Ihre Nachrichtenanfrage wurde angenommen.";
"MESSAGE_REQUESTS_NOTIFICATION" = "Du hast eine neue Nachrichtenanfrage";
"TXT_HIDE_TITLE" = "Ausblenden";
"TXT_DELETE_ACCEPT" = "Zustimmen";
"TXT_BLOCK_USER_TITLE" = "Benutzer blockieren";
"ALERT_ERROR_TITLE" = "Fehler";
<<<<<<< HEAD
"modal_call_permission_request_title" = "Call Permissions Required";
"modal_call_permission_request_explanation" = "You can enable the 'Voice and video calls' permission in the Privacy Settings.";
"DEFAULT_OPEN_GROUP_LOAD_ERROR_TITLE" = "Oops, an error occurred";
"DEFAULT_OPEN_GROUP_LOAD_ERROR_SUBTITLE" = "Please try again later";
"LOADING_CONVERSATIONS" = "Loading Conversations...";
"DATABASE_STARTUP_FAILED" = "An error occurred when opening the database\n\nYou can export your application logs to share for troubleshooting or you can try to restore your device\n\nWarning: Restoring your device will result in loss of any data older than two weeks";
"APP_STARTUP_TIMEOUT" = "The app is taking a long time to start\n\nYou can continue to wait for the app to start, export your application logs to share for troubleshooting or you can try to open the app again";
"APP_STARTUP_EXIT" = "Exit";
"DATABASE_RESTORE_FAILED" = "An error occurred when opening the restored database\n\nYou can export your application logs to share for troubleshooting but to continue to use Session you may need to reinstall";
"DATABASE_MIGRATION_FAILED" = "An error occurred when optimising the database\n\nYou can export your application logs to be able to share for troubleshooting or you can restore your device\n\nWarning: Restoring your device will result in loss of any data older than two weeks";
"DATABASE_UNSUPPORTED_MIGRATION" = "You are trying to updated from a version which no longer supports upgrading\n\nIn order to continue to use session you need to restore your device\n\nWarning: Restoring your device will result in loss of any data older than two weeks";
"RECOVERY_PHASE_ERROR_GENERIC" = "Something went wrong. Please check your recovery phrase and try again.";
"RECOVERY_PHASE_ERROR_LENGTH" = "Looks like you didn't enter enough words. Please check your recovery phrase and try again.";
"RECOVERY_PHASE_ERROR_LAST_WORD" = "You seem to be missing the last word of your recovery phrase. Please check what you entered and try again.";
"RECOVERY_PHASE_ERROR_INVALID_WORD" = "There appears to be an invalid word in your recovery phrase. Please check what you entered and try again.";
"RECOVERY_PHASE_ERROR_FAILED" = "Your recovery phrase couldn't be verified. Please check what you entered and try again.";
=======
"modal_call_permission_request_title" = "Anrufberechtigung erforderlich";
"modal_call_permission_request_explanation" = "Du kannst die Berechtigung für \"Sprach- und Videoanrufe\" in den Datenschutzeinstellungen aktivieren.";
"DEFAULT_OPEN_GROUP_LOAD_ERROR_TITLE" = "Hoppla, ein Fehler ist aufgetreten";
"DEFAULT_OPEN_GROUP_LOAD_ERROR_SUBTITLE" = "Bitte versuche es später erneut";
"LOADING_CONVERSATIONS" = "Chats werden geladen...";
"DATABASE_MIGRATION_FAILED" = "Bei der Optimierung der Datenbank ist ein Fehler aufgetreten\n\nSie können Ihre Anwendungsprotokolle exportieren, um sie zur Fehlerbehebung mit uns zu teilen oder Sie können Ihr Gerät wiederherstellen\n\nWarnung: Die Wiederherstellung Ihres Geräts führt zum Verlust von sämtlichen Daten, die älter als zwei Wochen sind";
"RECOVERY_PHASE_ERROR_GENERIC" = "Etwas ist schiefgelaufen. Bitte überprüfe deine Wiederherstellungsphrase und versuche es erneut.";
"RECOVERY_PHASE_ERROR_LENGTH" = "Es sieht so aus, als ob du nicht genügend Wörter eingegeben hast. Bitte überprüfe deine Wiederherstellungsphrase und versuche es erneut.";
"RECOVERY_PHASE_ERROR_LAST_WORD" = "Du scheinst das letzte Wort Deiner Wiederherstellungsphrase auszulassen. Bitte prüfe Deine Eingabe und versuche es erneut.";
"RECOVERY_PHASE_ERROR_INVALID_WORD" = "Es scheint ein ungültiges Wort in Deiner Wiederherstellungsphrase zu geben. Bitte überprüfe Deine Eingabe und versuche es erneut.";
"RECOVERY_PHASE_ERROR_FAILED" = "Deine Wiederherstellungsphrase konnte nicht verifiziert werden. Bitte überprüfe, was Du eingegeben hast, und versuche es erneut.";
>>>>>>> 90cd3fb5
/* Indicates that an unknown error occurred while using Touch ID/Face ID/Phone Passcode. */
"SCREEN_LOCK_ENABLE_UNKNOWN_ERROR" = "Authentifizierung konnte nicht abgerufen werden.";
/* Indicates that Touch ID/Face ID/Phone Passcode authentication failed. */
"SCREEN_LOCK_ERROR_LOCAL_AUTHENTICATION_FAILED" = "Authentifizierung fehlgeschlagen.";
/* Indicates that Touch ID/Face ID/Phone Passcode is 'locked out' on this device due to authentication failures. */
"SCREEN_LOCK_ERROR_LOCAL_AUTHENTICATION_LOCKOUT" = "Zu viele fehlgeschlagene Authentifizierungen. Bitte versuche es später erneut.";
/* Indicates that Touch ID/Face ID/Phone Passcode are not available on this device. */
"SCREEN_LOCK_ERROR_LOCAL_AUTHENTICATION_NOT_AVAILABLE" = "Um die Bildschirmsperre zu verwenden, musst du einen Code in den iOS-Einstellungen festlegen.";
/* Indicates that Touch ID/Face ID/Phone Passcode is not configured on this device. */
"SCREEN_LOCK_ERROR_LOCAL_AUTHENTICATION_NOT_ENROLLED" = "Um die Bildschirmsperre zu verwenden, musst du einen Code in den iOS-Einstellungen festlegen.";
/* Indicates that Touch ID/Face ID/Phone Passcode passcode is not set. */
"SCREEN_LOCK_ERROR_LOCAL_AUTHENTICATION_PASSCODE_NOT_SET" = "Du musst in den iOS-Einstellungen einen Code festlegen, um die Bildschirmsperre zu verwenden.";
/* Label for the button to send a message */
"SEND_BUTTON_TITLE" = "Senden";
/* Generic text for button that retries whatever the last action was. */
"RETRY_BUTTON_TEXT" = "Wiederholen";
/* notification action */
"SHOW_THREAD_BUTTON_TITLE" = "Chat anzeigen";
/* notification body */
"SEND_FAILED_NOTIFICATION_BODY" = "Nachricht konnte nicht gesendet werden.";
"INVALID_SESSION_ID_MESSAGE" = "Bitte prüfe die Session-ID und versuche es erneut.";
"INVALID_RECOVERY_PHRASE_MESSAGE" = "Bitte überprüfe die Wiederherstellungsphrase und versuche es erneut.";
"MEDIA_TAB_TITLE" = "Medien";
"DOCUMENT_TAB_TITLE" = "Dokumente";
"DOCUMENT_TILES_EMPTY_DOCUMENT" = "Diese Unterhaltung enthält keine Dokumente.";
"DOCUMENT_TILES_LOADING_MORE_RECENT_LABEL" = "Lade neueres Dokument…";
"DOCUMENT_TILES_LOADING_OLDER_LABEL" = "Älteres Dokument wird geladen…";
/* The name for the emoji category 'Activities' */
"EMOJI_CATEGORY_ACTIVITIES_NAME" = "Aktivitäten";
/* The name for the emoji category 'Animals & Nature' */
"EMOJI_CATEGORY_ANIMALS_NAME" = "Tiere & Natur";
/* The name for the emoji category 'Flags' */
"EMOJI_CATEGORY_FLAGS_NAME" = "Flaggen";
/* The name for the emoji category 'Food & Drink' */
"EMOJI_CATEGORY_FOOD_NAME" = "Essen & Trinken";
/* The name for the emoji category 'Objects' */
"EMOJI_CATEGORY_OBJECTS_NAME" = "Objekte";
/* The name for the emoji category 'Recents' */
"EMOJI_CATEGORY_RECENTS_NAME" = "Zuletzt verwendet";
/* The name for the emoji category 'Smileys & People' */
"EMOJI_CATEGORY_SMILEYSANDPEOPLE_NAME" = "Smileys & Personen";
/* The name for the emoji category 'Symbols' */
"EMOJI_CATEGORY_SYMBOLS_NAME" = "Symbole";
/* The name for the emoji category 'Travel & Places' */
"EMOJI_CATEGORY_TRAVEL_NAME" = "Reisen & Orte";
"EMOJI_REACTS_NOTIFICATION" = "%@ reagiert auf eine Nachricht mit %@.";
"EMOJI_REACTS_MORE_REACTORS_ONE" = "Und 1 weiterer hat mit %@ auf diese Nachricht reagiert.";
"EMOJI_REACTS_MORE_REACTORS_MUTIPLE" = "Und %@ andere haben %@ auf diese Nachricht reagiert.";
"EMOJI_REACTS_RATE_LIMIT_TOAST" = "Langsam! Du hast zu viele Emoji-Reaktionen versendet. Versuche es später erneut.";
/* New conversation screen*/
"vc_new_conversation_title" = "Neue Unterhaltung";
"CREATE_GROUP_BUTTON_TITLE" = "Erstellen";
"JOIN_COMMUNITY_BUTTON_TITLE" = "Beitreten";
"PRIVACY_TITLE" = "Datenschutz";
"PRIVACY_SECTION_SCREEN_SECURITY" = "App-Sperre";
"PRIVACY_SCREEN_SECURITY_LOCK_SESSION_TITLE" = "Sitzung sperren";
"PRIVACY_SCREEN_SECURITY_LOCK_SESSION_DESCRIPTION" = "Zum Entsperren der Sitzung benötigst Du Touch ID, Face ID oder Dein Passwort.";
"PRIVACY_SECTION_READ_RECEIPTS" = "Lesebestätigungen";
"PRIVACY_READ_RECEIPTS_TITLE" = "Lesebestätigungen";
"PRIVACY_READ_RECEIPTS_DESCRIPTION" = "Sende Lesebestätigungen in Einzelchats.";
"PRIVACY_SECTION_TYPING_INDICATORS" = "Tipp-Indikatoren";
"PRIVACY_TYPING_INDICATORS_TITLE" = "Tipp-Indikatoren";
"PRIVACY_TYPING_INDICATORS_DESCRIPTION" = "Zeige und teile Eingabeindikatoren in Einzelchats.";
"PRIVACY_SECTION_LINK_PREVIEWS" = "Link-Vorschauen";
"PRIVACY_LINK_PREVIEWS_TITLE" = "Sende Link-Vorschauen";
"PRIVACY_LINK_PREVIEWS_DESCRIPTION" = "Generiere Link-Vorschauen für unterstützte URLs.";
"PRIVACY_SECTION_CALLS" = "Anrufe (Beta)";
"PRIVACY_CALLS_TITLE" = "Sprach- und Videoanrufe";
"PRIVACY_CALLS_DESCRIPTION" = "Aktiviert Sprach- und Videoanrufe an und von anderen Benutzern.";
"PRIVACY_CALLS_WARNING_TITLE" = "Sprach- und Videoanrufe (Beta)";
"PRIVACY_CALLS_WARNING_DESCRIPTION" = "Deine IP-Adresse ist bei Beta-Anrufen für Deinen Gesprächspartner und einen Oxen Foundation Server sichtbar. Bist Du sicher, dass Du Sprach- und Videoanrufe aktivieren möchtest?";
"NOTIFICATIONS_TITLE" = "Benachrichtigungen";
"NOTIFICATIONS_SECTION_STRATEGY" = "Benachrichtigungsstrategie";
"NOTIFICATIONS_STRATEGY_FAST_MODE_TITLE" = "Schnellen Modus verwenden";
"NOTIFICATIONS_STRATEGY_FAST_MODE_DESCRIPTION" = "Du wirst über neue Nachrichten zuverlässig und unmittelbar durch Apples Push-Mitteilungsdienst informiert.";
"NOTIFICATIONS_STRATEGY_FAST_MODE_ACTION" = "Gehe zu den Benachrichtigungseinstellungen";
"NOTIFICATIONS_SECTION_STYLE" = "Benachrichtigungsstil";
"NOTIFICATIONS_STYLE_SOUND_TITLE" = "Ton";
"NOTIFICATIONS_STYLE_SOUND_WHEN_OPEN_TITLE" = "Ton, wenn die App geöffnet ist";
"NOTIFICATIONS_STYLE_CONTENT_TITLE" = "Inhalt der Benachrichtigungen";
"NOTIFICATIONS_STYLE_CONTENT_DESCRIPTION" = "Die Informationen, die in den Benachrichtigungen angezeigt werden.";
"NOTIFICATIONS_STYLE_CONTENT_OPTION_NAME_AND_CONTENT" = "Name und Inhalt";
"NOTIFICATIONS_STYLE_CONTENT_OPTION_NAME_ONLY" = "Nur Kontaktname";
"NOTIFICATIONS_STYLE_CONTENT_OPTION_NO_NAME_OR_CONTENT" = "Weder Name noch Nachricht";
"CONVERSATION_SETTINGS_TITLE" = "Chats";
"CONVERSATION_SETTINGS_SECTION_MESSAGE_TRIMMING" = "Nachricht kürzen";
"CONVERSATION_SETTINGS_MESSAGE_TRIMMING_TITLE" = "Communities kürzen";
"CONVERSATION_SETTINGS_MESSAGE_TRIMMING_DESCRIPTION" = "Lösche Nachrichten, die älter als 6 Monate sind, aus Communities mit über 2.000 Nachrichten.";
"CONVERSATION_SETTINGS_SECTION_AUDIO_MESSAGES" = "Audio-Nachrichten";
"CONVERSATION_SETTINGS_AUDIO_MESSAGES_AUTOPLAY_TITLE" = "Audio-Nachrichten automatisch abspielen";
"CONVERSATION_SETTINGS_AUDIO_MESSAGES_AUTOPLAY_DESCRIPTION" = "Automatisches Abspielen aufeinanderfolgender Audio-Nachrichten.";
"CONVERSATION_SETTINGS_BLOCKED_CONTACTS_TITLE" = "Blockierte Kontakte";
"CONVERSATION_SETTINGS_BLOCKED_CONTACTS_EMPTY_STATE" = "Du hast keine blockierten Kontakte.";
"CONVERSATION_SETTINGS_BLOCKED_CONTACTS_UNBLOCK" = "Entblocken";
"CONVERSATION_SETTINGS_BLOCKED_CONTACTS_UNBLOCK_CONFIRMATION_TITLE_SINGLE" = "Bist Du sicher, dass Du den Benutzer {name} entblocken möchtest?";
"CONVERSATION_SETTINGS_BLOCKED_CONTACTS_UNBLOCK_CONFIRMATION_TITLE_FALLBACK" = "Dieser Kontakt";
"CONVERSATION_SETTINGS_BLOCKED_CONTACTS_UNBLOCK_CONFIRMATION_TITLE_MULTIPLE_1" = "Bist Du sicher, dass Du den Benutzer {name} entblocken möchtest";
"CONVERSATION_SETTINGS_BLOCKED_CONTACTS_UNBLOCK_CONFIRMATION_TITLE_MULTIPLE_2_SINGLE" = "und %@?";
"CONVERSATION_SETTINGS_BLOCKED_CONTACTS_UNBLOCK_CONFIRMATION_TITLE_MULTIPLE_3" = "und %d andere?";
"CONVERSATION_SETTINGS_BLOCKED_CONTACTS_UNBLOCK_CONFIRMATION_ACTON" = "Entblocken";
"APPEARANCE_TITLE" = "Darstellung";
"APPEARANCE_THEMES_TITLE" = "Themes";
"APPEARANCE_PRIMARY_COLOR_TITLE" = "Grundfarbe";
"APPEARANCE_PRIMARY_COLOR_PREVIEW_INC_QUOTE" = "Wie geht es Dir?";
"APPEARANCE_PRIMARY_COLOR_PREVIEW_INC_MESSAGE" = "Mir geht es gut, danke, und Dir?";
"APPEARANCE_PRIMARY_COLOR_PREVIEW_OUT_MESSAGE" = "Mir geht es prima, danke.";
"APPEARANCE_NIGHT_MODE_TITLE" = "Auto-Nachtmodus";
"APPEARANCE_NIGHT_MODE_TOGGLE" = "An Systemeinstellungen anpassen";
"HELP_TITLE" = "Hilfe";
"HELP_REPORT_BUG_TITLE" = "Melde einen Fehler";
"HELP_REPORT_BUG_DESCRIPTION" = "Exportiere Deine Fehlerprotokolle und lade die Datei über Sessions Service-Center hoch.";
"HELP_REPORT_BUG_ACTION_TITLE" = "Protokolle exportieren";
"HELP_TRANSLATE_TITLE" = "Session übersetzen";
"HELP_FEEDBACK_TITLE" = "Wir würden uns über Dein Feedback freuen";
"HELP_FAQ_TITLE" = "Häufig gestellte Fragen (FAQ)";
"HELP_SUPPORT_TITLE" = "Unterstützung";
"modal_clear_all_data_title" = "Alle Daten löschen";
"modal_clear_all_data_explanation" = "Dies wird Deine Nachrichten und Kontakte dauerhaft löschen. Möchtest Du nur dieses Gerät löschen oder Deine Daten aus dem Netzwerk löschen?";
"modal_clear_all_data_explanation_2" = "Bist Du sicher, dass Du Deine Daten aus dem Netzwerk löschen möchtest? Wenn Du fortfährst, kannst Du Deine Nachrichten oder Kontakte nicht wiederherstellen.";
"modal_clear_all_data_device_only_button_title" = "Nur Gerät löschen";
"modal_clear_all_data_entire_account_button_title" = "Geräte- und Netzwerkdaten löschen";
"dialog_clear_all_data_deletion_failed_1" = "Daten nicht gelöscht von Service Node 1. Service Node ID: %@.";
"dialog_clear_all_data_deletion_failed_2" = "Daten nicht gelöscht von %@ Service Noten. Service Noten IDs: %@.";
"modal_clear_all_data_confirm" = "Löschen";
"modal_seed_title" = "Deine Wiederherstellungsphrase";
"modal_seed_explanation" = "Du kannst Deine Wiederherstellungsphrase verwenden, um Dein Konto wiederherzustellen oder ein Gerät zu verknüpfen.";
"modal_permission_explanation" = "Session benötigt %@ Zugriff, um fortzufahren. Du kannst den Zugriff in den iOS-Einstellungen aktivieren.";
"modal_permission_settings_title" = "Einstellungen";
"modal_permission_camera" = "Kamera";
"modal_permission_microphone" = "Mikrofon";
"modal_permission_library" = "Bibliothek";
"DISAPPEARING_MESSAGES_OFF" = "Aus";
"DISAPPEARING_MESSAGES_SUBTITLE_OFF" = "Aus";
"DISAPPEARING_MESSAGES_SUBTITLE_DISAPPEAR_AFTER" = "Verschwinden nach: %@";
"COPY_GROUP_URL" = "Gruppen-URL kopieren";
"NEW_CONVERSATION_CONTACTS_SECTION_TITLE" = "Kontakte";
"GROUP_ERROR_NO_MEMBER_SELECTION" = "Bitte wähle mindestens ein Gruppenmitglied aus";
"GROUP_CREATION_PLEASE_WAIT" = "Bitte warten, während die Gruppe erstellt wird...";
"GROUP_CREATION_ERROR_TITLE" = "Gruppe konnte nicht erstellt werden";
"GROUP_CREATION_ERROR_MESSAGE" = "Bitte überprüfe Deine Internetverbindung und versuche es erneut.";
"GROUP_UPDATE_ERROR_TITLE" = "Gruppe konnte nicht aktualisiert werden";
"GROUP_UPDATE_ERROR_MESSAGE" = "Du kannst die Gruppe nicht verlassen, während andere Mitglieder hinzugefügt oder entfernt werden.";
"GROUP_ACTION_REMOVE" = "Entfernen";
"GROUP_TITLE_MEMBERS" = "Mitglieder";
"GROUP_TITLE_FALLBACK" = "Gruppe";
"DM_ERROR_DIRECT_BLINDED_ID" = "Du kannst nur Nachrichten an Blinded IDs innerhalb einer Community senden";
"DM_ERROR_INVALID" = "Bitte überprüfe die Session-ID oder den ONS-Namen und versuche es erneut";
"COMMUNITY_ERROR_INVALID_URL" = "Bitte überprüfe die von Dir eingegebene URL und versuche es erneut.";
"COMMUNITY_ERROR_GENERIC" = "Beitritt fehlgeschlagen";
"DISAPPERING_MESSAGES_TITLE" = "Verschwindende Nachrichten";
"DISAPPERING_MESSAGES_TYPE_TITLE" = "Löschart";
"DISAPPERING_MESSAGES_TYPE_AFTER_READ_TITLE" = "Nach dem Lesen verschwinden";
"DISAPPERING_MESSAGES_TYPE_AFTER_READ_DESCRIPTION" = "Nachrichten löschen, nachdem sie gelesen wurden.";
"DISAPPERING_MESSAGES_TYPE_AFTER_SEND_TITLE" = "Nach dem Senden verschwinden";
"DISAPPERING_MESSAGES_TYPE_AFTER_SEND_DESCRIPTION" = "Nachrichten löschen, nachdem sie gesendet worden sind.";
"DISAPPERING_MESSAGES_TIMER_TITLE" = "Timer";
"DISAPPERING_MESSAGES_SAVE_TITLE" = "Speichern";
"DISAPPERING_MESSAGES_GROUP_WARNING" = "Diese Einstellung gilt für alle in dieser Unterhaltung.";
"DISAPPERING_MESSAGES_GROUP_WARNING_ADMIN_ONLY" = "Diese Einstellung gilt für alle in dieser Unterhaltung. Nur Gruppenadministratoren können diese Einstellung ändern.";
"DISAPPERING_MESSAGES_SUMMARY" = "Verschwinden nach %@ - %@";
"DISAPPERING_MESSAGES_INFO_ENABLE" = "%@ hat eingestellt, dass die Nachrichten %@ verschwinden, nachdem sie %@ sind";
"DISAPPERING_MESSAGES_INFO_UPDATE" = "%@ hat eingestellt, dass die Nachrichten %@ verschwinden, nachdem sie %@ sind";
"DISAPPERING_MESSAGES_INFO_DISABLE" = "%@ hat verschwindende Nachrichten ausgeschaltet";

/* context_menu_info */
"context_menu_info" = "Info";

/* An error that is displayed when the application fails for create it's initial connection to the database */
"DATABASE_STARTUP_FAILED" = "An error occurred when opening the database\n\nYou can export your application logs to share for troubleshooting or you can try to restore your device\n\nWarning: Restoring your device will result in loss of any data older than two weeks";

/* A warning displayed to the user when the application takes too long to launch */
"APP_STARTUP_TIMEOUT" = "The app is taking a long time to start\n\nYou can continue to wait for the app to start, export your application logs to share for troubleshooting or you can try to open the app again";

/* The title of a button on a modal shown when the application fails to start, pressing the button closes the application */
"APP_STARTUP_EXIT" = "Exit";

/* An error which occurs if the user tries to restore the database after an initial failure and it fails to restore */
"DATABASE_RESTORE_FAILED" = "An error occurred when opening the restored database\n\nYou can export your application logs to share for troubleshooting but to continue to use Session you may need to reinstall";

/* Text displayed in place of a quoted message when the original message is not on the device */
"QUOTED_MESSAGE_NOT_FOUND" = "Original message not found.";

/* EMOJI_REACTS_SHOW_LESS */
"EMOJI_REACTS_SHOW_LESS" = "Show less";

/* PRIVACY_SECTION_MESSAGE_REQUESTS */
"PRIVACY_SECTION_MESSAGE_REQUESTS" = "Message Requests";

/* PRIVACY_SCREEN_MESSAGE_REQUESTS_COMMUNITY_TITLE */
"PRIVACY_SCREEN_MESSAGE_REQUESTS_COMMUNITY_TITLE" = "Community Message Requests";

/* PRIVACY_SCREEN_MESSAGE_REQUESTS_COMMUNITY_DESCRIPTION */
"PRIVACY_SCREEN_MESSAGE_REQUESTS_COMMUNITY_DESCRIPTION" = "Allow message requests from Community conversations.";

/* Information displayed above the input when sending a message to a new user for the first time explaining limitations around the types of messages which can be sent before being approved */
"MESSAGE_REQUEST_PENDING_APPROVAL_INFO" = "You will be able to send voice messages and attachments once the recipient has approved this message request";

/* State of a message while it's still in the process of being sent */
"MESSAGE_DELIVERY_STATUS_SENDING" = "Sending";

/* State of a message once it has been sent */
"MESSAGE_DELIVERY_STATUS_SENT" = "Sent";

/* State of a message after the recipient has read the message */
"MESSAGE_DELIVERY_STATUS_READ" = "Read";

/* State of a message if it failed to be sent */
"MESSAGE_DELIVERY_STATUS_FAILED" = "Failed to send";

/* Title of the message information screen describing the date/time a message was sent */
"MESSAGE_INFO_SENT" = "Sent";

/* Title of the message information screen describing the date/time a message was received on a specific device */
"MESSAGE_INFO_RECEIVED" = "Received";

/* Title of the message information screen describing the sender of the message */
"MESSAGE_INFO_FROM" = "From";

/* Title of the message information screen describing the identifier of the attachment */
"ATTACHMENT_INFO_FILE_ID" = "File ID";

/* Title of the message information screen describing the file type of the attachment */
"ATTACHMENT_INFO_FILE_TYPE" = "File Type";

/* Title of the message information screen describing the size of the attachment */
"ATTACHMENT_INFO_FILE_SIZE" = "File Size";

/* Title on the message information screen describing the resolution of a media attachment */
"ATTACHMENT_INFO_RESOLUTION" = "Resolution";

/* Title on the message information screen describing the duration of a media attachment */
"ATTACHMENT_INFO_DURATION" = "Duration";

/* State of a message after it failed to sync to the current users other devices */
"MESSAGE_DELIVERY_STATUS_FAILED_SYNC" = "Failed to sync";

/* State of a message while it's in the process of being synced to the users other devices */
"MESSAGE_DELIVERY_STATUS_SYNCING" = "Syncing";

/* Title of the modal that appears after a user taps on the state of a message which failed to send */
"MESSAGE_DELIVERY_FAILED_TITLE" = "Failed to send message";

/* Title of the modal that appears after a user taps on the state of a message which failed to sync to the users other devices */
"MESSAGE_DELIVERY_FAILED_SYNC_TITLE" = "Failed to sync message to your other devices";

/* Action for the modal shown when asking the user whether they want to delete from all of their devices */
"delete_message_for_me_and_my_devices" = "Delete from all of my devices";

/* Action in the long-press menu to trigger a message to be sent again after it has failed */
"context_menu_resend" = "Resend";

/* Action in the long-press menu to trigger a message to be synced again after it has failed */
"context_menu_resync" = "Resync";

/* Title of a modal show the first time a user tries to search for GIFs */
"GIPHY_PERMISSION_TITLE" = "Search GIFs?";

/* Message of a modal show the first time a user tries to search for GIFs */
"GIPHY_PERMISSION_MESSAGE" = "Session will connect to Giphy to provide search results. You will not have full metadata protection when sending GIFs.";

/* Action in the long-press menu to view more information about a specific message */
"message_info_title" = "Message Info";

/* Action to mute a conversation in the swipe menu */
"mute_button_text" = "Mute";

/* Action in the swipe menu to unmute a conversation */
"unmute_button_text" = "Unmute";

/* Action in the swipe menu to mark a conversation as read */
"MARK_AS_READ" = "Mark read";

/* Action in the swipe menu to mark a conversation as unread */
"MARK_AS_UNREAD" = "Mark unread";

/* Title of the confirmation modal show when attempting to leave a group conversation */
"leave_group_confirmation_alert_title" = "Leave Group";

/* Title of the confirmation modal show when attempting to leave a community conversation */
"leave_community_confirmation_alert_title" = "Leave Community";

/* Message in the confirmation modal when leaving a community conversation */
"leave_community_confirmation_alert_message" = "Are you sure you want to leave %@?";

/* Conversation subtitle while the user in the process of leaving */
"group_you_leaving" = "Leaving...";

/* Conversation subtitle if the user in the failed to leave */
"group_leave_error" = "Failed to leave Group!";

/* Message within a conversation indicating the device was unable to leave a group conversation */
"group_unable_to_leave" = "Unable to leave the Group, please try again";

/* Title in the confirmation modal to delete a group */
"delete_group_confirmation_alert_title" = "Delete Group";

/* Message in the confirmation modal to delete a group */
"delete_group_confirmation_alert_message" = "Are you sure you want to delete %@?";

/* Title in the confirmation modal when the user tries to delete a one-to-one conversation */
"delete_conversation_confirmation_alert_title" = "Delete Conversation";

/* Message in the confirmation modal when the user tries to delete a one-to-one conversation */
"delete_conversation_confirmation_alert_message" = "Are you sure you want to delete your conversation with %@?";

/* Title in the confirmation modal when the user tries to hide the 'Note to Self' conversation */
"hide_note_to_self_confirmation_alert_title" = "Hide Note to Self";

/* Message in the confirmation modal when the user tries to hide the 'Note to Self' conversation */
"hide_note_to_self_confirmation_alert_message" = "Are you sure you want to hide %@?";

/* Title in the modal for updating the users profile display picture */
"update_profile_modal_title" = "Set Display Picture";

/* Save action in the modal for updating the users profile display picture */
"update_profile_modal_save" = "Save";

/* Remove action in the modal for updating the users profile display picture */
"update_profile_modal_remove" = "Remove";

/* Title for the error when failing to remove the users profile display picture */
"update_profile_modal_remove_error_title" = "Unable to remove avatar image";

/* Title for the error when the user selects a profile display picture that is too large */
"update_profile_modal_max_size_error_title" = "Maximum File Size Exceeded";

/* Message for the error when the user selects a profile display picture that is too large */
"update_profile_modal_max_size_error_message" = "Please select a smaller photo and try again";

/* Title for the error when the user fails to update their profile display picture */
"update_profile_modal_error_title" = "Couldn't Update Profile";

/* Message for the error when the user fails to update their profile display picture */
"update_profile_modal_error_message" = "Please check your internet connection and try again";

/* Placeholder when entering a nickname for a contact */
"CONTACT_NICKNAME_PLACEHOLDER" = "Enter a name";

/* The separator within a conversation indicating that following messages are unread */
"UNREAD_MESSAGES" = "Unread Messages";

/* Empty state for a conversation */
"CONVERSATION_EMPTY_STATE" = "You have no messages from %@. Send a message to start the conversation!";

/* Empty state for a read-only conversation */
"CONVERSATION_EMPTY_STATE_READ_ONLY" = "There are no messages in %@.";

/* Empty state for the 'Note to Self' conversation */
"CONVERSATION_EMPTY_STATE_NOTE_TO_SELF" = "You have no messages in %@.";

/* Message to indicate a user has Community Message Requests disabled */
"COMMUNITY_MESSAGE_REQUEST_DISABLED_EMPTY_STATE" = "%@ has message requests from Community conversations turned off, so you cannot send them a message.";

/* Warning to indicate one of the users devices is running an old version of Session */
"USER_CONFIG_OUTDATED_WARNING" = "Some of your devices are using outdated versions. Syncing may be unreliable until they are updated.";

/* Ann error displayed if the device is unable to retrieve the users recovery password */
"LOAD_RECOVERY_PASSWORD_ERROR" = "An error occurred when trying to load your recovery password.\n\nPlease export your logs, then upload the file though Session's Help Desk to help resolve this issue.";

/* An error displayed when trying to send a message if the device is unable to save it to the database */
"FAILED_TO_STORE_OUTGOING_MESSAGE" = "An error occurred when trying to store the outgoing message for sending, you may need to restart the app before you can send messages.";

/* An error indicating that the device was unable to access the database for some reason */
"database_inaccessible_error" = "There is an issue opening the database. Please restart the app and try again.";

/* A message indicating how the disappearing messages setting applies in a one-to-one conversation */
"DISAPPERING_MESSAGES_SUBTITLE_CONTACTS" = "This setting applies to everyone in this conversation.";

/* A message indicating how the disappearing messages setting applies in a group conversation */
"DISAPPERING_MESSAGES_SUBTITLE_GROUPS" = "Messages disappear after they have been sent.";

/* A record that appears within the message history to indicate that the current user turned on disappearing messages */
"YOU_DISAPPEARING_MESSAGES_INFO_ENABLE" = "You have set messages to disappear %@ after they have been %@";

/* A record that appears within the message history to indicate that the current user update the disappearing messages setting */
"YOU_DISAPPEARING_MESSAGES_INFO_UPDATE" = "You have changed messages to disappear %@ after they have been %@";

/* A record that appears within the message history to indicate that the current user has disabled disappearing messages */
"YOU_DISAPPEARING_MESSAGES_INFO_DISABLE" = "You have turned off disappearing messages";

/* The title for the legacy type of disappearing messages on the disappearing messages configuration screen */
"DISAPPEARING_MESSAGES_TYPE_LEGACY_TITLE" = "Legacy";

/* The description for the legacy type of disappearing messages on the disappearing messages configuration screen */
"DISAPPEARING_MESSAGES_TYPE_LEGACY_DESCRIPTION" = "Original version of disappearing messages.";

/* A warning shown at the top of a conversation to indicate a participant is using an old version of Session which may not support the updated disappearing messages functionality */
"DISAPPEARING_MESSAGES_OUTDATED_CLIENT_BANNER" = "%@ is using an outdated client. Disappearing messages may not work as expected.";

/* An error which can occur when a user tries to update from a version that Session no longer supports updating from */
"DATABASE_UNSUPPORTED_MIGRATION" = "You are trying to updated from a version which no longer supports upgrading\n\nIn order to continue to use session you need to restore your device\n\nWarning: Restoring your device will result in loss of any data older than two weeks";

/* DISAPPEARING_MESSAGE_STATE_READ
The point that a message will disappear in a disappearing message update message for disappear after read */
"DISAPPEARING_MESSAGE_STATE_READ" = "read";

/* The point that a message will disappear in a disappearing message update message for disappear after send */
"DISAPPEARING_MESSAGE_STATE_SENT" = "sent";<|MERGE_RESOLUTION|>--- conflicted
+++ resolved
@@ -405,24 +405,6 @@
 "TXT_DELETE_ACCEPT" = "Zustimmen";
 "TXT_BLOCK_USER_TITLE" = "Benutzer blockieren";
 "ALERT_ERROR_TITLE" = "Fehler";
-<<<<<<< HEAD
-"modal_call_permission_request_title" = "Call Permissions Required";
-"modal_call_permission_request_explanation" = "You can enable the 'Voice and video calls' permission in the Privacy Settings.";
-"DEFAULT_OPEN_GROUP_LOAD_ERROR_TITLE" = "Oops, an error occurred";
-"DEFAULT_OPEN_GROUP_LOAD_ERROR_SUBTITLE" = "Please try again later";
-"LOADING_CONVERSATIONS" = "Loading Conversations...";
-"DATABASE_STARTUP_FAILED" = "An error occurred when opening the database\n\nYou can export your application logs to share for troubleshooting or you can try to restore your device\n\nWarning: Restoring your device will result in loss of any data older than two weeks";
-"APP_STARTUP_TIMEOUT" = "The app is taking a long time to start\n\nYou can continue to wait for the app to start, export your application logs to share for troubleshooting or you can try to open the app again";
-"APP_STARTUP_EXIT" = "Exit";
-"DATABASE_RESTORE_FAILED" = "An error occurred when opening the restored database\n\nYou can export your application logs to share for troubleshooting but to continue to use Session you may need to reinstall";
-"DATABASE_MIGRATION_FAILED" = "An error occurred when optimising the database\n\nYou can export your application logs to be able to share for troubleshooting or you can restore your device\n\nWarning: Restoring your device will result in loss of any data older than two weeks";
-"DATABASE_UNSUPPORTED_MIGRATION" = "You are trying to updated from a version which no longer supports upgrading\n\nIn order to continue to use session you need to restore your device\n\nWarning: Restoring your device will result in loss of any data older than two weeks";
-"RECOVERY_PHASE_ERROR_GENERIC" = "Something went wrong. Please check your recovery phrase and try again.";
-"RECOVERY_PHASE_ERROR_LENGTH" = "Looks like you didn't enter enough words. Please check your recovery phrase and try again.";
-"RECOVERY_PHASE_ERROR_LAST_WORD" = "You seem to be missing the last word of your recovery phrase. Please check what you entered and try again.";
-"RECOVERY_PHASE_ERROR_INVALID_WORD" = "There appears to be an invalid word in your recovery phrase. Please check what you entered and try again.";
-"RECOVERY_PHASE_ERROR_FAILED" = "Your recovery phrase couldn't be verified. Please check what you entered and try again.";
-=======
 "modal_call_permission_request_title" = "Anrufberechtigung erforderlich";
 "modal_call_permission_request_explanation" = "Du kannst die Berechtigung für \"Sprach- und Videoanrufe\" in den Datenschutzeinstellungen aktivieren.";
 "DEFAULT_OPEN_GROUP_LOAD_ERROR_TITLE" = "Hoppla, ein Fehler ist aufgetreten";
@@ -434,7 +416,6 @@
 "RECOVERY_PHASE_ERROR_LAST_WORD" = "Du scheinst das letzte Wort Deiner Wiederherstellungsphrase auszulassen. Bitte prüfe Deine Eingabe und versuche es erneut.";
 "RECOVERY_PHASE_ERROR_INVALID_WORD" = "Es scheint ein ungültiges Wort in Deiner Wiederherstellungsphrase zu geben. Bitte überprüfe Deine Eingabe und versuche es erneut.";
 "RECOVERY_PHASE_ERROR_FAILED" = "Deine Wiederherstellungsphrase konnte nicht verifiziert werden. Bitte überprüfe, was Du eingegeben hast, und versuche es erneut.";
->>>>>>> 90cd3fb5
 /* Indicates that an unknown error occurred while using Touch ID/Face ID/Phone Passcode. */
 "SCREEN_LOCK_ENABLE_UNKNOWN_ERROR" = "Authentifizierung konnte nicht abgerufen werden.";
 /* Indicates that Touch ID/Face ID/Phone Passcode authentication failed. */
