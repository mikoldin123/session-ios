/* No comment provided by engineer. */
"ATTACHMENT" = "ضمیمه";
/* Title for 'caption' mode of the attachment approval view. */
"ATTACHMENT_APPROVAL_CAPTION_TITLE" = "عنوان";
/* Format string for file extension label in call interstitial view */
"ATTACHMENT_APPROVAL_FILE_EXTENSION_FORMAT" = "نوع فايل: %@";
/* Format string for file size label in call interstitial view. Embeds: {{file size as 'N mb' or 'N kb'}}. */
"ATTACHMENT_APPROVAL_FILE_SIZE_FORMAT" = "اندازه: %@";
/* One-line label indicating the user can add no more text to the media message field. */
"ATTACHMENT_APPROVAL_MESSAGE_LENGTH_LIMIT_REACHED" = "به محدودیت پیام رسیدید.";
/* Label for 'send' button in the 'attachment approval' dialog. */
"ATTACHMENT_APPROVAL_SEND_BUTTON" = "ارسال";
/* Generic filename for an attachment with no known name */
"ATTACHMENT_DEFAULT_FILENAME" = "ضميمه";
/* The title of the 'attachment error' alert. */
"ATTACHMENT_ERROR_ALERT_TITLE" = "خطا در ارسال فایل ضمیمه";
/* Attachment error message for image attachments which could not be converted to JPEG */
"ATTACHMENT_ERROR_COULD_NOT_CONVERT_TO_JPEG" = "امکان تبدیل تصویر وجود ندارد.";
/* Attachment error message for video attachments which could not be converted to MP4 */
"ATTACHMENT_ERROR_COULD_NOT_CONVERT_TO_MP4" = "مشکل در پردازش ویدئو.";
/* Attachment error message for image attachments which cannot be parsed */
"ATTACHMENT_ERROR_COULD_NOT_PARSE_IMAGE" = "قادر به تجزیه تصویر نیست.";
/* Attachment error message for image attachments in which metadata could not be removed */
"ATTACHMENT_ERROR_COULD_NOT_REMOVE_METADATA" = "امکان حذف فرادیتا از عکس وجود ندارد.";
/* Attachment error message for image attachments which could not be resized */
"ATTACHMENT_ERROR_COULD_NOT_RESIZE_IMAGE" = "امکان تغییر اندازه تصویر وجود ندارد.";
/* Attachment error message for attachments whose data exceed file size limits */
"ATTACHMENT_ERROR_FILE_SIZE_TOO_LARGE" = "حجم فایل پیوستی خیلی بزرگ می‌باشد.";
/* Attachment error message for attachments with invalid data */
"ATTACHMENT_ERROR_INVALID_DATA" = "فایل پیوستی دارای محتوی غیرمعتبر می‌باشد.";
/* Attachment error message for attachments with an invalid file format */
"ATTACHMENT_ERROR_INVALID_FILE_FORMAT" = "فایل پیوستی، فرمت نامعتبر دارد.";
/* Attachment error message for attachments without any data */
"ATTACHMENT_ERROR_MISSING_DATA" = "فایل پیوستی خالی می‌باشد.";
/* Alert title when picking a document fails for an unknown reason */
"ATTACHMENT_PICKER_DOCUMENTS_FAILED_ALERT_TITLE" = "خطا در انتخاب سند.";
/* Alert body when picking a document fails because user picked a directory/bundle */
"ATTACHMENT_PICKER_DOCUMENTS_PICKED_DIRECTORY_FAILED_ALERT_BODY" = "لطفا یک آرشیو فشرده از این فایل یا دایرکتوری را ساخته و ارسال آن را امتحان کنید.";
/* Alert title when picking a document fails because user picked a directory/bundle */
"ATTACHMENT_PICKER_DOCUMENTS_PICKED_DIRECTORY_FAILED_ALERT_TITLE" = "این نوع فایل پشتیبانی نمی‌شود.";
/* Short text label for a voice message attachment, used for thread preview and on the lock screen */
"ATTACHMENT_TYPE_VOICE_MESSAGE" = "پیام صوتی";
/* Button label for the 'block' button */
"BLOCK_LIST_BLOCK_BUTTON" = "مسدود کردن";
/* A format for the 'block user' action sheet title. Embeds {{the blocked user's name or phone number}}. */
"BLOCK_LIST_BLOCK_USER_TITLE_FORMAT" = "%@ مسدود شود؟";
/* A format for the 'unblock user' action sheet title. Embeds {{the unblocked user's name or phone number}}. */
"BLOCK_LIST_UNBLOCK_TITLE_FORMAT" = "%@ از حالت مسدود خارج شود؟";
/* Button label for the 'unblock' button */
"BLOCK_LIST_UNBLOCK_BUTTON" = "دفع مسدودیت";
/* The message format of the 'conversation blocked' alert. Embeds the {{conversation title}}. */
"BLOCK_LIST_VIEW_BLOCKED_ALERT_MESSAGE_FORMAT" = "%@ مسدود شد.";
/* The title of the 'user blocked' alert. */
"BLOCK_LIST_VIEW_BLOCKED_ALERT_TITLE" = "کاربر مسدود شد";
/* Alert title after unblocking a group or 1:1 chat. Embeds the {{conversation title}}. */
"BLOCK_LIST_VIEW_UNBLOCKED_ALERT_TITLE_FORMAT" = "%@ از حالت مسدودی خارج شد.";
/* An explanation of the consequences of blocking another user. */
"BLOCK_USER_BEHAVIOR_EXPLANATION" = "کاربری که مسدود شده است، امکان تماس یا ارسال پیام به شما را ندارد.";
/* Label for generic done button. */
"BUTTON_DONE" = "انجام شد";
/* Button text to enable batch selection mode */
"BUTTON_SELECT" = "انتخاب";
/* Alert body */
"CONFIRM_LEAVE_GROUP_DESCRIPTION" = "شما دیگر قادر به ارسال یا دریافت پیام از این گروه نخواهید بود";
/* Alert title */
"CONFIRM_LEAVE_GROUP_TITLE" = "آیا واقعا قصد ترک کردن دارید؟";
/* Message for the 'conversation delete confirmation' alert. */
"CONVERSATION_DELETE_CONFIRMATION_ALERT_MESSAGE" = "این نمیتواند انجام نشود.";
/* Title for the 'conversation delete confirmation' alert. */
"CONVERSATION_DELETE_CONFIRMATION_ALERT_TITLE" = "گفتگو حذف شود؟";
/* keyboard toolbar label when starting to search with no current results */
"CONVERSATION_SEARCH_SEARCHING" = "درحال جستجو...";
/* keyboard toolbar label when no messages match the search string */
"CONVERSATION_SEARCH_NO_RESULTS" = "مشابهی یافت نشد";
/* keyboard toolbar label when exactly 1 message matches the search string */
"CONVERSATION_SEARCH_ONE_RESULT" = "۱ مورد";
/* keyboard toolbar label when more than 1 message matches the search string. Embeds {{number/position of the 'currently viewed' result}} and the {{total number of results}} */
"CONVERSATION_SEARCH_RESULTS_FORMAT" = "%d از %d مورد یافت شد";
/* table cell label in conversation settings */
"CONVERSATION_SETTINGS_BLOCK_THIS_USER" = "مسدود کردن کاربر";
/* label for 'mute thread' cell in conversation settings */
"CONVERSATION_SETTINGS_MUTE_LABEL" = "حالت سکوت";
/* Table cell label in conversation settings which returns the user to the conversation with 'search mode' activated */
"CONVERSATION_SETTINGS_SEARCH" = "جستجو در مکالمه";
/* Title for the 'crop/scale image' dialog. */
"CROP_SCALE_IMAGE_VIEW_TITLE" = "حرکت و مقیاس";
/* Subtitle shown while the app is updating its database. */
"DATABASE_VIEW_OVERLAY_SUBTITLE" = "ممکن است چند دقیقه زمان ببرد.";
/* Title shown while the app is updating its database. */
"DATABASE_VIEW_OVERLAY_TITLE" = "در حال بهینه‌سازی پایگاه داده";
/* The present; the current time. */
"DATE_NOW" = "الان";
/* table cell label in conversation settings */
"DISAPPEARING_MESSAGES" = "پیام‌های محوشونده";
/* table cell label in conversation settings */
"EDIT_GROUP_ACTION" = "ویرایش گروه";
/* Label indicating media gallery is empty */
"GALLERY_TILES_EMPTY_GALLERY" = "شما در این مکالمه هیچ مدیایی ندارید.";
/* Label indicating loading is in progress */
"GALLERY_TILES_LOADING_MORE_RECENT_LABEL" = "در حال بارگذاری مدیا جدیدتر...";
/* Label indicating loading is in progress */
"GALLERY_TILES_LOADING_OLDER_LABEL" = "بارگذاری مدیا قدیمی تر...";
/* Error displayed when there is a failure fetching a GIF from the remote service. */
"GIF_PICKER_ERROR_FETCH_FAILURE" = "خطا در دریافت گیف. لطفا اتصال به اینترنت را بررسی کنید.";
/* Generic error displayed when picking a GIF */
"GIF_PICKER_ERROR_GENERIC" = "یک خطای ناشناخته رخ داد.";
/* Shown when selected GIF couldn't be fetched */
"GIF_PICKER_FAILURE_ALERT_TITLE" = "خطا در انتخاب گیف";
/* Alert message shown when user tries to search for GIFs without entering any search terms. */
"GIF_PICKER_VIEW_MISSING_QUERY" = "عبارت مورد نظر خود را وارد کنید.";
/* Indicates that an error occurred while searching. */
"GIF_VIEW_SEARCH_ERROR" = "ایراد. برای تلاش دوباره لمس کنید.";
/* Indicates that the user's search had no results. */
"GIF_VIEW_SEARCH_NO_RESULTS" = "نتیجه‌ای یافت نشد.";
/* No comment provided by engineer. */
"GROUP_CREATED" = "گروه ساخته شد.";
/* No comment provided by engineer. */
"GROUP_MEMBER_JOINED" = "%@ به گروه اضافه شد. ";
/* No comment provided by engineer. */
"GROUP_MEMBER_LEFT" = "%@ از گروه خارج شد. ";
/* No comment provided by engineer. */
"GROUP_MEMBER_REMOVED" = "%@ از گروه حذف شد. ";
/* No comment provided by engineer. */
"GROUP_MEMBERS_REMOVED" = "%@ از گروه حذف شدند. ";
/* No comment provided by engineer. */
"GROUP_TITLE_CHANGED" = "عنوان ، هم‌اکنون '%@' است.";
/* No comment provided by engineer. */
"GROUP_UPDATED" = "گروه ، به روز رسانی شده است.";
/* No comment provided by engineer. */
"GROUP_YOU_LEFT" = "شما از این گروه خارج شده‌اید.";
/* No comment provided by engineer. */
"YOU_WERE_REMOVED" = " شما از گروه حذف شدید. ";
/* Momentarily shown to the user when attempting to select more images than is allowed. Embeds {{max number of items}} that can be shared. */
"IMAGE_PICKER_CAN_SELECT_NO_MORE_TOAST_FORMAT" = "شما نمی توانید بیش از %@ آیتم را به اشتراک بگذارید.";
/* alert title */
"IMAGE_PICKER_FAILED_TO_PROCESS_ATTACHMENTS" = "انتخاب پیوست ناموفق بود.";
/* Message for the alert indicating that an audio file is invalid. */
"INVALID_AUDIO_FILE_ALERT_ERROR_MESSAGE" = "فایل صوتی نامعتبر.";
/* Confirmation button within contextual alert */
"LEAVE_BUTTON_TITLE" = "خروج از گروه";
/* table cell label in conversation settings */
"LEAVE_GROUP_ACTION" = "ترک کردن گروه";
/* nav bar button item */
"MEDIA_DETAIL_VIEW_ALL_MEDIA_BUTTON" = "تمام مدیا";
/* media picker option to choose from library */
"MEDIA_FROM_LIBRARY_BUTTON" = "گالری";
/* Confirmation button text to delete selected media from the gallery, embeds {{number of messages}} */
"MEDIA_GALLERY_DELETE_MULTIPLE_MESSAGES_FORMAT" = "حذف %d پیام";
/* Confirmation button text to delete selected media message from the gallery */
"MEDIA_GALLERY_DELETE_SINGLE_MESSAGE" = "حذف پیام";
/* embeds {{sender name}} and {{sent datetime}}, e.g. 'Sarah on 10/30/18, 3:29' */
"MEDIA_GALLERY_LANDSCAPE_TITLE_FORMAT" = "%@ در %@";
/* Format for the 'more items' indicator for media galleries. Embeds {{the number of additional items}}. */
"MEDIA_GALLERY_MORE_ITEMS_FORMAT" = "+%@";
/* Short sender label for media sent by you */
"MEDIA_GALLERY_SENDER_NAME_YOU" = "شما";
/* Section header in media gallery collection view */
"MEDIA_GALLERY_THIS_MONTH_HEADER" = "این ماه";
/* status message for failed messages */
"MESSAGE_STATUS_FAILED" = "ارسال ناموفق بود.";
/* status message for read messages */
"MESSAGE_STATUS_READ" = "خوانده‌شده";
/* message status while message is sending. */
"MESSAGE_STATUS_SENDING" = "در حال ارسال...";
/* status message for sent messages */
"MESSAGE_STATUS_SENT" = "ارسال شد";
/* status message while attachment is uploading */
"MESSAGE_STATUS_UPLOADING" = "در حال آپلود…";
/* notification title. Embeds {{author name}} and {{group name}} */
"NEW_GROUP_MESSAGE_NOTIFICATION_TITLE" = "%@ در %@";
/* Label for 1:1 conversation with yourself. */
"NOTE_TO_SELF" = "یادداشت به خود";
/* Lock screen notification text presented after user powers on their device without unlocking. Embeds {{device model}} (either 'iPad' or 'iPhone') */
"NOTIFICATION_BODY_PHONE_LOCKED_FORMAT" = "ممکن است شما زمانی که %@ در حال ری استارت بود پیام هایی دریافت کرده باشید.";
/* No comment provided by engineer. */
"BUTTON_OK" = "باشه";
/* Info Message when {{other user}} disables or doesn't support disappearing messages */
"OTHER_DISABLED_DISAPPEARING_MESSAGES_CONFIGURATION" = "%@ پیام‌های محوشونده را غیرفعال کرده است.";
/* Info Message when {{other user}} updates message expiration to {{time amount}}, see the *_TIME_AMOUNT strings for context. */
"OTHER_UPDATED_DISAPPEARING_MESSAGES_CONFIGURATION" = "%@ زمان محوشدن پیام را روی %@ تنظیم کرده.";
/* alert title, generic error preventing user from capturing a photo */
"PHOTO_CAPTURE_GENERIC_ERROR" = "مشکل در گرفتن تصویر.";
/* alert title */
"PHOTO_CAPTURE_UNABLE_TO_CAPTURE_IMAGE" = "مشکل در گرفتن تصویر.";
/* alert title */
"PHOTO_CAPTURE_UNABLE_TO_INITIALIZE_CAMERA" = "مشکل در نتظیمات دوربین.";
/* label for system photo collections which have no name. */
"PHOTO_PICKER_UNNAMED_COLLECTION" = "آلبوم بی نام";
/* Notification action button title */
"PUSH_MANAGER_MARKREAD" = "علامت‌گذاری به عنوان خوانده‌شده";
/* Notification action button title */
"PUSH_MANAGER_REPLY" = "پاسخ";
/* Description of how and why Session iOS uses Touch ID/Face ID/Phone Passcode to unlock 'screen lock'. */
"SCREEN_LOCK_REASON_UNLOCK_SCREEN_LOCK" = "برای باز کردن Session هویت خود را احراز کنید.";
/* Title for alert indicating that screen lock could not be unlocked. */
"SCREEN_LOCK_UNLOCK_FAILED" = "احراز هویت ناموفق بود";
/* alert title when user attempts to leave the send media flow when they have an in-progress album */
"SEND_MEDIA_ABANDON_TITLE" = "رسانه ها کنار گذاشته شوند؟";
/* alert action, confirming the user wants to exit the media flow and abandon any photos they've taken */
"SEND_MEDIA_CONFIRM_ABANDON_ALBUM" = "رسانه ها کنار گذاشته شوند";
/* Format string for the default 'Note' sound. Embeds the system {{sound name}}. */
"SETTINGS_AUDIO_DEFAULT_TONE_LABEL_FORMAT" = "%@ (پیشفرض)";
/* Label for settings view that allows user to change the notification sound. */
"SETTINGS_ITEM_NOTIFICATION_SOUND" = "صدای پیام";
/* Label for the 'no sound' option that allows users to disable sounds for notifications, etc. */
"SOUNDS_NONE" = "هیچکدام";
/* {{number of days}} embedded in strings, e.g. 'Alice updated disappearing messages expiration to {{5 days}}'. See other *_TIME_AMOUNT strings */
"TIME_AMOUNT_DAYS" = "%@ روز";
/* Label text below navbar button, embeds {{number of days}}. Must be very short, like 1 or 2 characters, The space is intentionally omitted between the text and the embedded duration so that we get, e.g. '5d' not '5 d'. See other *_TIME_AMOUNT strings */
"TIME_AMOUNT_DAYS_SHORT_FORMAT" = "%@ر";
/* {{number of hours}} embedded in strings, e.g. 'Alice updated disappearing messages expiration to {{5 hours}}'. See other *_TIME_AMOUNT strings */
"TIME_AMOUNT_HOURS" = "%@ ساعت";
/* Label text below navbar button, embeds {{number of hours}}. Must be very short, like 1 or 2 characters, The space is intentionally omitted between the text and the embedded duration so that we get, e.g. '5h' not '5 h'. See other *_TIME_AMOUNT strings */
"TIME_AMOUNT_HOURS_SHORT_FORMAT" = "%@س";
/* {{number of minutes}} embedded in strings, e.g. 'Alice updated disappearing messages expiration to {{5 minutes}}'. See other *_TIME_AMOUNT strings */
"TIME_AMOUNT_MINUTES" = "%@ دقیقه";
/* Label text below navbar button, embeds {{number of minutes}}. Must be very short, like 1 or 2 characters, The space is intentionally omitted between the text and the embedded duration so that we get, e.g. '5m' not '5 m'. See other *_TIME_AMOUNT strings */
"TIME_AMOUNT_MINUTES_SHORT_FORMAT" = "%@دق";
/* {{number of seconds}} embedded in strings, e.g. 'Alice updated disappearing messages expiration to {{5 seconds}}'. See other *_TIME_AMOUNT strings */
"TIME_AMOUNT_SECONDS" = "%@ ثانیه";
/* Label text below navbar button, embeds {{number of seconds}}. Must be very short, like 1 or 2 characters, The space is intentionally omitted between the text and the embedded duration so that we get, e.g. '5s' not '5 s'. See other *_TIME_AMOUNT strings */
"TIME_AMOUNT_SECONDS_SHORT_FORMAT" = "%@ث";
/* {{1 day}} embedded in strings, e.g. 'Alice updated disappearing messages expiration to {{1 day}}'. See other *_TIME_AMOUNT strings */
"TIME_AMOUNT_SINGLE_DAY" = "%@ روز";
/* {{1 hour}} embedded in strings, e.g. 'Alice updated disappearing messages expiration to {{1 hour}}'. See other *_TIME_AMOUNT strings */
"TIME_AMOUNT_SINGLE_HOUR" = "%@ ساعت";
/* {{1 minute}} embedded in strings, e.g. 'Alice updated disappearing messages expiration to {{1 minute}}'. See other *_TIME_AMOUNT strings */
"TIME_AMOUNT_SINGLE_MINUTE" = "%@ دقیقه";
/* {{1 week}} embedded in strings, e.g. 'Alice updated disappearing messages expiration to {{1 week}}'. See other *_TIME_AMOUNT strings */
"TIME_AMOUNT_SINGLE_WEEK" = "%@ هفته";
/* {{number of weeks}}, embedded in strings, e.g. 'Alice updated disappearing messages expiration to {{5 weeks}}'. See other *_TIME_AMOUNT strings */
"TIME_AMOUNT_WEEKS" = "%@ هفته";
/* Label text below navbar button, embeds {{number of weeks}}. Must be very short, like 1 or 2 characters, The space is intentionally omitted between the text and the embedded duration so that we get, e.g. '5w' not '5 w'. See other *_TIME_AMOUNT strings */
"TIME_AMOUNT_WEEKS_SHORT_FORMAT" = "%@ه";
/* Label for the cancel button in an alert or action sheet. */
"TXT_CANCEL_TITLE" = "لغو";
/* No comment provided by engineer. */
"TXT_DELETE_TITLE" = "حذف";
/* Filename for voice messages. */
"VOICE_MESSAGE_FILE_NAME" = "پیام صوتی";
/* Message for the alert indicating the 'voice message' needs to be held to be held down to record. */
"VOICE_MESSAGE_TOO_SHORT_ALERT_MESSAGE" = "برای ضبط و ارسال پیام صوتی اینجا را لمس کرده و نگه دارید";
/* Title for the alert indicating the 'voice message' needs to be held to be held down to record. */
"VOICE_MESSAGE_TOO_SHORT_ALERT_TITLE" = "پیام صوتی";
/* Info Message when you disable disappearing messages */
"YOU_DISABLED_DISAPPEARING_MESSAGES_CONFIGURATION" = "شما پیام‌های محوشونده را غیرفعال کردید.";
/* Info message embedding a {{time amount}}, see the *_TIME_AMOUNT strings for context. */
"YOU_UPDATED_DISAPPEARING_MESSAGES_CONFIGURATION" = "شما زمان محوشدن پیام‌ها را به %@ تنظیم کردید.";
// MARK: - Session
"continue_2" = "ادامه ";
"copy" = "کپی";
"invalid_url" = "URL غیرمعتبر";
"next" = "بعد";
"share" = "به‌اشتراک‌گذاری";
"invalid_session_id" = "شناسه‌ی Session نامعتبر است.";
"cancel" = "لغو";
"your_session_id" = "شناسه Session شما";
"vc_landing_title_2" = "Session شما از اینجا شروع می‌شود...";
"vc_landing_register_button_title" = "شناسه‌ی Session را ایجاد کنید";
"vc_landing_restore_button_title" = "Session خود را ادامه دهید";
"vc_landing_link_button_title" = "پیوند به یک حساب کاربری موجود";
"view_fake_chat_bubble_1" = "Session چیست؟";
"view_fake_chat_bubble_2" = "Session یک برنامه پیام‌رسان غیرمتمرکز و رمزگذاری شده است.";
"view_fake_chat_bubble_3" = "پس اطلاعات شخصی من یا داده‌های گفت‌وگو‌هایم جمع‌آوری نمی‌شود؟ چگونه کار می‌کند؟";
"view_fake_chat_bubble_4" = "Session با استفاده از ترکیبی از فناوری‌های پیشرفته مسیریابی ناشناس و رمزگذاری سرتاسری این کار را انجام می‌دهد.";
"view_fake_chat_bubble_5" = "یک دوست هیچ‌وقت به دوستان خود اجازه استفاده از پیام‌رسان‌های در معرض خطر را نمی‌دهد.";
"vc_register_title" = "به شناسه‌ی Session خود سلام کنید";
"vc_register_explanation" = "شناسه‌ی Session شما آدرس منحصر به فردی است که افراد می‌توانند از طریق آن با شما در Session تماس بگیرند. شناسه‌ی Session شما، بدون اتصال با هویت واقعی شما، کاملاً ناشناس و خصوصی است.";
"vc_restore_title" = "حساب کاربری خود را بازیابی کنید";
"vc_restore_explanation" = "عبارت بازیابی را که هنگام نام‌نویسی برای بازیابی حساب به شما داده شده، وارد کنید.";
"vc_restore_seed_text_field_hint" = "عبارت بازیابی خود را وارد کنید";
"vc_link_device_title" = "اتصال دستگاه";
"vc_link_device_scan_qr_code_tab_title" = "کد QR را اسکن کنید";
"vc_display_name_title_2" = "نام خود را برای نمایش انتخاب کنید";
"vc_display_name_explanation" = "این نام شما هنگام استفاده از Session خواهد بود. این نام می‌تواند نام واقعی شما، نام مستعار یا هر چیز دیگری که دوست دارید، باشد.";
"vc_display_name_text_field_hint" = "نام نمایشی را وارد کنید";
"vc_display_name_display_name_missing_error" = "لطفا نام نمایشی را انتخاب کنید";
"vc_display_name_display_name_too_long_error" = "لطفا نام نمایشی کوتاه‌تری انتخاب کنید";
"vc_pn_mode_recommended_option_tag" = "گزینه پیشنهادی";
"vc_pn_mode_no_option_picked_modal_title" = "لطفا یک گزینه را انتخاب کنید";
"vc_home_empty_state_message" = "فهرست مخاطبان شما خالی است.";
"vc_home_empty_state_button_title" = "شروع Session";
"vc_seed_title" = "عبارت بازیابی شما";
"vc_seed_title_2" = "این عبارت بازیابی شماست";
"vc_seed_explanation" = "عبارت بازیابی شما کلید اصلی شناسه‌ی Session شما است - در صورت عدم دسترسی به دستگاه خود می توانید از آن برای بازگرداندن شناسه‌ی Session خود استفاده کنید. عبارت بازیابی خود را در مکانی امن ذخیره کنید و آن را به کسی ندهید.";
"vc_seed_reveal_button_title" = "نگه دارید تا نشان داده شود";
"view_seed_reminder_subtitle_1" = "با ذخیره کردن عبارت بازیابی، از حساب خود را محافظت کنید";
"view_seed_reminder_subtitle_2" = "برای فاش کردن عبارت بازیابی، بر روی کلمات redacted ضربه زده و نگه دارید، سپس با خیال راحت آن را ذخیره کنید تا از شناسه‌ی Session خود محافظت نمایید.";
"view_seed_reminder_subtitle_3" = "حتماً عبارت بازیابی خود را در مکانی امن ذخیره کنید";
"vc_path_title" = "مسیر";
"vc_path_explanation" = "اپ Session، ‌آی‌پی شما را با استفاده از فرستادن پیام‌های‌تان از طریق چندین سرویسِ گره در شبکه غیرمتمرکز Session مخفی می‌کند. اینها کشورهایی هستند که اتصال شما در حال حاضر از طریق آن فراخوانی می‌شوند:";
"vc_path_device_row_title" = "شما";
"vc_path_guard_node_row_title" = "گره ورودی";
"vc_path_service_node_row_title" = "گره سرویس";
"vc_path_destination_row_title" = "مقصد";
"vc_path_learn_more_button_title" = "بیشتر بدانید";
"vc_create_private_chat_title" = "پیام جدید";
"vc_create_private_chat_enter_session_id_tab_title" = "شناسه Session را وارید کنید";
"vc_create_private_chat_scan_qr_code_tab_title" = "اسکن کد QR";
"vc_enter_public_key_explanation" = "یک مکالمه جدید را با وارد کردن شناسه Session شخصی شروع کنید یا شناسه جلسه خود را با آنها به اشتراک بگذارید.";
"vc_scan_qr_code_camera_access_explanation" = "برای اسکن کدهای Session ،QR نیاز به دسترسی به دوربین دارد";
"vc_scan_qr_code_grant_camera_access_button_title" = "اعطای دسترسی دوربین";
"vc_create_closed_group_title" = "ایجاد گروه";
"vc_create_closed_group_text_field_hint" = "وارد کردن یک نام گروه";
"vc_create_closed_group_empty_state_message" = "هنوز هیچ مخاطبی ندارید";
"vc_create_closed_group_empty_state_button_title" = "شروع یک Session";
"vc_create_closed_group_group_name_missing_error" = "لطفاً یک نام گروه را وارد کنید";
"vc_create_closed_group_group_name_too_long_error" = "لطفاً یک نام گروه کوتاه‌تر را وارد کنید";
"vc_create_closed_group_too_many_group_members_error" = "یک گروه نمی‌تواند بیش از ۱۰۰ عضو داشته باشد.";
"vc_join_public_chat_title" = "پیوستن به انجمن";
"vc_join_public_chat_enter_group_url_tab_title" = "URL انجمن";
"vc_join_public_chat_scan_qr_code_tab_title" = "اسکن کد QR";
"vc_enter_chat_url_text_field_hint" = "URL انجمن را وارد کنید";
"vc_settings_title" = "تنظیمات";
"vc_group_settings_title" = "Group Settings";
"vc_settings_display_name_missing_error" = "لطفا یک نام نمایشی را انتخاب کنید";
"vc_settings_display_name_too_long_error" = "لطفا یک نام نمایشی کوتاه‌تر انتخاب کنید";
"vc_settings_privacy_button_title" = "حریم خصوصی";
"vc_settings_notifications_button_title" = "اعلان‌ها";
"vc_settings_recovery_phrase_button_title" = "عبارت بازیابی";
"vc_settings_clear_all_data_button_title" = "پاک کردن اطلاعات";
"vc_qr_code_title" = "کد QR";
"vc_qr_code_view_my_qr_code_tab_title" = "مشاهده کد QR من";
"vc_qr_code_view_scan_qr_code_tab_title" = "اسکن کد QR";
"vc_qr_code_view_scan_qr_code_explanation" = "برای شروع مکالمه با دیگران، کد QR شخصی را اسکن کنید";
"vc_view_my_qr_code_explanation" = "این کد QR شماست. سایر کاربران می‌توانند برای شروع Session با شما آن را اسکن کنند.";
// MARK: - Not Yet Translated
"fast_mode_explanation" = "با استفاده از سرورهای اطلاع رسانی اپل، شما به صورت سریع و مطمئن از پیام‌های جدید مطلع می‌شوید.";
"fast_mode" = "حالت سریع";
"slow_mode_explanation" = "Session هرازگاهی در پس زمینه وجود پیام‌های جدید را بررسی می‌کند.";
"slow_mode" = "حالت آهسته";
"vc_pn_mode_title" = "اعلان‌های پیام";
"vc_link_device_recovery_phrase_tab_title" = "عبارت بازیابی";
"vc_link_device_scan_qr_code_explanation" = "برای دیدن کد QR خود، در دستگاه دیگرتان به «تنظیمات ← عبارت بازیابی» مراجعه کنید.";
"vc_enter_recovery_phrase_title" = "عبارت بازیابی";
"vc_enter_recovery_phrase_explanation" = "برای وصل کردن دستگاهتان، عبارت بازیابی که در زمان ثبت نام به شما داده شده بود را وارد کنید.";
"vc_enter_public_key_text_field_hint" = "شناسه Session یا نام ONS را وارید کنید";
"admin_group_leave_warning" = "به دلیل اینکه شما مدیر گروه هستید، این گروه برای همه اعضا ی گروه پاک میشود. این قابل بازگشت نیست.";
"vc_join_open_group_suggestions_title" = "یا به یکی از این محلق شوید ...";
"vc_settings_invite_a_friend_button_title" = "دعوت از یک دوست";
"copied" = "کپی‌شده";
"vc_conversation_settings_copy_session_id_button_title" = "کپی کردن شناسه‌ی Session شما";
"vc_conversation_input_prompt" = "پیام";
"vc_conversation_voice_message_cancel_message" = "برای کنسل کردن به کناره بکشید";
"modal_download_attachment_title" = "آیا به %@ اعتماد میکنید؟";
"modal_download_attachment_explanation" = "آیا مطمئن هستید که می‌خواهید رسانه ارسال شده توسط %@ را دانلود کنید؟";
"modal_download_button_title" = "دریافت";
"modal_open_url_title" = "URL باز شود؟";
"modal_open_url_explanation" = "آیا مطمئن هستید که میخواهید %@ را باز کنید؟";
"modal_open_url_button_title" = "باز کن";
"modal_copy_url_button_title" = "کپی کردن لینک";
"modal_blocked_title" = "%@ از حالت مسدود خارج شود؟";
"modal_blocked_explanation" = "آیا مطمئن هستید که میخواهید %@ را از حالت مسدود خارج کنید؟";
"modal_blocked_button_title" = "رفع مسدودی";
"modal_link_previews_title" = "فعال‌سازی پیش‌نمایش لینک؟";
"modal_link_previews_explanation" = "با فعال کردن این گزینه، پیش‌نمایش لینک‌ها در پیام‌های ارسالی و دریافتی دیده می‌شود. این گزینه می‌تواند مفید باشد اما Session باید با سایت ارتباط برقرار کند تا پیش‌نمایش را نشان دهد. شما می‌توانید همیشه در تنظیمات این پیش‌نمایش را غیرفعال کنید.";
"modal_link_previews_button_title" = "فعال سازی";
"vc_share_title" = "اشتراک گذاری با Session";
"vc_share_loading_message" = "آماده سازی پیوست‌ها...";
"vc_share_sending_message" = "در حال ارسال...";
"vc_share_link_previews_unsecure" = "پیش نمایش برای لینک ناامن کامل نشد";
"vc_share_link_previews_error" = "ناتوان برای بارگذاری پیش نمایش";
"vc_share_link_previews_disabled_title" = "پیش نمایش های لینک غیرفعال شد";
"vc_share_link_previews_disabled_explanation" = "با فعال کردن این گزینه، پیش‌نمایش لینک‌ها در پیام‌های ارسالی و دریافتی دیده می‌شود. این گزینه می‌تواند مفید باشد اما Session باید با سایت ها ارتباط برقرار کند تا پیش‌نمایش را نشان دهد. n\\شما می‌توانید در تنظیمات این پیش‌نمایش را غیرفعال کنید.";
"view_open_group_invitation_description" = "باز کردن دعوت به گروه";
"vc_conversation_settings_invite_button_title" = "اضافه‌کردن اعضا";
"modal_send_seed_title" = "هشدار";
"modal_send_seed_explanation" = "این عبارت بازیابی شماست. اگر آن را برای شخصی ارسال کنید ، دسترسی کامل به حساب شما خواهد داشت.";
"modal_send_seed_send_button_title" = "ارسال";
"vc_conversation_settings_notify_for_mentions_only_title" = "فقط برای ذکر شده ها اطلاع دهید";
"vc_conversation_settings_notify_for_mentions_only_explanation" = "وقتی فعال باشد، فقط برای پیام هایی که از شما نام می برند مطلع می شوید.";
"view_conversation_title_notify_for_mentions_only" = "فقط برای ذکر شده ها اطلاع داده شود";
"message_deleted" = "این پیام حذف شده است";
"delete_message_for_me" = "حذف برای من";
"delete_message_for_everyone" = "حذف برای همه";
"delete_message_for_me_and_recipient" = "حذف برای من و %@";
"context_menu_reply" = "پاسخ";
"context_menu_save" = "ذخیره";
"context_menu_ban_user" = "مسدود کردن کاربر";
"context_menu_ban_and_delete_all" = "مسدود و پاک کردن همه";
"context_menu_ban_user_error_alert_message" = "امکان ممنوع کردن کاربر مسدود شود";
"accessibility_expanding_attachments_button" = "افزودن پیوست ها";
"accessibility_gif_button" = "گیف";
"accessibility_document_button" = "مدرک";
"accessibility_library_button" = "گالری عکس";
"accessibility_camera_button" = "دوربین";
"accessibility_main_button_collapse" = "کوچک کردن گزینه‌های پیوست";
"invalid_recovery_phrase" = "جمله ی بازیابی نامعتبر است";
"DISMISS_BUTTON_TEXT" = "رد کردن";
/* Button text which opens the settings app */
"OPEN_SETTINGS_BUTTON" = "تنظیمات";
"call_outgoing" = "شما با%@ تماس گرفتید";
"call_incoming" = "%@ با شما تماس گرفت";
"call_missed" = "شما تماس از دست رفته از طرف %@ دارید";
"APN_Message" = "شما یک پیام جدید دریافت کردید.";
"APN_Collapsed_Messages" = "شما از طرف %@ پیام جدید دارید.";
"PIN_BUTTON_TEXT" = "سنجاق کردن";
"UNPIN_BUTTON_TEXT" = "برداشتن سنجاق";
"modal_call_missed_tips_title" = "تماس از دست رفت";
"modal_call_missed_tips_explanation" = "تماس از '%@' از دست رفت زیرا باید مجوز «تماس‌های صوتی و تصویری» را در تنظیمات حریم خصوصی فعال کنید.";
"media_saved" = "تصویر/ ویدیو توسط %@ ذخیره شد.";
"screenshot_taken" = "%@ از صفحه یک عکس گرفته است.";
"SEARCH_SECTION_CONTACTS" = "گروه‌ها و مخاطبین";
"SEARCH_SECTION_MESSAGES" = "پیام‌ها";
"MESSAGE_REQUESTS_TITLE" = "درخواست های پیام";
"MESSAGE_REQUESTS_EMPTY_TEXT" = "هیچ درخواست پیامی وجود ندارد";
"MESSAGE_REQUESTS_CLEAR_ALL" = "حذف همه";
"MESSAGE_REQUESTS_CLEAR_ALL_CONFIRMATION_TITLE" = "آیا مطمئن هستید که می خواهید تمام درخواست های پیام را پاک کنید؟";
"MESSAGE_REQUESTS_CLEAR_ALL_CONFIRMATION_ACTON" = "پاک کردن";
"MESSAGE_REQUESTS_DELETE_CONFIRMATION_ACTON" = "آیا مطمئن هستید که می خواهید این درخواست پیام را رد کنید؟";
"MESSAGE_REQUESTS_BLOCK_CONFIRMATION_ACTON" = "آیا مطمئن هستید که می‌خواهید این مخاطب را مسدود کنید؟";
"MESSAGE_REQUESTS_INFO" = "ارسال پیام به این کاربر درخواست پیام او را به صورت خودکار قبول می‌کند و باعث آشکار شدن کد شناسایی Session شما میشود.";
"MESSAGE_REQUESTS_ACCEPTED" = "درخواست پیام شما قبول شد.";
"MESSAGE_REQUESTS_NOTIFICATION" = "شما درخواست پیام جدیدی دارید";
"TXT_HIDE_TITLE" = "پنهان کردن";
"TXT_DELETE_ACCEPT" = "پذیرفتن";
"TXT_DECLINE_TITLE" = "رد کردن";
"TXT_BLOCK_USER_TITLE" = "مسدود کردن کاربر";
"ALERT_ERROR_TITLE" = "خطا";
"modal_call_permission_request_title" = "دسترسی تلفن مورد نیاز است";
"modal_call_permission_request_explanation" = "شما می‌توانید مجوز «تماس صوتی و تصویری» را در تنظیمات حریم خصوصی فعال کنید.";
"DEFAULT_OPEN_GROUP_LOAD_ERROR_TITLE" = "متاسفانه خطایی رخ داده است";
"DEFAULT_OPEN_GROUP_LOAD_ERROR_SUBTITLE" = "لطفا بعدا دوباره تلاش کنید";
"LOADING_CONVERSATIONS" = "درحال بارگزاری پیام ها...";
"DATABASE_MIGRATION_FAILED" = "هنگام بهینه‌سازی پایگاه داده خطایی روی داد\n\nشما می‌توانید گزارش‌های برنامه خود را صادر کنید تا بتوانید برای عیب‌یابی به اشتراک بگذارید یا می‌توانید دستگاه خود را بازیابی کنید\n\nهشدار: بازیابی دستگاه شما منجر به از دست رفتن داده‌های قدیمی‌تر از دو هفته می‌شود.";
"RECOVERY_PHASE_ERROR_GENERIC" = "مشکلی پیش آمد. لطفاً عبارت بازیابی خود را بررسی کنید و دوباره امتحان کنید.";
"RECOVERY_PHASE_ERROR_LENGTH" = "به نظر می رسد کلمات کافی وارد نکرده اید. لطفاً عبارت بازیابی خود را بررسی کنید و دوباره امتحان کنید.";
"RECOVERY_PHASE_ERROR_LAST_WORD" = "به نظر می رسد که شما آخرین کلمه بازیابی حساب خود را وارد نکرده اید. لطفاً آنچه را وارد کرده‌اید بررسی کنید و دوباره امتحان کنید.";
"RECOVERY_PHASE_ERROR_INVALID_WORD" = "به نظر می رسد که شما کلمات بازیابی حساب خود را اشتباه وارد کرده اید. لطفاً آنچه را وارد کرده‌اید بررسی کنید و دوباره امتحان کنید.";
"RECOVERY_PHASE_ERROR_FAILED" = "کلمات بازیابی وارد شده قابل تائید نمی‌باشد. لطفا آنچه را که وارد کردید را مجددا بررسی نمائید.";
/* Indicates that an unknown error occurred while using Touch ID/Face ID/Phone Passcode. */
"SCREEN_LOCK_ENABLE_UNKNOWN_ERROR" = "اعتبارسنجی ناموفق بود.";
/* Indicates that Touch ID/Face ID/Phone Passcode authentication failed. */
"SCREEN_LOCK_ERROR_LOCAL_AUTHENTICATION_FAILED" = "احراز هویت ناموفق بود.";
/* Indicates that Touch ID/Face ID/Phone Passcode is 'locked out' on this device due to authentication failures. */
"SCREEN_LOCK_ERROR_LOCAL_AUTHENTICATION_LOCKOUT" = "چندین احراز هویت ناموفق رخ داد. لطفا بعدا تلاش کنید.";
/* Indicates that Touch ID/Face ID/Phone Passcode are not available on this device. */
"SCREEN_LOCK_ERROR_LOCAL_AUTHENTICATION_NOT_AVAILABLE" = "برای استفاده از قفل صفحه نمایش می بایستی یک رمزعبور از تنظیمات iOS خود فعال کنید.";
/* Indicates that Touch ID/Face ID/Phone Passcode is not configured on this device. */
"SCREEN_LOCK_ERROR_LOCAL_AUTHENTICATION_NOT_ENROLLED" = "باید ابتدا رمز عبور را در تنظیمات دستگاه فعال کنید تا بتوانید از قفل صفحه استفاده کنید.";
/* Indicates that Touch ID/Face ID/Phone Passcode passcode is not set. */
"SCREEN_LOCK_ERROR_LOCAL_AUTHENTICATION_PASSCODE_NOT_SET" = "برای استفاده از قفل صفحه نمایش می بایستی یک رمزعبور از تنظیمات iOS خود فعال کنید.";
/* Label for the button to send a message */
"SEND_BUTTON_TITLE" = "ارسال";
/* Generic text for button that retries whatever the last action was. */
"RETRY_BUTTON_TEXT" = "تلاش مجدد";
/* notification action */
"SHOW_THREAD_BUTTON_TITLE" = "نمایش گفتگو";
/* notification body */
"SEND_FAILED_NOTIFICATION_BODY" = "پیام شما ارسال نشد.";
"INVALID_SESSION_ID_MESSAGE" = "لطفاً شناسه Session را مجدد بررسی کنید.";
"INVALID_RECOVERY_PHRASE_MESSAGE" = "لطفاً شناسه بازیابی را مجدد بررسی کنید.";
"QUOTED_MESSAGE_NOT_FOUND" = "Original message not found.";
"MEDIA_TAB_TITLE" = "مدیا";
"DOCUMENT_TAB_TITLE" = "مدارک";
"DOCUMENT_TILES_EMPTY_DOCUMENT" = "شما در این مکالمه هیچ مدرکی ندارید.";
"DOCUMENT_TILES_LOADING_MORE_RECENT_LABEL" = "در حال بار گذاری مدارک جدید…";
"DOCUMENT_TILES_LOADING_OLDER_LABEL" = "در حال بارگذاری مدارک قدیمی تر…";
/* The name for the emoji category 'Activities' */
"EMOJI_CATEGORY_ACTIVITIES_NAME" = "فعالیت‌ها";
/* The name for the emoji category 'Animals & Nature' */
"EMOJI_CATEGORY_ANIMALS_NAME" = "حیوانات و طبیعت";
/* The name for the emoji category 'Flags' */
"EMOJI_CATEGORY_FLAGS_NAME" = "پرچم‌ها";
/* The name for the emoji category 'Food & Drink' */
"EMOJI_CATEGORY_FOOD_NAME" = "غذا و نوشیدنی";
/* The name for the emoji category 'Objects' */
"EMOJI_CATEGORY_OBJECTS_NAME" = "اشیا";
/* The name for the emoji category 'Recents' */
"EMOJI_CATEGORY_RECENTS_NAME" = "اخیراً استفاده شده";
/* The name for the emoji category 'Smileys & People' */
"EMOJI_CATEGORY_SMILEYSANDPEOPLE_NAME" = "شکلک‌ها و مردم";
/* The name for the emoji category 'Symbols' */
"EMOJI_CATEGORY_SYMBOLS_NAME" = "نمادها";
/* The name for the emoji category 'Travel & Places' */
"EMOJI_CATEGORY_TRAVEL_NAME" = "مسافرت و اماکن";
"EMOJI_REACTS_NOTIFICATION" = "%@  به پیامی با %@ واکنش نشان می‌دهد. ";
"EMOJI_REACTS_MORE_REACTORS_ONE" = "و ۱ نفر دیگر به این پیام واکنش %@ نشان داده است.";
"EMOJI_REACTS_MORE_REACTORS_MUTIPLE" = "و %@ نفر دیگر به این پیام واکنش %@ نشان داده‌اند.";
"EMOJI_REACTS_SHOW_LESS" = "Show less";
"EMOJI_REACTS_RATE_LIMIT_TOAST" = "Slow down! You've sent too many emoji reacts. Try again soon.";
/* New conversation screen*/
"vc_new_conversation_title" = "مکالمه جدید";
"CREATE_GROUP_BUTTON_TITLE" = "ایجاد";
"JOIN_COMMUNITY_BUTTON_TITLE" = "محلق شدن";
"PRIVACY_TITLE" = "حریم خصوصی";
"PRIVACY_SECTION_SCREEN_SECURITY" = "امنیت صفحه";
"PRIVACY_SCREEN_SECURITY_LOCK_SESSION_TITLE" = "قفل Session";
"PRIVACY_SCREEN_SECURITY_LOCK_SESSION_DESCRIPTION" = " برای باز کردن قفل Session به شناسه لمسی، شناسه صورت و یا رمز عبوری ضرورت است.";
"PRIVACY_SECTION_READ_RECEIPTS" = "رسیدهای خواندن";
"PRIVACY_READ_RECEIPTS_TITLE" = "رسیدهای خواندن";
"PRIVACY_READ_RECEIPTS_DESCRIPTION" = "رسیدهای خواندن در چت‌های یک به یک روان شود.";
"PRIVACY_SECTION_TYPING_INDICATORS" = "نشانگر‌های در حال تایپ";
"PRIVACY_TYPING_INDICATORS_TITLE" = "نشانگر‌های در حال تایپ";
"PRIVACY_TYPING_INDICATORS_DESCRIPTION" = "مشاهده و به‌اشتراک‌گذاری نشانگر‌های در حال تایپ در مکالمات یک به یک.";
"PRIVACY_SECTION_LINK_PREVIEWS" = "پیش‌نمایش‌های لینک";
"PRIVACY_LINK_PREVIEWS_TITLE" = "ارسال پیش‌نمایش‌های لینک";
"PRIVACY_LINK_PREVIEWS_DESCRIPTION" = "ایجاد پیش‌نمایش‌های لینک برای URLهای تحت پشتیبانی.";
"PRIVACY_SECTION_CALLS" = "تماس‌ها (بتا)";
"PRIVACY_CALLS_TITLE" = "تماس‌های صوتی و تصویری";
"PRIVACY_CALLS_DESCRIPTION" = "فعال‌سازی تماس‌های صوتی و تصویری به و از  کاربران دیگر.";
"PRIVACY_CALLS_WARNING_TITLE" = "تماس‌های صوتی و تصویری (بتا)";
"PRIVACY_CALLS_WARNING_DESCRIPTION" = "آدرس IP شما برای طرف تماس شما و سرور Oxen Foundation هنگام استفاده از تما‌س های بتا قابل مشاهده است. آیا مطمئن هستید که می‌خواهید تماس‌های صوتی و تصویری را فعال کنید؟";
"NOTIFICATIONS_TITLE" = "اعلانات";
"NOTIFICATIONS_SECTION_STRATEGY" = "استراتژی اعلان";
"NOTIFICATIONS_STRATEGY_FAST_MODE_TITLE" = "استفاده از حالت سریع";
"NOTIFICATIONS_STRATEGY_FAST_MODE_DESCRIPTION" = "با استفاده از سرورهای اعلان اپل (Apple)، از هر پیام جدید به طور قابل اعتماد و بلافاصله مطلع خواهید شد.";
"NOTIFICATIONS_STRATEGY_FAST_MODE_ACTION" = "رفتن به تنظیمات اعلان دستگاه";
"NOTIFICATIONS_SECTION_STYLE" = "سبک اعلان";
"NOTIFICATIONS_STYLE_SOUND_TITLE" = "صدا";
"NOTIFICATIONS_STYLE_SOUND_WHEN_OPEN_TITLE" = "صدا وقتی برنامه باز است";
"NOTIFICATIONS_STYLE_CONTENT_TITLE" = "محتوی اعلان";
"NOTIFICATIONS_STYLE_CONTENT_DESCRIPTION" = "اطلاعات که در اعلانات نمایش میشود.";
"NOTIFICATIONS_STYLE_CONTENT_OPTION_NAME_AND_CONTENT" = "نام و محتوا";
"NOTIFICATIONS_STYLE_CONTENT_OPTION_NAME_ONLY" = "فقط نام";
"NOTIFICATIONS_STYLE_CONTENT_OPTION_NO_NAME_OR_CONTENT" = "عدم نمایش نام یا محتوا";
"CONVERSATION_SETTINGS_TITLE" = "مکالمات";
"CONVERSATION_SETTINGS_SECTION_MESSAGE_TRIMMING" = "مرتب‌سازی پیام";
"CONVERSATION_SETTINGS_MESSAGE_TRIMMING_TITLE" = "مرتب‌سازی انجمن‌ها";
"CONVERSATION_SETTINGS_MESSAGE_TRIMMING_DESCRIPTION" = "پیام‌های قدیمی‌تر از ۶ ماه را از انجمن‌های دارای بیش از ۲۰۰۰ پیام، حذف کنید.";
"CONVERSATION_SETTINGS_SECTION_AUDIO_MESSAGES" = "پیام های صوتی";
"CONVERSATION_SETTINGS_AUDIO_MESSAGES_AUTOPLAY_TITLE" = "پخش خودکار پیام‌های صوتی";
"CONVERSATION_SETTINGS_AUDIO_MESSAGES_AUTOPLAY_DESCRIPTION" = "پخش خودکار پیام‌های صوتی پشت‌سرهم";
"CONVERSATION_SETTINGS_BLOCKED_CONTACTS_TITLE" = "مخاطبین مسدودشده";
"CONVERSATION_SETTINGS_BLOCKED_CONTACTS_EMPTY_STATE" = "شما هیچ مخاطب مسدود‌شده‌ای ندارید.";
"CONVERSATION_SETTINGS_BLOCKED_CONTACTS_UNBLOCK" = "رفع مسدودیت";
"CONVERSATION_SETTINGS_BLOCKED_CONTACTS_UNBLOCK_CONFIRMATION_TITLE_SINGLE" = "آیا مطمئن هستید که می‌خواهید مسدودیت %@ را رفع کنید؟ ";
"CONVERSATION_SETTINGS_BLOCKED_CONTACTS_UNBLOCK_CONFIRMATION_TITLE_FALLBACK" = "این مخاطب";
"CONVERSATION_SETTINGS_BLOCKED_CONTACTS_UNBLOCK_CONFIRMATION_TITLE_MULTIPLE_1" = "آیا مطمئن هستید که می‌خواهید مسدودیت %@ را رفع کنید؟ ";
"CONVERSATION_SETTINGS_BLOCKED_CONTACTS_UNBLOCK_CONFIRMATION_TITLE_MULTIPLE_2_SINGLE" = "و %@؟";
"CONVERSATION_SETTINGS_BLOCKED_CONTACTS_UNBLOCK_CONFIRMATION_TITLE_MULTIPLE_3" = "و %@ مخاطب دیگر؟ ";
"CONVERSATION_SETTINGS_BLOCKED_CONTACTS_UNBLOCK_CONFIRMATION_ACTON" = "رفع مسدودیت";
"APPEARANCE_TITLE" = "ظاهر";
"APPEARANCE_THEMES_TITLE" = "تم‌ها";
"APPEARANCE_PRIMARY_COLOR_TITLE" = "رنگ اولیه";
"APPEARANCE_PRIMARY_COLOR_PREVIEW_INC_QUOTE" = "حالت چطور است؟";
"APPEARANCE_PRIMARY_COLOR_PREVIEW_INC_MESSAGE" = "من خوبم، تو چی؟";
"APPEARANCE_PRIMARY_COLOR_PREVIEW_OUT_MESSAGE" = "من عالی‌ام، ممنون.";
"APPEARANCE_NIGHT_MODE_TITLE" = "حالت شب خودکار";
"APPEARANCE_NIGHT_MODE_TOGGLE" = "مطابق‌سازی تنظیمات سیستم";
"HELP_TITLE" = "کمک";
"HELP_REPORT_BUG_TITLE" = "گزارش خرابی";
"HELP_REPORT_BUG_DESCRIPTION" = "گزارش‌های خود را صادر کنید، سپس فایل را از طریق Session's Help Desk آپلود کنید.";
"HELP_REPORT_BUG_ACTION_TITLE" = "صدور گزارش‌ها";
"HELP_TRANSLATE_TITLE" = "ترجمه Session";
"HELP_FEEDBACK_TITLE" = "قدردان نظریات شما هستیم.";
"HELP_FAQ_TITLE" = "سؤالات متداول";
"HELP_SUPPORT_TITLE" = "همایت";
"modal_clear_all_data_title" = "پاک کردن همه داتا";
"modal_clear_all_data_explanation" = "این کار پیام‌ها و مخاطبین شما را برای همیشه حذف می‌کند. آیا می‌خواهید فقط این دستگاه را پاک کنید یا داتا خود را از شبکه نیز حذف کنید؟";
"modal_clear_all_data_explanation_2" = "آیا مطمئن هستید که می خواهید داتا های خود را از شبکه حذف کنید؟ اگر ادامه دهید، نمی‌توانید پیام‌ها یا مخاطبین خود را بازیابی کنید.";
"modal_clear_all_data_device_only_button_title" = "فقط پاک کردن دستگاه";
"modal_clear_all_data_entire_account_button_title" = "پاک کردن دستگاه و شبکه";
"dialog_clear_all_data_deletion_failed_1" = "داتا ها توسط ۱ گره سرویس حذف نشده است. شناسه گره سرویس: %@.";
"dialog_clear_all_data_deletion_failed_2" = "داتا ها توسط %@ گره سرویس حذف نشده است. شناسه‌های گره سرویس: %@.";
"modal_clear_all_data_confirm" = "پاک ";
"modal_seed_title" = "عبارت بازیابی شما";
"modal_seed_explanation" = "می توانید از عبارت بازیابی یا برای بازیابی حساب خود و یا برای وصل با یک دستگاه استفاده کنید.";
"modal_permission_explanation" = "سیسشن برای ادامه دسترسی نیاز به ‌منظور %@  دارد. می توانید دسترسی را در تنظیمات iOS فعال سازید.";
"modal_permission_settings_title" = "تنظیمات";
"modal_permission_camera" = "دوربین";
"modal_permission_microphone" = "میکروفون";
"modal_permission_library" = "کتابخانه";
"DISAPPEARING_MESSAGES_OFF" = "خاموش";
"DISAPPEARING_MESSAGES_SUBTITLE_OFF" = "خاموش";
"DISAPPEARING_MESSAGES_SUBTITLE_DISAPPEAR_AFTER" = "ناپدید شدن پس از: %@";
"COPY_GROUP_URL" = "کپی کردن URL گروه";
"NEW_CONVERSATION_CONTACTS_SECTION_TITLE" = "مخاطبین";
"GROUP_ERROR_NO_MEMBER_SELECTION" = "لطفاً حداقل یک عضو گروه را انتخاب کنید";
"GROUP_CREATION_PLEASE_WAIT" = "تا زمانی که گروه ایجاد شود، لطفاً صبر کنید...";
"GROUP_CREATION_ERROR_TITLE" = "نمی‌توانید گروه ایجاد کنید";
"GROUP_CREATION_ERROR_MESSAGE" = "لطفاً اتصال اینترنت خود را بررسی و مجدداً سعی کنید";
"GROUP_UPDATE_ERROR_TITLE" = "نمی‌توانید گروه را آپدیت کنید";
"GROUP_UPDATE_ERROR_MESSAGE" = "هنگام افزودن یا حذف سایر اعضا، نمی‌توانید گروه را ترک کنید";
"GROUP_ACTION_REMOVE" = "حذف";
"GROUP_TITLE_MEMBERS" = "اعضا";
"GROUP_TITLE_FALLBACK" = "گروه";
"DM_ERROR_DIRECT_BLINDED_ID" = "فقط از داخل یک انجمن می‌توانید به شناسه‌های نابینا پیام ارسال کنید";
"DM_ERROR_INVALID" = "لطفاً شناسه Session یا نام ONS را بررسی کنید و دوباره امتحان کنید";
"COMMUNITY_ERROR_INVALID_URL" = "";
"COMMUNITY_ERROR_GENERIC" = "نمی‌توانید محلق شوید";
"DISAPPERING_MESSAGES_TITLE" = "پیام‌ها ناپدید میشوند";
"DISAPPERING_MESSAGES_SUBTITLE_CONTACTS" = "This setting applies to everyone in this conversation.";
"DISAPPERING_MESSAGES_SUBTITLE_GROUPS" = "Messages disappear after they have been sent.";
"DISAPPERING_MESSAGES_TYPE_TITLE" = "حذف تایپ";
"DISAPPERING_MESSAGES_TYPE_AFTER_READ_TITLE" = "ناپدید‌شدن پس از خواندن";
"DISAPPERING_MESSAGES_TYPE_AFTER_READ_DESCRIPTION" = "حذف پیام‌ها بعد از خواندن شان";
"DISAPPERING_MESSAGES_TYPE_AFTER_SEND_TITLE" = "ناپدیدشدن پس از ارسال";
"DISAPPERING_MESSAGES_TYPE_AFTER_SEND_DESCRIPTION" = "حذف پیام‌ها بعد از ارسال شان";
"DISAPPERING_MESSAGES_TIMER_TITLE" = "تایمر";
"DISAPPERING_MESSAGES_SAVE_TITLE" = "تنظیم";
"DISAPPERING_MESSAGES_GROUP_WARNING" = "این تنظیمات بالای هر کسی در این مکالمه عملی می‌شود.";
"DISAPPERING_MESSAGES_GROUP_WARNING_ADMIN_ONLY" = "این تنظیمات بالای هر کسی در این مکالمه عملی می‌شود. فقط ادمین‌های گروه می‌توانند این تنظیمات را تغییر دهند.";
"DISAPPERING_MESSAGES_SUMMARY" = "ناپدیدظشدن پس از %@ - %@ ";
"DISAPPERING_MESSAGES_INFO_ENABLE" = "%@ تنظیم کرده تا پیام‌ها %@ پس از آنکه %@ شدند، ناپدید شوند.";
"DISAPPERING_MESSAGES_INFO_UPDATE" = "%@ پیام‌ها را تغییر داده تا %@ پس از آنکه %@ شدند، ناپدید شوند.";
"DISAPPERING_MESSAGES_INFO_DISABLE" = "%@ ناپدید‌شدن پیام ها را خاموش کرده است";
"MESSAGE_STATE_READ" = "خوانده شد";
"MESSAGE_STATE_SENT" = "ارسال شد";
<<<<<<< HEAD
"YOU_DISAPPERING_MESSAGES_INFO_ENABLE" = "You have set messages to disappear %@ after they have been %@";
"YOU_DISAPPERING_MESSAGES_INFO_UPDATE" = "You have changed messages to disappear %@ after they have been %@";
"YOU_DISAPPERING_MESSAGES_INFO_DISABLE" = "You have turned off disappearing messages";
"MESSAGE_REQUEST_PENDING_APPROVAL_INFO" = "You will be able to send voice messages and attachments once the recipient has approved this message request";
"DISAPPEARING_MESSAGES_TYPE_LEGACY_TITLE" = "Legacy";
"DISAPPEARING_MESSAGES_TYPE_LEGACY_DESCRIPTION" = "Original version of disappearing messages.";
"DISAPPEARING_MESSAGES_OUTDATED_CLIENT_BANNER" = "%@ is using an outdated client. Disappearing messages may not work as expected.";
=======
"MESSAGE_REQUEST_PENDING_APPROVAL_INFO" = "You will be able to send voice messages and attachments once the recipient has approved this message request";
"MESSAGE_DELIVERY_STATUS_SENDING" = "Sending";
"MESSAGE_DELIVERY_STATUS_SENT" = "Sent";
"MESSAGE_DELIVERY_STATUS_READ" = "Read";
"MESSAGE_DELIVERY_STATUS_FAILED" = "Failed to send";
>>>>>>> 06f42d92
<|MERGE_RESOLUTION|>--- conflicted
+++ resolved
@@ -597,7 +597,6 @@
 "DISAPPERING_MESSAGES_INFO_DISABLE" = "%@ ناپدید‌شدن پیام ها را خاموش کرده است";
 "MESSAGE_STATE_READ" = "خوانده شد";
 "MESSAGE_STATE_SENT" = "ارسال شد";
-<<<<<<< HEAD
 "YOU_DISAPPERING_MESSAGES_INFO_ENABLE" = "You have set messages to disappear %@ after they have been %@";
 "YOU_DISAPPERING_MESSAGES_INFO_UPDATE" = "You have changed messages to disappear %@ after they have been %@";
 "YOU_DISAPPERING_MESSAGES_INFO_DISABLE" = "You have turned off disappearing messages";
@@ -605,10 +604,7 @@
 "DISAPPEARING_MESSAGES_TYPE_LEGACY_TITLE" = "Legacy";
 "DISAPPEARING_MESSAGES_TYPE_LEGACY_DESCRIPTION" = "Original version of disappearing messages.";
 "DISAPPEARING_MESSAGES_OUTDATED_CLIENT_BANNER" = "%@ is using an outdated client. Disappearing messages may not work as expected.";
-=======
-"MESSAGE_REQUEST_PENDING_APPROVAL_INFO" = "You will be able to send voice messages and attachments once the recipient has approved this message request";
 "MESSAGE_DELIVERY_STATUS_SENDING" = "Sending";
 "MESSAGE_DELIVERY_STATUS_SENT" = "Sent";
 "MESSAGE_DELIVERY_STATUS_READ" = "Read";
-"MESSAGE_DELIVERY_STATUS_FAILED" = "Failed to send";
->>>>>>> 06f42d92
+"MESSAGE_DELIVERY_STATUS_FAILED" = "Failed to send";