--- conflicted
+++ resolved
@@ -393,7 +393,7 @@
 "MESSAGE_REQUESTS_TITLE" = "Запыты на паведамленні";
 "MESSAGE_REQUESTS_EMPTY_TEXT" = "Няма чаканых запытаў паведамленняў";
 "MESSAGE_REQUESTS_CLEAR_ALL" = "Ачысціць усё";
-"MESSAGE_REQUESTS_CLEAR_ALL_CONFIRMATION_TITLE" = "Вы ўпэўнены, што хочаце ачысціць усе запыты паведамленняў?";
+"MESSAGE_REQUESTS_CLEAR_ALL_CONFIRMATION_TITLE" = "Вы ўпэўнены, што жадаеце выдаліць усе запыты на паведамленні і запрашэнні ў групы?";
 "MESSAGE_REQUESTS_CLEAR_ALL_CONFIRMATION_ACTON" = "Ачысьціць";
 "MESSAGE_REQUESTS_DELETE_CONFIRMATION_ACTON" = "Вы ўпэўнены, што жадаеце выдаліць гэты запыт на паведамленне?";
 "MESSAGE_REQUESTS_BLOCK_CONFIRMATION_ACTON" = "Вы ўпэўненыя, што жадаеце заблакіраваць гэты кантакт?";
@@ -465,121 +465,6 @@
 "EMOJI_REACTS_MORE_REACTORS_MUTIPLE" = "І %@ іншых карыстальнікаў адрэагавалі %@ на гэта паведамленне.";
 "EMOJI_REACTS_RATE_LIMIT_TOAST" = "Павольней! Вы адправілі занадта шмат рэакцый на эмодзі. Паўтарыце спробу пазней.";
 /* New conversation screen*/
-<<<<<<< HEAD
-"vc_new_conversation_title" = "New Conversation";
-"CREATE_GROUP_BUTTON_TITLE" = "Create";
-"JOIN_COMMUNITY_BUTTON_TITLE" = "Join";
-"PRIVACY_TITLE" = "Privacy";
-"PRIVACY_SECTION_SCREEN_SECURITY" = "Screen Security";
-"PRIVACY_SCREEN_SECURITY_LOCK_SESSION_TITLE" = "Lock Session";
-"PRIVACY_SCREEN_SECURITY_LOCK_SESSION_DESCRIPTION" = "Require Touch ID, Face ID or your passcode to unlock Session.";
-"PRIVACY_SECTION_READ_RECEIPTS" = "Read Receipts";
-"PRIVACY_READ_RECEIPTS_TITLE" = "Read Receipts";
-"PRIVACY_READ_RECEIPTS_DESCRIPTION" = "Send read receipts in one-to-one chats.";
-"PRIVACY_SECTION_TYPING_INDICATORS" = "Typing Indicators";
-"PRIVACY_TYPING_INDICATORS_TITLE" = "Typing Indicators";
-"PRIVACY_TYPING_INDICATORS_DESCRIPTION" = "See and share typing indicators in one-to-one conversations.";
-"PRIVACY_SECTION_LINK_PREVIEWS" = "Link Previews";
-"PRIVACY_LINK_PREVIEWS_TITLE" = "Send Link Previews";
-"PRIVACY_LINK_PREVIEWS_DESCRIPTION" = "Generate link previews for supported URLs.";
-"PRIVACY_SECTION_CALLS" = "Calls (Beta)";
-"PRIVACY_CALLS_TITLE" = "Voice and Video Calls";
-"PRIVACY_CALLS_DESCRIPTION" = "Enables voice and video calls to and from other users.";
-"PRIVACY_CALLS_WARNING_TITLE" = "Voice and Video Calls (Beta)";
-"PRIVACY_CALLS_WARNING_DESCRIPTION" = "Your IP address is visible to your call partner and an Oxen Foundation server while using beta calls. Are you sure you want to enable Voice and Video Calls?";
-"NOTIFICATIONS_TITLE" = "Notifications";
-"NOTIFICATIONS_SECTION_STRATEGY" = "Notification Strategy";
-"NOTIFICATIONS_STRATEGY_FAST_MODE_TITLE" = "Use Fast Mode";
-"NOTIFICATIONS_STRATEGY_FAST_MODE_DESCRIPTION" = "You'll be notified of new message reliably and immediately using Apple's notification servers.";
-"NOTIFICATIONS_STRATEGY_FAST_MODE_ACTION" = "Go to device notification settings";
-"NOTIFICATIONS_SECTION_STYLE" = "Notification Style";
-"NOTIFICATIONS_STYLE_SOUND_TITLE" = "Sound";
-"NOTIFICATIONS_STYLE_SOUND_WHEN_OPEN_TITLE" = "Sound When App is Open";
-"NOTIFICATIONS_STYLE_CONTENT_TITLE" = "Notification Content";
-"NOTIFICATIONS_STYLE_CONTENT_DESCRIPTION" = "The information shown in notifications.";
-"NOTIFICATIONS_STYLE_CONTENT_OPTION_NAME_AND_CONTENT" = "Name & Content";
-"NOTIFICATIONS_STYLE_CONTENT_OPTION_NAME_ONLY" = "Name Only";
-"NOTIFICATIONS_STYLE_CONTENT_OPTION_NO_NAME_OR_CONTENT" = "No Name or Content";
-"CONVERSATION_SETTINGS_TITLE" = "Conversations";
-"CONVERSATION_SETTINGS_SECTION_MESSAGE_TRIMMING" = "Message Trimming";
-"CONVERSATION_SETTINGS_MESSAGE_TRIMMING_TITLE" = "Trim Communities";
-"CONVERSATION_SETTINGS_MESSAGE_TRIMMING_DESCRIPTION" = "Delete messages older than 6 months from Communities that have over 2,000 messages.";
-"CONVERSATION_SETTINGS_SECTION_AUDIO_MESSAGES" = "Audio Messages";
-"CONVERSATION_SETTINGS_AUDIO_MESSAGES_AUTOPLAY_TITLE" = "Autoplay Audio Messages";
-"CONVERSATION_SETTINGS_AUDIO_MESSAGES_AUTOPLAY_DESCRIPTION" = "Autoplay consecutive audio messages.";
-"CONVERSATION_SETTINGS_BLOCKED_CONTACTS_TITLE" = "Blocked Contacts";
-"CONVERSATION_SETTINGS_BLOCKED_CONTACTS_EMPTY_STATE" = "You have no blocked contacts.";
-"CONVERSATION_SETTINGS_BLOCKED_CONTACTS_UNBLOCK" = "Unblock";
-"CONVERSATION_SETTINGS_BLOCKED_CONTACTS_UNBLOCK_CONFIRMATION_TITLE_SINGLE" = "Are you sure you want to unblock %@?";
-"CONVERSATION_SETTINGS_BLOCKED_CONTACTS_UNBLOCK_CONFIRMATION_TITLE_FALLBACK" = "this contact";
-"CONVERSATION_SETTINGS_BLOCKED_CONTACTS_UNBLOCK_CONFIRMATION_TITLE_MULTIPLE_1" = "Are you sure you want to unblock %@";
-"CONVERSATION_SETTINGS_BLOCKED_CONTACTS_UNBLOCK_CONFIRMATION_TITLE_MULTIPLE_2_SINGLE" = "and %@?";
-"CONVERSATION_SETTINGS_BLOCKED_CONTACTS_UNBLOCK_CONFIRMATION_TITLE_MULTIPLE_3" = "and %d others?";
-"CONVERSATION_SETTINGS_BLOCKED_CONTACTS_UNBLOCK_CONFIRMATION_ACTON" = "Unblock";
-"APPEARANCE_TITLE" = "Appearance";
-"APPEARANCE_THEMES_TITLE" = "Themes";
-"APPEARANCE_PRIMARY_COLOR_TITLE" = "Primary colour";
-"APPEARANCE_PRIMARY_COLOR_PREVIEW_INC_QUOTE" = "How are you?";
-"APPEARANCE_PRIMARY_COLOR_PREVIEW_INC_MESSAGE" = "I'm good thanks, you?";
-"APPEARANCE_PRIMARY_COLOR_PREVIEW_OUT_MESSAGE" = "I'm doing great, thanks.";
-"APPEARANCE_NIGHT_MODE_TITLE" = "Auto night-mode";
-"APPEARANCE_NIGHT_MODE_TOGGLE" = "Match system settings";
-"HELP_TITLE" = "Help";
-"HELP_REPORT_BUG_TITLE" = "Report a Bug";
-"HELP_REPORT_BUG_DESCRIPTION" = "Export your logs, then upload the file though Session's Help Desk.";
-"HELP_REPORT_BUG_ACTION_TITLE" = "Export Logs";
-"HELP_TRANSLATE_TITLE" = "Translate Session";
-"HELP_FEEDBACK_TITLE" = "We'd love your Feedback";
-"HELP_FAQ_TITLE" = "FAQ";
-"HELP_SUPPORT_TITLE" = "Support";
-"modal_clear_all_data_title" = "Clear All Data";
-"modal_clear_all_data_explanation" = "This will permanently delete your messages and contacts. Would you like to clear this device only, or delete your data from the network as well?";
-"modal_clear_all_data_explanation_2" = "Are you sure you want to delete your data from the network?   If you continue, you will not be able to restore your messages or contacts.";
-"modal_clear_all_data_device_only_button_title" = "Clear Device Only";
-"modal_clear_all_data_entire_account_button_title" = "Clear Device and Network";
-"dialog_clear_all_data_deletion_failed_1" = "Data not deleted by 1 Service Node. Service Node ID: %@.";
-"dialog_clear_all_data_deletion_failed_2" = "Data not deleted by %@ Service Nodes. Service Node IDs: %@.";
-"modal_clear_all_data_confirm" = "Clear";
-"modal_seed_title" = "Your Recovery Phrase";
-"modal_seed_explanation" = "You can use your recovery phrase to restore your account or link a device.";
-"modal_permission_explanation" = "Session needs %@ access to continue. You can enable access in the iOS settings.";
-"modal_permission_settings_title" = "Settings";
-"modal_permission_camera" = "camera";
-"modal_permission_microphone" = "microphone";
-"modal_permission_library" = "library";
-"DISAPPEARING_MESSAGES_OFF" = "Off";
-"DISAPPEARING_MESSAGES_SUBTITLE_OFF" = "Off";
-"COPY_GROUP_URL" = "Copy Group URL";
-"NEW_CONVERSATION_CONTACTS_SECTION_TITLE" = "Contacts";
-"GROUP_ERROR_NO_MEMBER_SELECTION" = "Please pick at least 1 group member";
-"GROUP_CREATION_PLEASE_WAIT" = "Please wait while the group is created...";
-"GROUP_CREATION_ERROR_TITLE" = "Couldn't Create Group";
-"GROUP_CREATION_ERROR_MESSAGE" = "Please check your internet connection and try again.";
-"GROUP_UPDATE_ERROR_TITLE" = "Couldn't Update Group";
-"GROUP_UPDATE_ERROR_MESSAGE" = "Can't leave while adding or removing other members.";
-"GROUP_ACTION_REMOVE" = "Remove";
-"GROUP_TITLE_MEMBERS" = "Members";
-"GROUP_TITLE_FALLBACK" = "Group";
-"DM_ERROR_DIRECT_BLINDED_ID" = "You can only send messages to Blinded IDs from within a Community";
-"DM_ERROR_INVALID" = "Please check the Session ID or ONS name and try again";
-"COMMUNITY_ERROR_INVALID_URL" = "Please check the URL you entered and try again.";
-"COMMUNITY_ERROR_GENERIC" = "Couldn't Join";
-"DISAPPERING_MESSAGES_TITLE" = "Disappearing Messages";
-"DISAPPERING_MESSAGES_TYPE_TITLE" = "Delete Type";
-"DISAPPERING_MESSAGES_TYPE_AFTER_READ_TITLE" = "Disappear After Read";
-"DISAPPERING_MESSAGES_TYPE_AFTER_READ_DESCRIPTION" = "Messages delete after they have been read.";
-"DISAPPERING_MESSAGES_TYPE_AFTER_SEND_TITLE" = "Disappear After Send";
-"DISAPPERING_MESSAGES_TYPE_AFTER_SEND_DESCRIPTION" = "Messages delete after they have been sent.";
-"DISAPPERING_MESSAGES_TIMER_TITLE" = "Timer";
-"DISAPPERING_MESSAGES_SAVE_TITLE" = "Set";
-"DISAPPERING_MESSAGES_GROUP_WARNING" = "This setting applies to messages you send in this conversation. ";
-"DISAPPERING_MESSAGES_GROUP_WARNING_ADMIN_ONLY" = "This setting applies to everyone in this conversation. \nOnly group admins can change this setting.";
-"DISAPPERING_MESSAGES_INFO_ENABLE_LEGACY" = "%@ has set messages to disappear %@ after they have been %@";
-"DISAPPERING_MESSAGES_INFO_UPDATE_LEGACY" = "%@ has changed messages to disappear %@ after they have been %@";
-"DISAPPERING_MESSAGES_INFO_DISABLE_LEGACY" = "%@ has turned off disappearing messages";
-=======
-"DISAPPEARING_MESSAGES_SUBTITLE_DISAPPEAR_AFTER" = "Disappear After: %@";
-"DISAPPERING_MESSAGES_SUMMARY" = "Disappear After %@ - %@";
 "vc_new_conversation_title" = "Новая гутарка";
 "CREATE_GROUP_BUTTON_TITLE" = "Стварыць";
 "JOIN_COMMUNITY_BUTTON_TITLE" = "Далучыцца";
@@ -688,10 +573,11 @@
 "DISAPPERING_MESSAGES_SAVE_TITLE" = "Задаць";
 "DISAPPERING_MESSAGES_GROUP_WARNING" = "Гэты параметр прымяняецца да ўсіх у гэтай размове.";
 "DISAPPERING_MESSAGES_GROUP_WARNING_ADMIN_ONLY" = "Гэты параметр прымяняецца да ўсіх у гэтай размове.\nТолькі адміністратары групы могуць змяніць гэты параметр.";
+/* Informational message shown when a conversation participant enables disappearing messages. The first '%@' will be the participants name, the second '%@' will be the duration and the third '%@' will indicate whether the countdown should start after the messages are sent or after they are read. */
 "DISAPPERING_MESSAGES_INFO_ENABLE" = "%@ усталяваў знікненне паведамленняў %@ пасля таго, як яны былі %@";
 "DISAPPERING_MESSAGES_INFO_UPDATE" = "%@ змяніў паведамленні, каб яны выдаляліся %@ пасля таго, як яны былі %@";
+/* Informational message shown when a conversation participant enables disappearing messages. The '%@' will be the participants name. */
 "DISAPPERING_MESSAGES_INFO_DISABLE" = "%@ адключыў выдаленне паведамленняў";
->>>>>>> 443f7ceb
 
 /* context_menu_info */
 "context_menu_info" = "Інфармацыя";
@@ -895,25 +781,12 @@
 "database_inaccessible_error" = "Узнікла праблема адкрыцця базы даных. Перазапусціце праграму і паўтарыце спробу.";
 
 /* A message indicating how the disappearing messages setting applies in a one-to-one conversation */
-<<<<<<< HEAD
-"DISAPPERING_MESSAGES_SUBTITLE_CONTACTS" = "This setting applies to messages you send in this conversation. ";
-=======
 "DISAPPERING_MESSAGES_SUBTITLE_CONTACTS" = "Гэты параметр прымяняецца да ўсіх у гэтай размове.";
->>>>>>> 443f7ceb
 
 /* A message indicating how the disappearing messages setting applies in a group conversation */
 "DISAPPERING_MESSAGES_SUBTITLE_GROUPS" = "Паведамленні знікнуць пасля іх адпраўкі.";
 
 /* A record that appears within the message history to indicate that the current user turned on disappearing messages */
-<<<<<<< HEAD
-"YOU_DISAPPEARING_MESSAGES_INFO_ENABLE_LEGACY" = "You have set messages to disappear %@ after they have been %@";
-
-/* A record that appears within the message history to indicate that the current user update the disappearing messages setting */
-"YOU_DISAPPEARING_MESSAGES_INFO_UPDATE_LEGACY" = "You have changed messages to disappear %@ after they have been %@";
-
-/* A record that appears within the message history to indicate that the current user has disabled disappearing messages */
-"YOU_DISAPPEARING_MESSAGES_INFO_DISABLE_LEGACY" = "You have turned off disappearing messages";
-=======
 "YOU_DISAPPEARING_MESSAGES_INFO_ENABLE" = "Вы наладзілі знікненне паведамленняў %@ пасля таго, як яны былі %@";
 
 /* A record that appears within the message history to indicate that the current user update the disappearing messages setting */
@@ -921,7 +794,6 @@
 
 /* A record that appears within the message history to indicate that the current user has disabled disappearing messages */
 "YOU_DISAPPEARING_MESSAGES_INFO_DISABLE" = "Вы адключылі выдаленне паведамленняў";
->>>>>>> 443f7ceb
 
 /* The title for the legacy type of disappearing messages on the disappearing messages configuration screen */
 "DISAPPEARING_MESSAGES_TYPE_LEGACY_TITLE" = "Ранейшыя";
@@ -940,43 +812,6 @@
 "DISAPPEARING_MESSAGE_STATE_READ" = "прачытана";
 
 /* The point that a message will disappear in a disappearing message update message for disappear after send */
-<<<<<<< HEAD
-"DISAPPEARING_MESSAGE_STATE_SENT" = "sent";
-
-/* The current state for the legacy disappearing messages setting, the '%@' will be replaced by a short-form duration */
-"DISAPPERING_MESSAGES_SUMMARY_LEGACY" = "Disappear After - %@";
-
-/* The current state for the disappear after read setting, the '%@' will be replaced by a short-form duration */
-"DISAPPERING_MESSAGES_SUMMARY_READ" = "Disappear After Read - %@";
-
-/* The current state for the disappear after send setting, the '%@' will be replaced by a short-form duration */
-"DISAPPERING_MESSAGES_SUMMARY_SEND" = "Disappear After Send - %@";
-
-/* The subtitle describing the current legacy disappearing messages setting, the '%@' will be replaced by a duration */
-"DISAPPEARING_MESSAGES_SUBTITLE_DISAPPEAR_AFTER_LEGACY" = "Disappear After: %@";
-
-/* The subtitle describing the current disappear after read setting, the '%@' will be replaced by a duration */
-"DISAPPEARING_MESSAGES_SUBTITLE_DISAPPEAR_AFTER_READ" = "Disappear After Read: %@";
-
-/* The subtitle describing the current disappear after send setting, the '%@' will be replaced by a duration */
-"DISAPPEARING_MESSAGES_SUBTITLE_DISAPPEAR_AFTER_SEND" = "Disappear After Send: %@";
-
-"FOLLOW_SETTING_TITLE" = "Follow Setting";
-
-"FOLLOW_SETTING_EXPLAINATION_TURNING_ON" = "Set your messages to disappear %@ after they have been %@?";
-
-"FOLLOW_SETTING_EXPLAINATION_TURNING_OFF" = "Messages you send will no longer disappear. Are you sure you want to turn off disappearing messages?";
-
-"DISAPPERING_MESSAGES_INFO_ENABLE" = "%@ has set their messages to disappear %@ after they have been %@.";
-
-"DISAPPERING_MESSAGES_INFO_DISABLE" = "%@ has turned off disappearing messages. Messages they send will no longer disappear.";
-
-"YOU_DISAPPEARING_MESSAGES_INFO_ENABLE" = "You set your messages to disappear %@ after they have been %@.";
-
-"YOU_DISAPPEARING_MESSAGES_INFO_DISABLE" = "You turned off disappearing messages. Messages you send will no longer disappear.";
-
-"CONFIRM_BUTTON_TITLE" = "Confirm";
-=======
 "DISAPPEARING_MESSAGE_STATE_SENT" = "даслана";
 
 /* The current state for the legacy disappearing messages setting, the '%@' will be replaced by a short-form duration */
@@ -1007,13 +842,13 @@
 "GROUP_MESSAGE_INFO_PICTURE_UPDATED" = "Фота групы абноўлена.";
 
 /* An informational message displayed when a single member joined the group, the '%@' will be the members name. */
-"GROUP_MESSAGE_INFO_MEMBER_ADDED" = "%@ was invited to join the group.";
+"GROUP_MESSAGE_INFO_MEMBER_ADDED" = "%@ быў запрошаны ў групу.";
 
 /* An informational message displayed when two members joined the group, the '%@' will be the names of both members. */
-"GROUP_MESSAGE_INFO_TWO_MEMBERS_ADDED" = "%@ and %@ were invited to join the group.";
+"GROUP_MESSAGE_INFO_TWO_MEMBERS_ADDED" = "%@ і %@ былі запрошаны ў групу.";
 
 /* An informational message displayed when multiple members joined the group, the first '%@' will be the first members name and the second '%@' will be the number of additional members added. */
-"GROUP_MESSAGE_INFO_MULTIPLE_MEMBERS_ADDED" = "%@ and %@ others were invited to join the group.";
+"GROUP_MESSAGE_INFO_MULTIPLE_MEMBERS_ADDED" = "%@, %@ і іншыя былі запрошаны ў групу.";
 
 /* An informational message displayed when a single member was removed from the group, the '%@' will be the members. */
 "GROUP_MESSAGE_INFO_MEMBER_REMOVED" = "%@ выдалены з групы.";
@@ -1172,32 +1007,43 @@
 "GROUP_MESSAGE_INFO_INVITED_FALLBACK" = "Вы атрымалі запрашэнне далучыцца да %@.";
 
 /* An informational message displayed when the current user joined the group, the '%@' will be replaced with 'You'. */
-"GROUP_MESSAGE_INFO_MEMBER_ADDED_YOU" = "%@ were invited to join the group.";
+"GROUP_MESSAGE_INFO_MEMBER_ADDED_YOU" = "%@ былі запрошаны ў групу.";
 
 /* An informational message displayed when a single member joined the group with access to chat history, the '%@' will be the members name. */
-"GROUP_MESSAGE_INFO_MEMBER_ADDED_WITH_HISTORY" = "%@ was invited to join the group. Chat history was shared.";
+"GROUP_MESSAGE_INFO_MEMBER_ADDED_WITH_HISTORY" = "%@ быў запрошаны ў групу. Быў адкрыты агульны доступ да гісторыі чата.";
 
 /* An informational message displayed when the current user joined the group, the '%@' will be replaced with 'You'. */
-"GROUP_MESSAGE_INFO_MEMBER_ADDED_YOU_WITH_HISTORY" = "%@ were invited to join the group. Chat history was shared.";
+"GROUP_MESSAGE_INFO_MEMBER_ADDED_YOU_WITH_HISTORY" = "%@ былі запрошаны далучыцца да групы. Быў адкрыты агульны доступ да гісторыі чата.";
 
 /* An informational message displayed when two members joined the group with access to chat history, the '%@' will be the names of both members. */
-"GROUP_MESSAGE_INFO_TWO_MEMBERS_ADDED_WITH_HISTORY" = "%@ and %@ were invited to join the group. Chat history was shared.";
+"GROUP_MESSAGE_INFO_TWO_MEMBERS_ADDED_WITH_HISTORY" = "%@ і %@ былі запрошаны далучыцца да групы. Быў адкрыты агульны доступ да гісторыі чата.";
 
 /* An informational message displayed when the current user and one other user joined the group, the first '%@' will be 'You' and the second will be the name of the other member. */
-"GROUP_MESSAGE_INFO_TWO_MEMBERS_ADDED_YOU" = "%@ and %@ were invited to join the group.";
+"GROUP_MESSAGE_INFO_TWO_MEMBERS_ADDED_YOU" = "%@ і %@ былі запрошаны ў групу.";
 
 /* An informational message displayed when the current user and one other user joined the group with access to chat history, the first '%@' will be 'You' and the second will be the name of the other member. */
-"GROUP_MESSAGE_INFO_TWO_MEMBERS_ADDED_YOU_WITH_HISTORY" = "%@ and %@ were invited to join the group. Chat history was shared.";
+"GROUP_MESSAGE_INFO_TWO_MEMBERS_ADDED_YOU_WITH_HISTORY" = "%@ і %@ былі запрошаны далучыцца да групы. Быў адкрыты агульны доступ да гісторыі чата.";
 
 /* An informational message displayed when multiple members joined the group with access to chat history, the first '%@' will be the first members name and the second '%@' will be the number of additional members added. */
-"GROUP_MESSAGE_INFO_MULTIPLE_MEMBERS_ADDED_WITH_HISTORY" = "%@ and %@ were invited to join the group. Chat history was shared.";
+"GROUP_MESSAGE_INFO_MULTIPLE_MEMBERS_ADDED_WITH_HISTORY" = "%@ і %@ былі запрошаны далучыцца да групы. Быў адкрыты агульны доступ да гісторыі чата.";
 
 /* An informational message displayed when the current user and multiple other users joined the group, the first '%@' will be the first members name and the second '%@' will be the number of additional members added. */
-"GROUP_MESSAGE_INFO_MULTIPLE_MEMBERS_ADDED_YOU" = "%@ and %@ others were invited to join the group.";
+"GROUP_MESSAGE_INFO_MULTIPLE_MEMBERS_ADDED_YOU" = "%@, %@ і іншыя былі запрошаны ў групу.";
 
 /* An informational message displayed when the current user and multiple other users joined the group with access to chat history, the first '%@' will be the first members name and the second '%@' will be the number of additional members added. */
-"GROUP_MESSAGE_INFO_MULTIPLE_MEMBERS_ADDED_YOU_WITH_HISTORY" = "%@ and %@ others were invited to join the group. Chat history was shared.";
+"GROUP_MESSAGE_INFO_MULTIPLE_MEMBERS_ADDED_YOU_WITH_HISTORY" = "%@ і %@ былі запрошаны далучыцца да групы. Быў адкрыты агульны доступ да гісторыі чата.";
 
 /* Message for the error modal shown when a voice message fails to start recording. */
-"VOICE_MESSAGE_FAILED_TO_START_MESSAGE" = "An error occurred when trying to start recording for the voice message.";
->>>>>>> 443f7ceb
+"VOICE_MESSAGE_FAILED_TO_START_MESSAGE" = "Пры спробе пачаць запіс галасавога паведамлення адбылася памылка.";
+
+/* Shortcut to copy the disappearing messages setting from another conversation participant. */
+"FOLLOW_SETTING_TITLE" = "Follow Setting";
+
+/* Explanation when following the disappearing messages setting from another conversation participant will turn disappearing messages on. The first '%@' will be the duration messages will remain and the second '%@' will be whether the countdown starts after the messages are sent or after they are read. */
+"FOLLOW_SETTING_EXPLAINATION_TURNING_ON" = "Set your messages to disappear %@ after they have been %@?";
+
+/* Explanation when following the disappearing messages setting from another conversation participant will turn disappearing messages off. */
+"FOLLOW_SETTING_EXPLAINATION_TURNING_OFF" = "Messages you send will no longer disappear. Are you sure you want to turn off disappearing messages?";
+
+/* Title for button on a modal which confirms a change. */
+"CONFIRM_BUTTON_TITLE" = "Confirm";