--- conflicted
+++ resolved
@@ -677,7 +677,25 @@
 "SEND_FAILED_NOTIFICATION_BODY" = "Your message failed to send.";
 "INVALID_SESSION_ID_MESSAGE" = "Please check the Session ID and try again.";
 "INVALID_RECOVERY_PHRASE_MESSAGE" = "Please check the Recovery Phrase and try again.";
-<<<<<<< HEAD
+/* The name for the emoji category 'Activities' */
+"EMOJI_CATEGORY_ACTIVITIES_NAME" = "Activities";
+/* The name for the emoji category 'Animals & Nature' */
+"EMOJI_CATEGORY_ANIMALS_NAME" = "Animals & Nature";
+/* The name for the emoji category 'Flags' */
+"EMOJI_CATEGORY_FLAGS_NAME" = "Flags";
+/* The name for the emoji category 'Food & Drink' */
+"EMOJI_CATEGORY_FOOD_NAME" = "Food & Drink";
+/* The name for the emoji category 'Objects' */
+"EMOJI_CATEGORY_OBJECTS_NAME" = "Objects";
+/* The name for the emoji category 'Recents' */
+"EMOJI_CATEGORY_RECENTS_NAME" = "Recently Used";
+/* The name for the emoji category 'Smileys & People' */
+"EMOJI_CATEGORY_SMILEYSANDPEOPLE_NAME" = "Smileys & People";
+/* The name for the emoji category 'Symbols' */
+"EMOJI_CATEGORY_SYMBOLS_NAME" = "Symbols";
+/* The name for the emoji category 'Travel & Places' */
+"EMOJI_CATEGORY_TRAVEL_NAME" = "Travel & Places";
+"EMOJI_REACTS_NOTIFICATION" = "%@ reacts to a message with %@";
 "PRIVACY_TITLE" = "Privacy";
 "PRIVACY_SECTION_SCREEN_SECURITY" = "Screen Security";
 "PRIVACY_SCREEN_SECURITY_LOCK_SESSION_TITLE" = "Lock Session";
@@ -735,25 +753,4 @@
 "modal_clear_all_data_entire_account_button_title" = "Clear Device and Network";
 "dialog_clear_all_data_deletion_failed_1" = "Dati non eliminati da 1 nodi di servizio. ID Nodo di servizio: %@.";
 "dialog_clear_all_data_deletion_failed_2" = "Dati non eliminati da %@ nodi di servizio. ID Nodo di servizio: %@.";
-"modal_clear_all_data_confirm" = "Clear";
-=======
-/* The name for the emoji category 'Activities' */
-"EMOJI_CATEGORY_ACTIVITIES_NAME" = "Activities";
-/* The name for the emoji category 'Animals & Nature' */
-"EMOJI_CATEGORY_ANIMALS_NAME" = "Animals & Nature";
-/* The name for the emoji category 'Flags' */
-"EMOJI_CATEGORY_FLAGS_NAME" = "Flags";
-/* The name for the emoji category 'Food & Drink' */
-"EMOJI_CATEGORY_FOOD_NAME" = "Food & Drink";
-/* The name for the emoji category 'Objects' */
-"EMOJI_CATEGORY_OBJECTS_NAME" = "Objects";
-/* The name for the emoji category 'Recents' */
-"EMOJI_CATEGORY_RECENTS_NAME" = "Recently Used";
-/* The name for the emoji category 'Smileys & People' */
-"EMOJI_CATEGORY_SMILEYSANDPEOPLE_NAME" = "Smileys & People";
-/* The name for the emoji category 'Symbols' */
-"EMOJI_CATEGORY_SYMBOLS_NAME" = "Symbols";
-/* The name for the emoji category 'Travel & Places' */
-"EMOJI_CATEGORY_TRAVEL_NAME" = "Travel & Places";
-"EMOJI_REACTS_NOTIFICATION" = "%@ reacts to a message with %@";
->>>>>>> a0e43875
+"modal_clear_all_data_confirm" = "Clear";