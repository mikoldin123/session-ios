// Copyright © 2023 Rangeproof Pty Ltd. All rights reserved.

import UIKit
import SignalCoreKit
import SessionUtilitiesKit

final class MainAppContext: AppContext {
    var _temporaryDirectory: String?
    var reportedApplicationState: UIApplication.State
    
    let appLaunchTime = Date()
    let isMainApp: Bool = true
    var isMainAppAndActive: Bool { UIApplication.shared.applicationState == .active }
    var frontmostViewController: UIViewController? { UIApplication.shared.frontmostViewControllerIgnoringAlerts }
    
    var mainWindow: UIWindow?
    var wasWokenUpByPushNotification: Bool = false
    
    private static var _isRTL: Bool = {
        return (UIApplication.shared.userInterfaceLayoutDirection == .rightToLeft)
    }()
    
    var isRTL: Bool { return MainAppContext._isRTL }
    
    var statusBarHeight: CGFloat { UIApplication.shared.statusBarFrame.size.height }
    var openSystemSettingsAction: UIAlertAction? {
        let result = UIAlertAction(
            title: "OPEN_SETTINGS_BUTTON".localized(),
            style: .default
        ) { _ in UIApplication.shared.openSystemSettings() }
        result.accessibilityIdentifier = "\(type(of: self)).system_settings"
        
        return result
    }
    
    // MARK: - Initialization

    init() {
        self.reportedApplicationState = .inactive
        
        NotificationCenter.default.addObserver(
            self,
            selector: #selector(applicationWillEnterForeground(notification:)),
            name: UIApplication.willEnterForegroundNotification,
            object: nil
        )
        NotificationCenter.default.addObserver(
            self,
            selector: #selector(applicationDidEnterBackground(notification:)),
            name: UIApplication.didEnterBackgroundNotification,
            object: nil
        )
        NotificationCenter.default.addObserver(
            self,
            selector: #selector(applicationWillResignActive(notification:)),
            name: UIApplication.willResignActiveNotification,
            object: nil
        )
        NotificationCenter.default.addObserver(
            self,
            selector: #selector(applicationDidBecomeActive(notification:)),
            name: UIApplication.didBecomeActiveNotification,
            object: nil
        )
        NotificationCenter.default.addObserver(
            self,
            selector: #selector(applicationWillTerminate(notification:)),
            name: UIApplication.willTerminateNotification,
            object: nil
        )
    }
    
    deinit {
        NotificationCenter.default.removeObserver(self)
    }
    
    // MARK: - Notifications
    
    @objc private func applicationWillEnterForeground(notification: NSNotification) {
        AssertIsOnMainThread()

        self.reportedApplicationState = .inactive
        OWSLogger.info("")

        NotificationCenter.default.post(
            name: .sessionWillEnterForeground,
            object: nil
        )
    }

    @objc private func applicationDidEnterBackground(notification: NSNotification) {
        AssertIsOnMainThread()
        
        self.reportedApplicationState = .background

        OWSLogger.info("")
        DDLog.flushLog()
        
        NotificationCenter.default.post(
            name: .sessionDidEnterBackground,
            object: nil
        )
    }

    @objc private func applicationWillResignActive(notification: NSNotification) {
        AssertIsOnMainThread()

        self.reportedApplicationState = .inactive

        OWSLogger.info("")
        DDLog.flushLog()

        NotificationCenter.default.post(
            name: .sessionWillResignActive,
            object: nil
        )
    }

    @objc private func applicationDidBecomeActive(notification: NSNotification) {
        AssertIsOnMainThread()

        self.reportedApplicationState = .active

        OWSLogger.info("")

        NotificationCenter.default.post(
            name: .sessionDidBecomeActive,
            object: nil
        )
    }

    @objc private func applicationWillTerminate(notification: NSNotification) {
        AssertIsOnMainThread()

        OWSLogger.info("")
        DDLog.flushLog()
    }
    
    // MARK: - AppContext Functions
    
    func setMainWindow(_ mainWindow: UIWindow) {
        self.mainWindow = mainWindow
    }
    
    func setStatusBarHidden(_ isHidden: Bool, animated isAnimated: Bool) {
        UIApplication.shared.setStatusBarHidden(isHidden, with: (isAnimated ? .slide : .none))
    }
    
    func isAppForegroundAndActive() -> Bool {
        return (reportedApplicationState == .active)
    }
    
    func isInBackground() -> Bool {
        return (reportedApplicationState == .background)
    }
    
    func beginBackgroundTask(expirationHandler: @escaping () -> ()) -> UIBackgroundTaskIdentifier {
        return UIApplication.shared.beginBackgroundTask(expirationHandler: expirationHandler)
    }
    
    func endBackgroundTask(_ backgroundTaskIdentifier: UIBackgroundTaskIdentifier) {
        UIApplication.shared.endBackgroundTask(backgroundTaskIdentifier)
    }
        
    func ensureSleepBlocking(_ shouldBeBlocking: Bool, blockingObjects: [Any]) {
        if UIApplication.shared.isIdleTimerDisabled != shouldBeBlocking {
            if shouldBeBlocking {
                var logString: String = "Blocking sleep because of: \(String(describing: blockingObjects.first))"
                
                if blockingObjects.count > 1 {
                    logString = "\(logString) (and \(blockingObjects.count - 1) others)"
                }
                OWSLogger.info(logString)
            }
            else {
                OWSLogger.info("Unblocking Sleep.")
            }
        }
        UIApplication.shared.isIdleTimerDisabled = shouldBeBlocking
    }
    
    func setNetworkActivityIndicatorVisible(_ value: Bool) {
        UIApplication.shared.isNetworkActivityIndicatorVisible = value
    }
    
    // MARK: -
    
    func clearOldTemporaryDirectories() {
        // We use the lowest priority queue for this, and wait N seconds
        // to avoid interfering with app startup.
        DispatchQueue.global(qos: .background).asyncAfter(deadline: .now() + .seconds(3)) { [weak self] in
            guard
                self?.isAppForegroundAndActive == true,   // Abort if app not active
                let thresholdDate: Date = self?.appLaunchTime
            else { return }
                    
            // Ignore the "current" temp directory.
            let currentTempDirName: String = URL(fileURLWithPath: Singleton.appContext.temporaryDirectory).lastPathComponent
            let dirPath = NSTemporaryDirectory()
            
            guard let fileNames: [String] = try? FileManager.default.contentsOfDirectory(atPath: dirPath) else { return }
            
            fileNames.forEach { fileName in
                guard fileName != currentTempDirName else { return }
                
                // Delete files with either:
                //
                // a) "ows_temp" name prefix.
                // b) modified time before app launch time.
                let filePath: String = URL(fileURLWithPath: dirPath).appendingPathComponent(fileName).path
                
                if !fileName.hasPrefix("ows_temp") {
                    // It's fine if we can't get the attributes (the file may have been deleted since we found it),
                    // also don't delete files which were created in the last N minutes
                    guard
                        let attributes: [FileAttributeKey: Any] = try? FileManager.default.attributesOfItem(atPath: filePath),
                        let modificationDate: Date = attributes[.modificationDate] as? Date,
                        modificationDate.timeIntervalSince1970 <= thresholdDate.timeIntervalSince1970
                    else { return }
                }
                
                if (!OWSFileSystem.deleteFile(filePath)) {
                    // This can happen if the app launches before the phone is unlocked.
                    // Clean up will occur when app becomes active.
                }
            }
        }
    }
<<<<<<< HEAD
    
    func runAppActiveBlocks() {
        // App active blocks typically will be used to safely access the
        // shared data container, so use a background task to protect this
        // work.
        var backgroundTask: OWSBackgroundTask? = OWSBackgroundTask(label: #function)

        let appActiveBlocks: [AppActiveBlock] = self.appActiveBlocks
        self.appActiveBlocks.removeAll()
        
        appActiveBlocks.forEach { $0() }
        if backgroundTask != nil { backgroundTask = nil }
    }
    
    func appDocumentDirectoryPath() -> String {
        let targetPath: String? = FileManager.default
            .urls(
                for: .documentDirectory,
                in: .userDomainMask
            )
            .last?
            .path
        owsAssertDebug(targetPath != nil)
        
        return (targetPath ?? "")
    }
=======
>>>>>>> e9dd86bf
}<|MERGE_RESOLUTION|>--- conflicted
+++ resolved
@@ -226,33 +226,4 @@
             }
         }
     }
-<<<<<<< HEAD
-    
-    func runAppActiveBlocks() {
-        // App active blocks typically will be used to safely access the
-        // shared data container, so use a background task to protect this
-        // work.
-        var backgroundTask: OWSBackgroundTask? = OWSBackgroundTask(label: #function)
-
-        let appActiveBlocks: [AppActiveBlock] = self.appActiveBlocks
-        self.appActiveBlocks.removeAll()
-        
-        appActiveBlocks.forEach { $0() }
-        if backgroundTask != nil { backgroundTask = nil }
-    }
-    
-    func appDocumentDirectoryPath() -> String {
-        let targetPath: String? = FileManager.default
-            .urls(
-                for: .documentDirectory,
-                in: .userDomainMask
-            )
-            .last?
-            .path
-        owsAssertDebug(targetPath != nil)
-        
-        return (targetPath ?? "")
-    }
-=======
->>>>>>> e9dd86bf
 }