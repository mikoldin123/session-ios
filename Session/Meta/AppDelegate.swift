--- conflicted
+++ resolved
@@ -297,16 +297,10 @@
         Log.info(.cat, "applicationWillResignActive.")
         clearAllNotificationsAndRestoreBadgeCount()
         
-<<<<<<< HEAD
         Log.info(.cat, "Setting 'isMainAppActive' to false.")
         dependencies[defaults: .appGroup, key: .isMainAppActive] = false
-=======
-        Log.info("[AppDelegate] Setting 'isMainAppActive' to false.")
-        UserDefaults.sharedLokiProject?[.isMainAppActive] = false
-        
-        Log.info("[AppDelegate] Setting 'lastSeenHasMicrophonePermission'.")
-        UserDefaults.sharedLokiProject?[.lastSeenHasMicrophonePermission] = (Permissions.microphone == .granted)
->>>>>>> 7d399db9
+        Log.info(.cat, "Setting 'lastSeenHasMicrophonePermission'.")
+        dependencies[defaults: .appGroup, key: .lastSeenHasMicrophonePermission] = (Permissions.microphone == .granted)
 
         Log.flush()
     }
