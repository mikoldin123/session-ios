--- conflicted
+++ resolved
@@ -104,14 +104,6 @@
             }
         )
         
-<<<<<<< HEAD
-=======
-        if SessionEnvironment.shared?.callManager.wrappedValue?.currentCall == nil {
-            UserDefaults.sharedLokiProject?[.isCallOngoing] = false
-            UserDefaults.sharedLokiProject?[.lastCallPreOffer] = nil
-        }
-        
->>>>>>> c435f1b5
         // No point continuing if we are running tests
         guard !SNUtilitiesKit.isRunningTests else { return true }
 
