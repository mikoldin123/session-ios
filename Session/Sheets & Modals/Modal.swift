--- conflicted
+++ resolved
@@ -53,11 +53,7 @@
     private func setUpViewHierarchy() {
         view.addSubview(contentView)
         if UIDevice.current.isIPad {
-<<<<<<< HEAD
-            contentView.set(.width, to: Values.iPadButtonWidth)
-=======
             contentView.set(.width, to: Values.iPadModalWidth)
->>>>>>> 4edb6665
             contentView.center(in: view)
         } else {
             contentView.leadingAnchor.constraint(equalTo: view.leadingAnchor, constant: Values.veryLargeSpacing).isActive = true
