--- conflicted
+++ resolved
@@ -446,11 +446,8 @@
 		4C3EF802210918740007EBF7 /* SSKProtoEnvelopeTest.swift in Sources */ = {isa = PBXBuildFile; fileRef = 4C3EF801210918740007EBF7 /* SSKProtoEnvelopeTest.swift */; };
 		4C4AEC4520EC343B0020E72B /* DismissableTextField.swift in Sources */ = {isa = PBXBuildFile; fileRef = 4C4AEC4420EC343B0020E72B /* DismissableTextField.swift */; };
 		4C4BC6C32102D697004040C9 /* ContactDiscoveryOperationTest.swift in Sources */ = {isa = PBXBuildFile; fileRef = 4C4BC6C22102D697004040C9 /* ContactDiscoveryOperationTest.swift */; };
-<<<<<<< HEAD
 		4C618199219DF03A009BD6B5 /* OWSButton.swift in Sources */ = {isa = PBXBuildFile; fileRef = 4C618198219DF03A009BD6B5 /* OWSButton.swift */; };
-=======
 		4C61819F219E1796009BD6B5 /* typing-animation-dark.gif in Resources */ = {isa = PBXBuildFile; fileRef = 4C61819E219E1795009BD6B5 /* typing-animation-dark.gif */; };
->>>>>>> dc3cc3f4
 		4C63CC00210A620B003AE45C /* SignalTSan.supp in Resources */ = {isa = PBXBuildFile; fileRef = 4C63CBFF210A620B003AE45C /* SignalTSan.supp */; };
 		4C6F527C20FFE8400097DEEE /* SignalUBSan.supp in Resources */ = {isa = PBXBuildFile; fileRef = 4C6F527B20FFE8400097DEEE /* SignalUBSan.supp */; };
 		4C7537892193779700DF5E37 /* OWS113MultiAttachmentMediaMessages.swift in Sources */ = {isa = PBXBuildFile; fileRef = 4C7537882193779700DF5E37 /* OWS113MultiAttachmentMediaMessages.swift */; };
@@ -1163,11 +1160,8 @@
 		4C3EF801210918740007EBF7 /* SSKProtoEnvelopeTest.swift */ = {isa = PBXFileReference; lastKnownFileType = sourcecode.swift; path = SSKProtoEnvelopeTest.swift; sourceTree = "<group>"; };
 		4C4AEC4420EC343B0020E72B /* DismissableTextField.swift */ = {isa = PBXFileReference; lastKnownFileType = sourcecode.swift; path = DismissableTextField.swift; sourceTree = "<group>"; };
 		4C4BC6C22102D697004040C9 /* ContactDiscoveryOperationTest.swift */ = {isa = PBXFileReference; lastKnownFileType = sourcecode.swift; name = ContactDiscoveryOperationTest.swift; path = contact/ContactDiscoveryOperationTest.swift; sourceTree = "<group>"; };
-<<<<<<< HEAD
 		4C618198219DF03A009BD6B5 /* OWSButton.swift */ = {isa = PBXFileReference; lastKnownFileType = sourcecode.swift; path = OWSButton.swift; sourceTree = "<group>"; };
-=======
 		4C61819E219E1795009BD6B5 /* typing-animation-dark.gif */ = {isa = PBXFileReference; lastKnownFileType = image.gif; path = "typing-animation-dark.gif"; sourceTree = "<group>"; };
->>>>>>> dc3cc3f4
 		4C63CBFF210A620B003AE45C /* SignalTSan.supp */ = {isa = PBXFileReference; lastKnownFileType = text; path = SignalTSan.supp; sourceTree = "<group>"; };
 		4C6F527B20FFE8400097DEEE /* SignalUBSan.supp */ = {isa = PBXFileReference; lastKnownFileType = text; path = SignalUBSan.supp; sourceTree = "<group>"; };
 		4C7537882193779700DF5E37 /* OWS113MultiAttachmentMediaMessages.swift */ = {isa = PBXFileReference; lastKnownFileType = sourcecode.swift; path = OWS113MultiAttachmentMediaMessages.swift; sourceTree = "<group>"; };
