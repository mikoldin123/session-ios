--- conflicted
+++ resolved
@@ -4157,11 +4157,7 @@
 				"CODE_SIGN_IDENTITY[sdk=iphoneos*]" = "iPhone Developer";
 				CODE_SIGN_STYLE = Automatic;
 				COPY_PHASE_STRIP = NO;
-<<<<<<< HEAD
-				CURRENT_PROJECT_VERSION = 127;
-=======
 				CURRENT_PROJECT_VERSION = 128;
->>>>>>> f5ddd697
 				DEBUG_INFORMATION_FORMAT = dwarf;
 				DEVELOPMENT_TEAM = SUQ8J2PCT7;
 				FRAMEWORK_SEARCH_PATHS = "$(inherited)";
@@ -4175,11 +4171,7 @@
 				INFOPLIST_FILE = SignalShareExtension/Info.plist;
 				IPHONEOS_DEPLOYMENT_TARGET = 12.0;
 				LD_RUNPATH_SEARCH_PATHS = "$(inherited) @executable_path/Frameworks @executable_path/../../Frameworks";
-<<<<<<< HEAD
-				MARKETING_VERSION = 1.6.1;
-=======
 				MARKETING_VERSION = 1.6.2;
->>>>>>> f5ddd697
 				MTL_ENABLE_DEBUG_INFO = YES;
 				PRODUCT_BUNDLE_IDENTIFIER = "com.loki-project.loki-messenger.share-extension";
 				PRODUCT_NAME = "$(TARGET_NAME)";
@@ -4227,11 +4219,7 @@
 				"CODE_SIGN_IDENTITY[sdk=iphoneos*]" = "iPhone Developer";
 				CODE_SIGN_STYLE = Automatic;
 				COPY_PHASE_STRIP = NO;
-<<<<<<< HEAD
-				CURRENT_PROJECT_VERSION = 127;
-=======
 				CURRENT_PROJECT_VERSION = 128;
->>>>>>> f5ddd697
 				DEBUG_INFORMATION_FORMAT = "dwarf-with-dsym";
 				DEVELOPMENT_TEAM = SUQ8J2PCT7;
 				ENABLE_NS_ASSERTIONS = NO;
@@ -4250,11 +4238,7 @@
 				INFOPLIST_FILE = SignalShareExtension/Info.plist;
 				IPHONEOS_DEPLOYMENT_TARGET = 12.0;
 				LD_RUNPATH_SEARCH_PATHS = "$(inherited) @executable_path/Frameworks @executable_path/../../Frameworks";
-<<<<<<< HEAD
-				MARKETING_VERSION = 1.6.1;
-=======
 				MARKETING_VERSION = 1.6.2;
->>>>>>> f5ddd697
 				MTL_ENABLE_DEBUG_INFO = NO;
 				PRODUCT_BUNDLE_IDENTIFIER = "com.loki-project.loki-messenger.share-extension";
 				PRODUCT_NAME = "$(TARGET_NAME)";
@@ -4289,11 +4273,7 @@
 				"CODE_SIGN_IDENTITY[sdk=iphoneos*]" = "iPhone Developer";
 				CODE_SIGN_STYLE = Automatic;
 				COPY_PHASE_STRIP = NO;
-<<<<<<< HEAD
-				CURRENT_PROJECT_VERSION = 127;
-=======
 				CURRENT_PROJECT_VERSION = 128;
->>>>>>> f5ddd697
 				DEBUG_INFORMATION_FORMAT = dwarf;
 				DEFINES_MODULE = YES;
 				DEVELOPMENT_TEAM = SUQ8J2PCT7;
@@ -4312,11 +4292,7 @@
 				INSTALL_PATH = "$(LOCAL_LIBRARY_DIR)/Frameworks";
 				IPHONEOS_DEPLOYMENT_TARGET = 12.0;
 				LD_RUNPATH_SEARCH_PATHS = "$(inherited) @executable_path/Frameworks @loader_path/Frameworks";
-<<<<<<< HEAD
-				MARKETING_VERSION = 1.6.1;
-=======
 				MARKETING_VERSION = 1.6.2;
->>>>>>> f5ddd697
 				MTL_ENABLE_DEBUG_INFO = YES;
 				PRODUCT_BUNDLE_IDENTIFIER = "com.loki-project.loki-messenger.utilities";
 				PRODUCT_NAME = "$(TARGET_NAME:c99extidentifier)";
@@ -4367,11 +4343,7 @@
 				"CODE_SIGN_IDENTITY[sdk=iphoneos*]" = "iPhone Developer";
 				CODE_SIGN_STYLE = Automatic;
 				COPY_PHASE_STRIP = NO;
-<<<<<<< HEAD
-				CURRENT_PROJECT_VERSION = 127;
-=======
 				CURRENT_PROJECT_VERSION = 128;
->>>>>>> f5ddd697
 				DEBUG_INFORMATION_FORMAT = "dwarf-with-dsym";
 				DEFINES_MODULE = YES;
 				DEVELOPMENT_TEAM = SUQ8J2PCT7;
@@ -4395,11 +4367,7 @@
 				INSTALL_PATH = "$(LOCAL_LIBRARY_DIR)/Frameworks";
 				IPHONEOS_DEPLOYMENT_TARGET = 12.0;
 				LD_RUNPATH_SEARCH_PATHS = "$(inherited) @executable_path/Frameworks @loader_path/Frameworks";
-<<<<<<< HEAD
-				MARKETING_VERSION = 1.6.1;
-=======
 				MARKETING_VERSION = 1.6.2;
->>>>>>> f5ddd697
 				MTL_ENABLE_DEBUG_INFO = NO;
 				PRODUCT_BUNDLE_IDENTIFIER = "com.loki-project.loki-messenger.utilities";
 				PRODUCT_NAME = "$(TARGET_NAME:c99extidentifier)";
@@ -4437,11 +4405,7 @@
 				"CODE_SIGN_IDENTITY[sdk=iphoneos*]" = "iPhone Developer";
 				CODE_SIGN_STYLE = Automatic;
 				COPY_PHASE_STRIP = NO;
-<<<<<<< HEAD
-				CURRENT_PROJECT_VERSION = 127;
-=======
 				CURRENT_PROJECT_VERSION = 128;
->>>>>>> f5ddd697
 				DEBUG_INFORMATION_FORMAT = dwarf;
 				DEVELOPMENT_TEAM = SUQ8J2PCT7;
 				FRAMEWORK_SEARCH_PATHS = "$(inherited)";
@@ -4453,11 +4417,7 @@
 				INFOPLIST_FILE = LokiPushNotificationService/Info.plist;
 				IPHONEOS_DEPLOYMENT_TARGET = 12.0;
 				LD_RUNPATH_SEARCH_PATHS = "$(inherited) @executable_path/Frameworks @executable_path/../../Frameworks";
-<<<<<<< HEAD
-				MARKETING_VERSION = 1.6.1;
-=======
 				MARKETING_VERSION = 1.6.2;
->>>>>>> f5ddd697
 				MTL_ENABLE_DEBUG_INFO = INCLUDE_SOURCE;
 				MTL_FAST_MATH = YES;
 				PRODUCT_BUNDLE_IDENTIFIER = "com.loki-project.loki-messenger.push-notification-service";
@@ -4508,11 +4468,7 @@
 				"CODE_SIGN_IDENTITY[sdk=iphoneos*]" = "iPhone Developer";
 				CODE_SIGN_STYLE = Automatic;
 				COPY_PHASE_STRIP = NO;
-<<<<<<< HEAD
-				CURRENT_PROJECT_VERSION = 127;
-=======
 				CURRENT_PROJECT_VERSION = 128;
->>>>>>> f5ddd697
 				DEBUG_INFORMATION_FORMAT = "dwarf-with-dsym";
 				DEVELOPMENT_TEAM = SUQ8J2PCT7;
 				ENABLE_NS_ASSERTIONS = NO;
@@ -4529,11 +4485,7 @@
 				INFOPLIST_FILE = LokiPushNotificationService/Info.plist;
 				IPHONEOS_DEPLOYMENT_TARGET = 12.0;
 				LD_RUNPATH_SEARCH_PATHS = "$(inherited) @executable_path/Frameworks @executable_path/../../Frameworks";
-<<<<<<< HEAD
-				MARKETING_VERSION = 1.6.1;
-=======
 				MARKETING_VERSION = 1.6.2;
->>>>>>> f5ddd697
 				MTL_ENABLE_DEBUG_INFO = NO;
 				MTL_FAST_MATH = YES;
 				PRODUCT_BUNDLE_IDENTIFIER = "com.loki-project.loki-messenger.push-notification-service";
@@ -4717,11 +4669,7 @@
 				CODE_SIGN_ENTITLEMENTS = Signal/Signal.entitlements;
 				CODE_SIGN_IDENTITY = "iPhone Developer";
 				"CODE_SIGN_IDENTITY[sdk=iphoneos*]" = "iPhone Developer";
-<<<<<<< HEAD
-				CURRENT_PROJECT_VERSION = 127;
-=======
 				CURRENT_PROJECT_VERSION = 128;
->>>>>>> f5ddd697
 				DEVELOPMENT_TEAM = SUQ8J2PCT7;
 				FRAMEWORK_SEARCH_PATHS = (
 					"$(inherited)",
@@ -4756,11 +4704,7 @@
 					"$(SRCROOT)",
 				);
 				LLVM_LTO = NO;
-<<<<<<< HEAD
-				MARKETING_VERSION = 1.6.1;
-=======
 				MARKETING_VERSION = 1.6.2;
->>>>>>> f5ddd697
 				OTHER_LDFLAGS = "$(inherited)";
 				OTHER_SWIFT_FLAGS = "$(inherited) \"-D\" \"COCOAPODS\" \"-DDEBUG\"";
 				PRODUCT_BUNDLE_IDENTIFIER = "com.loki-project.loki-messenger";
@@ -4792,11 +4736,7 @@
 				CODE_SIGN_ENTITLEMENTS = Signal/Signal.entitlements;
 				CODE_SIGN_IDENTITY = "iPhone Developer";
 				"CODE_SIGN_IDENTITY[sdk=iphoneos*]" = "iPhone Developer";
-<<<<<<< HEAD
-				CURRENT_PROJECT_VERSION = 127;
-=======
 				CURRENT_PROJECT_VERSION = 128;
->>>>>>> f5ddd697
 				DEVELOPMENT_TEAM = SUQ8J2PCT7;
 				FRAMEWORK_SEARCH_PATHS = (
 					"$(inherited)",
@@ -4831,11 +4771,7 @@
 					"$(SRCROOT)",
 				);
 				LLVM_LTO = NO;
-<<<<<<< HEAD
-				MARKETING_VERSION = 1.6.1;
-=======
 				MARKETING_VERSION = 1.6.2;
->>>>>>> f5ddd697
 				OTHER_LDFLAGS = "$(inherited)";
 				PRODUCT_BUNDLE_IDENTIFIER = "com.loki-project.loki-messenger";
 				PRODUCT_NAME = Session;
