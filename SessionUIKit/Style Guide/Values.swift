--- conflicted
+++ resolved
@@ -50,11 +50,10 @@
     public static let onboardingButtonBottomOffset = isIPhone5OrSmaller ? CGFloat(52) : CGFloat(72)
     
     // MARK: - iPad Sizes
-<<<<<<< HEAD
-    @objc public static let iPadModalWidth = UIScreen.main.bounds.width / 2
-    @objc public static let iPadButtonWidth = CGFloat(240)
-    @objc public static let iPadButtonSpacing = CGFloat(32)
-    @objc public static let iPadUserSessionIdContainerWidth = iPadButtonWidth * 2 + iPadButtonSpacing
+    public static let iPadModalWidth = UIScreen.main.bounds.width / 2
+    public static let iPadButtonWidth = CGFloat(240)
+    public static let iPadButtonSpacing = CGFloat(32)
+    public static let iPadUserSessionIdContainerWidth = iPadButtonWidth * 2 + iPadButtonSpacing
     
     // MARK: - Auto Scaling
 
@@ -98,10 +97,4 @@
         
         return (shouldClamp ? result.clamp01() : result)
     }
-=======
-    public static let iPadModalWidth = UIScreen.main.bounds.width / 2
-    public static let iPadButtonWidth = CGFloat(240)
-    public static let iPadButtonSpacing = CGFloat(32)
-    public static let iPadUserSessionIdContainerWidth = iPadButtonWidth * 2 + iPadButtonSpacing
->>>>>>> 82767494
 }