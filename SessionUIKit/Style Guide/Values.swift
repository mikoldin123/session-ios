--- conflicted
+++ resolved
@@ -20,18 +20,11 @@
     public static let massiveFontSize = CGFloat(50)
     
     // MARK: - Element Sizes
-<<<<<<< HEAD
-    @objc public static let smallButtonHeight = isIPhone5OrSmaller ? CGFloat(24) : CGFloat(28)
-    @objc public static let mediumSmallButtonHeight = isIPhone5OrSmaller ? CGFloat(28) : CGFloat(30)
-    @objc public static let mediumButtonHeight = isIPhone5OrSmaller ? CGFloat(30) : CGFloat(34)
-    @objc public static let largeButtonHeight = isIPhone5OrSmaller ? CGFloat(40) : CGFloat(45)
-    @objc public static let alertButtonHeight: CGFloat = 51 // 19px tall font with 16px margins
-=======
     public static let smallButtonHeight = isIPhone5OrSmaller ? CGFloat(24) : CGFloat(28)
+    public static let mediumSmallButtonHeight = isIPhone5OrSmaller ? CGFloat(28) : CGFloat(30)
     public static let mediumButtonHeight = isIPhone5OrSmaller ? CGFloat(30) : CGFloat(34)
     public static let largeButtonHeight = isIPhone5OrSmaller ? CGFloat(40) : CGFloat(45)
     public static let alertButtonHeight: CGFloat = 51 // 19px tall font with 16px margins
->>>>>>> 82767494
     
     public static let accentLineThickness = CGFloat(4)
     
@@ -49,16 +42,6 @@
     }
     
     // MARK: - Distances
-<<<<<<< HEAD
-    @objc public static let verySmallSpacing = CGFloat(4)
-    @objc public static let smallSpacing = CGFloat(8)
-    @objc public static let mediumSpacing = CGFloat(16)
-    @objc public static let largeSpacing = CGFloat(24)
-    @objc public static let veryLargeSpacing = CGFloat(35)
-    @objc public static let massiveSpacing = CGFloat(64)
-    @objc public static let onboardingButtonBottomOffset = isIPhone5OrSmaller ? CGFloat(52) : CGFloat(72)
-    @objc public static let accountCreatedViewHorizontalOffset = isIPhone6OrSmaller ? CGFloat(24) : CGFloat(50)
-=======
     public static let verySmallSpacing = CGFloat(4)
     public static let smallSpacing = CGFloat(8)
     public static let mediumSpacing = CGFloat(16)
@@ -66,7 +49,7 @@
     public static let veryLargeSpacing = CGFloat(35)
     public static let massiveSpacing = CGFloat(64)
     public static let onboardingButtonBottomOffset = isIPhone5OrSmaller ? CGFloat(52) : CGFloat(72)
->>>>>>> 82767494
+    public static let accountCreatedViewHorizontalOffset = isIPhone6OrSmaller ? CGFloat(24) : CGFloat(50)
     
     // MARK: - iPad Sizes
     public static let iPadModalWidth = UIScreen.main.bounds.width / 2
