--- conflicted
+++ resolved
@@ -66,11 +66,7 @@
         /// Apply the nav styling in `viewWillAppear` instead of `viewDidLoad` as it's possible the nav stack isn't fully setup
         /// and could crash when trying to access it (whereas by the time `viewWillAppear` is called it should be setup)
         ThemeManager.applyNavigationStylingIfNeeded(to: self)
-<<<<<<< HEAD
-
-=======
         
->>>>>>> 2ab1cbf7
         if shouldHideNavigationBar {
             self.navigationController?.setNavigationBarHidden(true, animated: animated)
         }
