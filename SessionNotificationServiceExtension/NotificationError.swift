// Copyright © 2023 Rangeproof Pty Ltd. All rights reserved.
//
// stringlint:disable

import Foundation
import SessionMessagingKit

enum NotificationError: Error, CustomStringConvertible {
    case processing(PushNotificationAPI.ProcessResult)
    case messageProcessing
    case messageHandling(MessageReceiverError)
    
    public var description: String {
        switch self {
<<<<<<< HEAD
            case .processing(let result): return "Failed to process notification (\(result))" // stringlint:disable
            case .messageProcessing: return "Failed to process message" // stringlint:disable
            case .messageHandling(let error): return "Failed to handle message (\(error))" // stringlint:disable
=======
            case .processing(let result): return "Failed to process notification (\(result)) (NotificationError.processing)."
            case .messageProcessing: return "Failed to process message (NotificationError.messageProcessing)."
            case .messageHandling(let error): return "Failed to handle message (\(error)) (NotificationError.messageHandling)."
>>>>>>> 82767494
        }
    }
}<|MERGE_RESOLUTION|>--- conflicted
+++ resolved
@@ -12,15 +12,9 @@
     
     public var description: String {
         switch self {
-<<<<<<< HEAD
-            case .processing(let result): return "Failed to process notification (\(result))" // stringlint:disable
-            case .messageProcessing: return "Failed to process message" // stringlint:disable
-            case .messageHandling(let error): return "Failed to handle message (\(error))" // stringlint:disable
-=======
             case .processing(let result): return "Failed to process notification (\(result)) (NotificationError.processing)."
             case .messageProcessing: return "Failed to process message (NotificationError.messageProcessing)."
             case .messageHandling(let error): return "Failed to handle message (\(error)) (NotificationError.messageHandling)."
->>>>>>> 82767494
         }
     }
 }