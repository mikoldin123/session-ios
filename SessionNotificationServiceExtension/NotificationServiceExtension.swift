--- conflicted
+++ resolved
@@ -13,14 +13,10 @@
 import SessionUtilitiesKit
 
 public final class NotificationServiceExtension: UNNotificationServiceExtension {
-<<<<<<< HEAD
     // Called via the OS so create a default 'Dependencies' instance
-    private let dependencies: Dependencies = Dependencies.createEmpty()
+    private var dependencies: Dependencies = Dependencies.createEmpty()
+    private var startTime: CFTimeInterval = 0
     private var didPerformSetup = false
-=======
-    private var dependencies: Dependencies = Dependencies()
-    private var startTime: CFTimeInterval = 0
->>>>>>> bd34d1a9
     private var contentHandler: ((UNNotificationContent) -> Void)?
     private var request: UNNotificationRequest?
     private var hasCompleted: Atomic<Bool> = Atomic(false)
@@ -42,14 +38,8 @@
         self.hasCompleted.mutate { $0 = false }
         
         // Abort if the main app is running
-<<<<<<< HEAD
         guard !dependencies[defaults: .appGroup, key: .isMainAppActive] else {
-            Log.info("didReceive called while main app running.")
-            return self.completeSilenty()
-=======
-        guard !(UserDefaults.sharedLokiProject?[.isMainAppActive]).defaulting(to: false) else {
             return self.completeSilenty(handledNotification: false, isMainAppAndActive: true)
->>>>>>> bd34d1a9
         }
         
         guard let notificationContent = request.content.mutableCopy() as? UNMutableNotificationContent else {
@@ -59,40 +49,16 @@
         Log.info("didReceive called.")
         
         /// Create the context if we don't have it (needed before _any_ interaction with the database)
-        if !dependencies.hasInitialised(singleton: .appContext) {
+        if !dependencies[singleton: .appContext].isValid {
             dependencies.set(singleton: .appContext, to: NotificationServiceExtensionContext(using: dependencies))
             Dependencies.setIsRTLRetriever(requiresMainThread: false) {
                 NotificationServiceExtensionContext.determineDeviceRTL()
             }
         }
         
-<<<<<<< HEAD
-        let isCallOngoing: Bool = dependencies[defaults: .appGroup, key: .isCallOngoing]
-
-        // Perform main setup
-        dependencies[singleton: .storage].resumeDatabaseAccess()
-        DispatchQueue.main.sync { self.setUpIfNecessary() { } }
-
-        // Handle the push notification
-        dependencies[singleton: .appReadiness].runNowOrWhenAppDidBecomeReady { [dependencies] in
-            let (maybeData, metadata, result) = PushNotificationAPI.processNotification(
-                notificationContent: notificationContent,
-                using: dependencies
-            )
-            
-            guard
-                (result == .success || result == .legacySuccess),
-                let data: Data = maybeData
-            else {
-                switch result {
-                    // If we got an explicit failure, or we got a success but no content then show
-                    // the fallback notification
-                    case .success, .legacySuccess, .failure, .legacyFailure:
-                        return self.handleFailure(for: notificationContent, error: .processing(result))
-=======
         /// Perform main setup (create a new `Dependencies` instance each time so we don't need to worry about state from previous
         /// notifications causing issues with new notifications
-        self.dependencies = Dependencies()
+        self.dependencies = Dependencies.createEmpty()
         
         DispatchQueue.main.sync {
             self.performSetup { [weak self] in
@@ -133,36 +99,38 @@
             }
         }
         
-        let isCallOngoing: Bool = (UserDefaults.sharedLokiProject?[.isCallOngoing])
-            .defaulting(to: false)
+        let isCallOngoing: Bool = dependencies[defaults: .appGroup, key: .isCallOngoing]
         
         // HACK: It is important to use write synchronously here to avoid a race condition
         // where the completeSilenty() is called before the local notification request
         // is added to notification center
-        dependencies.storage.write { [weak self, dependencies] db in
+        dependencies[singleton: .storage].write { [weak self, dependencies] db in
             do {
-                guard let processedMessage: ProcessedMessage = try Message.processRawReceivedMessageAsNotification(db, data: data, metadata: metadata, using: dependencies) else {
-                    throw NotificationError.messageProcessing
-                }
+                let processedMessage: ProcessedMessage = try Message.processRawReceivedMessageAsNotification(
+                    db,
+                    data: data,
+                    metadata: metadata,
+                    using: dependencies
+                )
                 
                 switch processedMessage {
                     /// Custom handle config messages (as they don't get handled by the normal `MessageReceiver.handle` call
-                    case .config(let publicKey, let namespace, let serverHash, let serverTimestampMs, let data):
-                        try LibSession.handleConfigMessages(
-                            db,
-                            messages: [
-                                ConfigMessageReceiveJob.Details.MessageInfo(
-                                    namespace: namespace,
-                                    serverHash: serverHash,
-                                    serverTimestampMs: serverTimestampMs,
-                                    data: data
-                                )
-                            ],
-                            publicKey: publicKey,
-                            using: dependencies
-                        )
->>>>>>> bd34d1a9
-                        
+                    case .config(let swarmPublicKey, let namespace, let serverHash, let serverTimestampMs, let data):
+                        try dependencies.mutate(cache: .libSession) { cache in
+                            try cache.handleConfigMessages(
+                                db,
+                                swarmPublicKey: swarmPublicKey,
+                                messages: [
+                                    ConfigMessageReceiveJob.Details.MessageInfo(
+                                        namespace: namespace,
+                                        serverHash: serverHash,
+                                        serverTimestampMs: serverTimestampMs,
+                                        data: data
+                                    )
+                                ]
+                            )
+                        }
+                    
                     /// Due to the way the `CallMessage` works we need to custom handle it's behaviour within the notification
                     /// extension, for all other message types we want to just use the standard `MessageReceiver.handle` call
                     case .standard(let threadId, let threadVariant, _, let messageInfo) where messageInfo.message is CallMessage:
@@ -170,79 +138,6 @@
                             throw NotificationError.ignorableMessage
                         }
                         
-<<<<<<< HEAD
-                    case .legacyForceSilent, .failureNoContent: return self.completeSilenty()
-                }
-            }
-            
-            // HACK: It is important to use write synchronously here to avoid a race condition
-            // where the completeSilenty() is called before the local notification request
-            // is added to notification center
-            dependencies[singleton: .storage].write { [weak self, dependencies] db in
-                do {
-                    let processedMessage: ProcessedMessage = try Message.processRawReceivedMessageAsNotification(
-                        db,
-                        data: data,
-                        metadata: metadata,
-                        using: dependencies
-                    )
-                    
-                    switch processedMessage {
-                        /// Custom handle config messages (as they don't get handled by the normal `MessageReceiver.handle` call
-                        case .config(let swarmPublicKey, let namespace, let serverHash, let serverTimestampMs, let data):
-                            try dependencies.mutate(cache: .libSession) { cache in
-                                try cache.handleConfigMessages(
-                                    db,
-                                    swarmPublicKey: swarmPublicKey,
-                                    messages: [
-                                        ConfigMessageReceiveJob.Details.MessageInfo(
-                                            namespace: namespace,
-                                            serverHash: serverHash,
-                                            serverTimestampMs: serverTimestampMs,
-                                            data: data
-                                        )
-                                    ]
-                                )
-                            }
-                        
-                        /// Due to the way the `CallMessage` works we need to custom handle it's behaviour within the notification
-                        /// extension, for all other message types we want to just use the standard `MessageReceiver.handle` call
-                        case .standard(let threadId, let threadVariant, _, let messageInfo) where messageInfo.message is CallMessage:
-                            guard let callMessage = messageInfo.message as? CallMessage else {
-                                throw NotificationError.ignorableMessage
-                            }
-                            
-                            // Throw if the message is outdated and shouldn't be processed
-                            try MessageReceiver.throwIfMessageOutdated(
-                                db,
-                                message: messageInfo.message,
-                                threadId: threadId,
-                                threadVariant: threadVariant,
-                                using: dependencies
-                            )
-                            
-                            try MessageReceiver.handleCallMessage(
-                                db,
-                                threadId: threadId,
-                                threadVariant: threadVariant,
-                                message: callMessage,
-                                using: dependencies
-                            )
-                            
-                            guard case .preOffer = callMessage.kind else {
-                                throw NotificationError.ignorableMessage
-                            }
-                            
-                            switch (db[.areCallsEnabled], isCallOngoing) {
-                                case (false, _):
-                                    if
-                                        let sender: String = callMessage.sender,
-                                        let interaction: Interaction = try MessageReceiver.insertCallInfoMessage(
-                                            db,
-                                            for: callMessage,
-                                            state: .permissionDenied,
-                                            using: dependencies
-=======
                         // Throw if the message is outdated and shouldn't be processed
                         try MessageReceiver.throwIfMessageOutdated(
                             db,
@@ -281,83 +176,28 @@
                                             db,
                                             id: sender,
                                             variant: .contact,
-                                            shouldBeVisible: nil
->>>>>>> bd34d1a9
+                                            creationDateTimestamp: (dependencies[cache: .snodeAPI].currentOffsetTimestampMs() / 1000),
+                                            shouldBeVisible: nil,
+                                            calledFromConfig: nil,
+                                            using: dependencies
                                         )
 
                                     // Notify the user if the call message wasn't already read
                                     if !interaction.wasRead {
-                                        SessionEnvironment.shared?.notificationsManager.wrappedValue?
-                                            .notifyUser(
-                                                db,
-<<<<<<< HEAD
-                                                id: sender,
-                                                variant: .contact,
-                                                shouldBeVisible: nil,
-                                                calledFromConfig: nil,
-                                                using: dependencies
-                                            )
-
-                                        // Notify the user if the call message wasn't already read
-                                        if !interaction.wasRead {
-                                            dependencies[singleton: .notificationsManager].notifyUser(
-                                                db,
-                                                forIncomingCall: interaction,
-                                                in: thread,
-                                                applicationState: .background
-                                            )
-                                        }
-                                    }
-                                    
-                                case (true, true):
-                                    try MessageReceiver.handleIncomingCallOfferInBusyState(
-                                        db,
-                                        message: callMessage,
-                                        using: dependencies
-                                    )
-                                    
-                                case (true, false):
-                                    try MessageReceiver.insertCallInfoMessage(db, for: callMessage, using: dependencies)
-                                    return self?.handleSuccessForIncomingCall(db, for: callMessage)
-                            }
-                            
-                            // Perform any required post-handling logic
-                            try MessageReceiver.postHandleMessage(
-                                db,
-                                threadId: threadId,
-                                threadVariant: threadVariant,
-                                message: messageInfo.message,
-                                using: dependencies
-                            )
-                            
-                        case .standard(let threadId, let threadVariant, let proto, let messageInfo):
-                            try MessageReceiver.handle(
-                                db,
-                                threadId: threadId,
-                                threadVariant: threadVariant,
-                                message: messageInfo.message,
-                                serverExpirationTimestamp: messageInfo.serverExpirationTimestamp,
-                                associatedWithProto: proto,
-                                using: dependencies
-                            )
-                    }
-                    
-                    db.afterNextTransaction(
-                        onCommit: { _ in self?.completeSilenty() },
-                        onRollback: { _ in self?.completeSilenty() }
-                    )
-=======
-                                                forIncomingCall: interaction,
-                                                in: thread,
-                                                applicationState: .background
-                                            )
+                                        dependencies[singleton: .notificationsManager].notifyUser(
+                                            db,
+                                            forIncomingCall: interaction,
+                                            in: thread,
+                                            applicationState: .background
+                                        )
                                     }
                                 }
                                 
                             case (true, true):
                                 try MessageReceiver.handleIncomingCallOfferInBusyState(
                                     db,
-                                    message: callMessage
+                                    message: callMessage,
+                                    using: dependencies
                                 )
                                 
                             case (true, false):
@@ -368,7 +208,8 @@
                                     db,
                                     threadId: threadId,
                                     threadVariant: threadVariant,
-                                    message: messageInfo.message
+                                    message: messageInfo.message,
+                                    using: dependencies
                                 )
                                 
                                 return self?.handleSuccessForIncomingCall(db, for: callMessage)
@@ -379,7 +220,8 @@
                             db,
                             threadId: threadId,
                             threadVariant: threadVariant,
-                            message: messageInfo.message
+                            message: messageInfo.message,
+                            using: dependencies
                         )
                         
                     case .standard(let threadId, let threadVariant, let proto, let messageInfo):
@@ -392,7 +234,6 @@
                             associatedWithProto: proto,
                             using: dependencies
                         )
->>>>>>> bd34d1a9
                 }
                 
                 db.afterNextTransaction(
@@ -444,101 +285,82 @@
 
     // MARK: Setup
 
-<<<<<<< HEAD
-    private func setUpIfNecessary(completion: @escaping () -> Void = {}) {
-        Log.assertOnMainThread()
-
-        // The NSE will often re-use the same process, so if we're
-        // already set up we want to do nothing; we're already ready
-        // to process new messages.
-        guard !didPerformSetup else { return }
-
-=======
     private func performSetup(completion: @escaping () -> Void) {
->>>>>>> bd34d1a9
         Log.info("Performing setup.")
 
-<<<<<<< HEAD
         dependencies.warmCache(cache: .appVersion)
-=======
-        _ = AppVersion.shared
         
         // FIXME: Remove these once the database instance is fully managed via `Dependencies`
         if AppSetup.hasRun {
-            dependencies.storage.resumeDatabaseAccess()
-            dependencies.storage.reconfigureDatabase()
-            dependencies.caches.mutate(cache: .general) { $0.clearCachedUserPublicKey() }
+            dependencies[singleton: .storage].resumeDatabaseAccess()
+            dependencies[singleton: .storage].reconfigureDatabase()
             
-            // If we had already done a setup then `libSession` won't have been re-setup so
-            // we need to do so now (this ensures it has the correct user keys as well)
-            LibSession.clearMemoryState(using: dependencies)
-            dependencies.storage.read { [dependencies] db in
-                LibSession.loadState(
-                    db,
-                    userPublicKey: getUserHexEncodedPublicKey(db, using: dependencies),
-                    ed25519SecretKey: Identity.fetchUserEd25519KeyPair(db)?.secretKey,
-                    using: dependencies
+            /// If we had already done a setup then `libSession` won't have been re-setup so
+            /// we need to do so now (this ensures it has the correct user keys as well)
+            dependencies.remove(cache: .libSession)
+            
+            dependencies[singleton: .storage].read { [dependencies] db in
+                guard let userKeyPair: KeyPair = Identity.fetchUserKeyPair(db) else {
+                    dependencies.mutate(cache: .general) { $0.setCachedSessionId(sessionId: .invalid) }
+                    dependencies.set(
+                        cache: .libSession,
+                        to: LibSession.Cache(
+                            userSessionId: .invalid,
+                            using: dependencies
+                        )
+                    )
+                    return
+                }
+                
+                dependencies.mutate(cache: .general) {
+                    $0.setCachedSessionId(sessionId: SessionId(.standard, publicKey: userKeyPair.publicKey))
+                }
+                dependencies.set(
+                    cache: .libSession,
+                    to: LibSession.Cache(
+                        userSessionId: SessionId(.standard, publicKey: userKeyPair.publicKey),
+                        using: dependencies
+                    )
                 )
-            }
-        }
->>>>>>> bd34d1a9
+                dependencies.mutate(cache: .libSession) { $0.loadState(db) }
+            }
+        }
 
         AppSetup.setupEnvironment(
             retrySetupIfDatabaseInvalid: true,
             appSpecificBlock: { [dependencies] in
                 Log.setup(with: Logger(
-<<<<<<< HEAD
-                    primaryPrefix: "NotificationServiceExtension",
-                    customDirectory: "\(FileManager.default.appSharedDataDirectoryPath)/Logs/NotificationExtension",
-=======
-                    primaryPrefix: "NotificationServiceExtension",                                               // stringlint:disable
+                    primaryPrefix: "NotificationServiceExtension",                                                  // stringlint:disable
                     level: .info,
                     customDirectory: "\(FileManager.default.appSharedDataDirectoryPath)/Logs/NotificationExtension", // stringlint:disable
->>>>>>> bd34d1a9
-                    forceNSLog: true
+                    using: dependencies
                 ))
                 
                 /// The `NotificationServiceExtension` needs custom behaviours for it's notification presenter so set it up here
                 dependencies.set(singleton: .notificationsManager, to: NSENotificationPresenter(using: dependencies))
                 
                 // Setup LibSession
-<<<<<<< HEAD
                 LibSession.setupLogger(using: dependencies)
-                dependencies.warmCache(cache: .libSessionNetwork)
                 
                 // Configure the different targets
-                SNUtilitiesKit.configure(maxFileSize: Network.maxFileSize, using: dependencies)
+                SNUtilitiesKit.configure(
+                    maxFileSize: Network.maxFileSize,
+                    localizedFormatted: { helper, font in NSAttributedString() },
+                    localizedDeformatted: { helper in NSENotificationPresenter.localizedDeformatted(helper) },
+                    using: dependencies
+                )
                 SNMessagingKit.configure(using: dependencies)
             },
-            migrationsCompletion: { [weak self, dependencies] result, needsConfigSync in
-=======
-                LibSession.addLogger()
-            },
             migrationsCompletion: { [weak self, dependencies] result, _ in
->>>>>>> bd34d1a9
                 switch result {
                     case .failure(let error):
                         Log.error("Failed to complete migrations: \(error).")
                         self?.completeSilenty(handledNotification: false)
                         
                     case .success:
-<<<<<<< HEAD
-                        // We should never receive a non-voip notification on an app that doesn't support
-                        // app extensions since we have to inform the service we wanted these, so in theory
-                        // this path should never occur. However, the service does have our push token
-                        // so it is possible that could change in the future. If it does, do nothing
-                        // and don't disturb the user. Messages will be processed when they open the app.
-                        guard dependencies[singleton: .storage, key: .isReadyForAppExtensions] else {
-                            Log.error("Not ready for extensions.")
-                            self?.completeSilenty()
-                            return
-                        }
-                        
-=======
->>>>>>> bd34d1a9
                         DispatchQueue.main.async {
                             // Ensure storage is actually valid
-                            guard dependencies.storage.isValid else {
+                            guard dependencies[singleton: .storage].isValid else {
                                 Log.error("Storage invalid.")
                                 self?.completeSilenty(handledNotification: false)
                                 return
@@ -549,68 +371,26 @@
                             // this path should never occur. However, the service does have our push token
                             // so it is possible that could change in the future. If it does, do nothing
                             // and don't disturb the user. Messages will be processed when they open the app.
-                            guard dependencies.storage[.isReadyForAppExtensions] else {
+                            guard dependencies[singleton: .storage, key: .isReadyForAppExtensions] else {
                                 Log.error("Not ready for extensions.")
                                 self?.completeSilenty(handledNotification: false)
                                 return
                             }
                             
                             // If the app wasn't ready then mark it as ready now
-                            if !Singleton.appReadiness.isAppReady {
+                            if !dependencies[singleton: .appReadiness].isAppReady {
                                 // Note that this does much more than set a flag; it will also run all deferred blocks.
-                                Singleton.appReadiness.setAppReady()
+                                dependencies[singleton: .appReadiness].setAppReady()
                             }
 
                             completion()
                         }
                 }
-<<<<<<< HEAD
-                
-                completion()
-=======
->>>>>>> bd34d1a9
             },
             using: dependencies
         )
     }
     
-<<<<<<< HEAD
-    private func versionMigrationsDidComplete(needsConfigSync: Bool) {
-        Log.assertOnMainThread()
-
-        // If we need a config sync then trigger it now
-        if needsConfigSync {
-            dependencies[singleton: .storage].write { [dependencies] db in
-                ConfigurationSyncJob.enqueue(
-                    db,
-                    swarmPublicKey: dependencies[cache: .general].sessionId.hexString,
-                    using: dependencies
-                )
-            }
-        }
-
-        checkIsAppReady(migrationsCompleted: true)
-    }
-
-    private func checkIsAppReady(migrationsCompleted: Bool) {
-        Log.assertOnMainThread()
-
-        // Only mark the app as ready once.
-        guard !dependencies[singleton: .appReadiness].isAppReady else { return }
-
-        // App isn't ready until storage is ready AND all version migrations are complete.
-        guard dependencies[singleton: .storage].isValid && migrationsCompleted else {
-            Log.error("Storage invalid.")
-            self.completeSilenty()
-            return
-        }
-
-        // Note that this does much more than set a flag; it will also run all deferred blocks.
-        dependencies[singleton: .appReadiness].setAppReady()
-    }
-    
-=======
->>>>>>> bd34d1a9
     // MARK: Handle completion
     
     override public func serviceExtensionTimeWillExpire() {
@@ -620,11 +400,7 @@
         completeSilenty(handledNotification: false)
     }
     
-<<<<<<< HEAD
-    private func completeSilenty() {
-=======
     private func completeSilenty(handledNotification: Bool, isMainAppAndActive: Bool = false, noContent: Bool = false) {
->>>>>>> bd34d1a9
         // Ensure we only run this once
         guard
             hasCompleted.mutate({ hasCompleted in
@@ -635,23 +411,13 @@
         else { return }
         
         let silentContent: UNMutableNotificationContent = UNMutableNotificationContent()
-<<<<<<< HEAD
-        silentContent.badge = dependencies[singleton: .storage]
-            .read { [dependencies] db in try Interaction.fetchUnreadCount(db, using: dependencies) }
-            .map { NSNumber(value: $0) }
-            .defaulting(to: NSNumber(value: 0))
-        
-        Log.info("Complete silently.")
-        if !dependencies[defaults: .appGroup, key: .isMainAppActive] {
-            dependencies[singleton: .storage].suspendDatabaseAccess()
-=======
         
         if !isMainAppAndActive {
-            silentContent.badge = dependencies.storage
-                .read { db in try Interaction.fetchUnreadCount(db) }
+            silentContent.badge = dependencies[singleton: .storage]
+                .read { [dependencies] db in try Interaction.fetchUnreadCount(db, using: dependencies) }
                 .map { NSNumber(value: $0) }
                 .defaulting(to: NSNumber(value: 0))
-            dependencies.storage.suspendDatabaseAccess()
+            dependencies[singleton: .storage].suspendDatabaseAccess()
         }
         
         let duration: CFTimeInterval = (CACurrentMediaTime() - startTime)
@@ -660,7 +426,6 @@
             case (_, _, true): Log.info("Called with no content, ignoring after \(.seconds(duration), unit: .ms).")
             case (_, true, _): Log.info("Completed after handling notification in \(.seconds(duration), unit: .ms).")
             default: Log.info("Completed silently after \(.seconds(duration), unit: .ms).")
->>>>>>> bd34d1a9
         }
         Log.flush()
         
@@ -690,13 +455,8 @@
                     }
                     else {
                         Log.info("Successfully notified main app of call message.")
-<<<<<<< HEAD
                         dependencies[defaults: .appGroup, key: .lastCallPreOffer] = Date()
-                        self?.completeSilenty()
-=======
-                        UserDefaults.sharedLokiProject?[.lastCallPreOffer] = Date()
                         self?.completeSilenty(handledNotification: true)
->>>>>>> bd34d1a9
                     }
                 }
             }
@@ -714,26 +474,16 @@
     private func handleFailureForVoIP(_ db: Database, for callMessage: CallMessage) {
         let notificationContent = UNMutableNotificationContent()
         notificationContent.userInfo = [ NotificationServiceExtension.isFromRemoteKey : true ]
-<<<<<<< HEAD
-        notificationContent.title = "Session"
+        notificationContent.title = Constants.app_name
         notificationContent.badge = (try? Interaction.fetchUnreadCount(db, using: dependencies))
-=======
-        notificationContent.title = Constants.app_name
-        notificationContent.badge = (try? Interaction.fetchUnreadCount(db))
->>>>>>> bd34d1a9
             .map { NSNumber(value: $0) }
             .defaulting(to: NSNumber(value: 0))
         
         if let sender: String = callMessage.sender {
-<<<<<<< HEAD
             let senderDisplayName: String = Profile.displayName(db, id: sender, threadVariant: .contact, using: dependencies)
-            notificationContent.body = "\(senderDisplayName) is calling..."
-=======
-            let senderDisplayName: String = Profile.displayName(db, id: sender, threadVariant: .contact)
             notificationContent.body = "callsIncoming"
                 .put(key: "name", value: senderDisplayName)
                 .localized()
->>>>>>> bd34d1a9
         }
         else {
             notificationContent.body = "callsIncomingUnknown".localized()
@@ -759,18 +509,13 @@
     }
 
     private func handleFailure(for content: UNMutableNotificationContent, error: NotificationError) {
-<<<<<<< HEAD
-        Log.error("Show generic failure message due to error: \(error).")
+        let duration: CFTimeInterval = (CACurrentMediaTime() - startTime)
+        Log.error("Show generic failure message after \(.seconds(duration), unit: .ms) due to error: \(error).")
+        Log.flush()
+        
         if !dependencies[defaults: .appGroup, key: .isMainAppActive] {
             dependencies[singleton: .storage].suspendDatabaseAccess()
         }
-=======
-        dependencies.storage.suspendDatabaseAccess()
-        
-        let duration: CFTimeInterval = (CACurrentMediaTime() - startTime)
-        Log.error("Show generic failure message after \(.seconds(duration), unit: .ms) due to error: \(error).")
->>>>>>> bd34d1a9
-        Log.flush()
         
         content.title = Constants.app_name
         content.body = "messageNewYouveGot"
