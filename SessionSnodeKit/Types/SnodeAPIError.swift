--- conflicted
+++ resolved
@@ -15,9 +15,7 @@
     case invalidAuthentication
     case invalidIP
     case responseFailedValidation
-<<<<<<< HEAD
     case unauthorised
-=======
     case rateLimited
     case missingSnodeVersion
     case unsupportedSnodeVersion(String)
@@ -25,7 +23,6 @@
     // Onion Request Errors
     case emptySnodePool
     case insufficientSnodes
->>>>>>> 82767494
     case ranOutOfRandomSnodes(Error?)
     
     // ONS
@@ -52,9 +49,7 @@
             case .invalidAuthentication: return "Invalid Authentication (SnodeAPIError.invalidAuthentication)."
             case .invalidIP: return "Invalid IP (SnodeAPIError.invalidIP)."
             case .responseFailedValidation: return "Response failed validation (SnodeAPIError.responseFailedValidation)."
-<<<<<<< HEAD
             case .unauthorised: return "Unauthorized (SnodeAPIError.unauthorised)."
-=======
             case .rateLimited: return "Rate limited (SnodeAPIError.rateLimited)."
             case .missingSnodeVersion: return "Missing Service Node version (SnodeAPIError.missingSnodeVersion)."
             case .unsupportedSnodeVersion(let version): return "Unsupported Service Node version: \(version) (SnodeAPIError.unsupportedSnodeVersion)."
@@ -62,7 +57,6 @@
             // Onion Request Errors
             case .emptySnodePool: return "Service Node pool is empty (SnodeAPIError.emptySnodePool)."
             case .insufficientSnodes: return "Couldn't find enough Service Nodes to build a path (SnodeAPIError.insufficientSnodes)."
->>>>>>> 82767494
             case .ranOutOfRandomSnodes(let maybeError):
                 switch maybeError {
                     case .none: return "Ran out of random snodes (SnodeAPIError.ranOutOfRandomSnodes(nil))."
