// Copyright © 2024 Rangeproof Pty Ltd. All rights reserved.
//
// stringlint:disable

import Foundation
import Combine
import SessionUtil
import SessionUtilitiesKit

// MARK: - Cache

public extension Cache {
    static let libSessionNetwork: CacheConfig<LibSession.NetworkCacheType, LibSession.NetworkImmutableCacheType> = Dependencies.create(
        identifier: "libSessionNetwork",
        createInstance: { dependencies in LibSession.NetworkCache(using: dependencies) },
        mutableInstance: { $0 },
        immutableInstance: { $0 }
    )
}

// MARK: - LibSession.Network

<<<<<<< HEAD
class LibSessionNetwork: NetworkType {
    private let dependencies: Dependencies
=======
public extension LibSession {
    private static var networkCache: Atomic<UnsafeMutablePointer<network_object>?> = Atomic(nil)
    private static var snodeCachePath: String { "\(FileManager.default.appSharedDataDirectoryPath)/snodeCache" }
    private static var isSuspended: Atomic<Bool> = Atomic(false)
    private static var lastPaths: Atomic<[[Snode]]> = Atomic([])
    private static var lastNetworkStatus: Atomic<NetworkStatus> = Atomic(.unknown)
    private static var pathsChangedCallbacks: Atomic<[UUID: ([[Snode]], UUID) -> ()]> = Atomic([:])
    private static var networkStatusCallbacks: Atomic<[UUID: (NetworkStatus) -> ()]> = Atomic([:])
>>>>>>> bd34d1a9
    
    // MARK: - Initialization
    
<<<<<<< HEAD
    init(using dependencies: Dependencies) {
        self.dependencies = dependencies
=======
    internal class CallbackWrapper<Output> {
        public let resultPublisher: CurrentValueSubject<Output?, Error> = CurrentValueSubject(nil)
        private let callback: ((Output) -> Void)?
        private var pointersToDeallocate: [UnsafeRawPointer?] = []
        
        // MARK: - Initialization
        
        init(_ callback: ((Output) -> Void)? = nil) {
            self.callback = callback
        }
        
        deinit {
            pointersToDeallocate.forEach { $0?.deallocate() }
        }
        
        // MARK: - Functions
        
        public static func create(_ callback: @escaping (CallbackWrapper<Output>) throws -> Void) -> AnyPublisher<Output, Error> {
            let wrapper: CallbackWrapper<Output> = CallbackWrapper()
            
            return Deferred {
                Future<Void, Error> { resolver in
                    do {
                        try callback(wrapper)
                        resolver(Result.success(()))
                    }
                    catch { resolver(Result.failure(error)) }
                }
            }
            .flatMap { _ -> AnyPublisher<Output, Error> in
                wrapper
                    .resultPublisher
                    .compactMap { $0 }
                    .first()
                    .eraseToAnyPublisher()
            }
            .eraseToAnyPublisher()
        }
        
        public static func run(_ ctx: UnsafeMutableRawPointer?, _ output: Output) {
            guard let ctx: UnsafeMutableRawPointer = ctx else {
                return Log.error("[LibSession] CallbackWrapper called with null context.")
            }
            
            let wrapper: CallbackWrapper<Output> = Unmanaged<CallbackWrapper<Output>>.fromOpaque(ctx).takeRetainedValue()
            
            switch wrapper.callback {
                case .none:
                    // Dispatch async so we don't block libSession's internals with Swift logic (which can block other requests)
                    DispatchQueue.global(qos: .default).async { [wrapper] in wrapper.resultPublisher.send(output) }
                    
                case .some(let callback):
                    // We generally shouldn't use the `callback` method but it's useful for tests
                    callback(output)
            }
        }
        
        public func unsafePointer() -> UnsafeMutableRawPointer { Unmanaged.passRetained(self).toOpaque() }
        
        public func addUnsafePointerToCleanup<T>(_ pointer: UnsafePointer<T>?) {
            pointersToDeallocate.append(UnsafeRawPointer(pointer))
        }
    }
    
    // MARK: - Public Interface
    
    static func createNetworkIfNeeded(using dependencies: Dependencies = Dependencies()) {
        getOrCreateNetwork()
            .subscribe(on: DispatchQueue.global(qos: .default), using: dependencies)
            .sinkUntilComplete()
    }
    
    static func onNetworkStatusChanged(callback: @escaping (NetworkStatus) -> ()) -> UUID {
        let callbackId: UUID = UUID()
        networkStatusCallbacks.mutate { $0[callbackId] = callback }
        
        // Trigger the callback immediately with the most recent status
        callback(lastNetworkStatus.wrappedValue)
        
        return callbackId
    }
    
    static func removeNetworkChangedCallback(callbackId: UUID?) {
        guard let callbackId: UUID = callbackId else { return }
        
        networkStatusCallbacks.mutate { $0.removeValue(forKey: callbackId) }
    }
    
    static func onPathsChanged(skipInitialCallbackIfEmpty: Bool = false, callback: @escaping ([[Snode]], UUID) -> ()) -> UUID {
        let callbackId: UUID = UUID()
        pathsChangedCallbacks.mutate { $0[callbackId] = callback }
        
        // Trigger the callback immediately with the most recent status
        let lastPaths: [[Snode]] = self.lastPaths.wrappedValue
        if !lastPaths.isEmpty || !skipInitialCallbackIfEmpty {
            callback(lastPaths, callbackId)
        }
        
        return callbackId
    }
    
    static func removePathsChangedCallback(callbackId: UUID?) {
        guard let callbackId: UUID = callbackId else { return }
        
        pathsChangedCallbacks.mutate { $0.removeValue(forKey: callbackId) }
    }
    
    static func suspendNetworkAccess() {
        Log.info("[LibSession] suspendNetworkAccess called.")
        isSuspended.mutate { $0 = true }
        
        guard let network: UnsafeMutablePointer<network_object> = networkCache.wrappedValue else { return }
        
        network_suspend(network)
>>>>>>> bd34d1a9
    }
    
    // MARK: - NetworkType
    
    func getSwarm(for swarmPublicKey: String) -> AnyPublisher<Set<LibSession.Snode>, Error> {
        typealias Output = Result<Set<LibSession.Snode>, Error>
        
        return dependencies
            .mutate(cache: .libSessionNetwork) { $0.getOrCreateNetwork() }
            .tryMapCallbackWrapper(type: Output.self) { wrapper, network in
                let cSwarmPublicKey: [CChar] = swarmPublicKey
                    .suffix(64) // Quick way to drop '05' prefix if present
                    .cArray
                    .nullTerminated()
                
                network_get_swarm(network, cSwarmPublicKey, { swarmPtr, swarmSize, ctx in
                    guard
                        swarmSize > 0,
                        let cSwarm: UnsafeMutablePointer<network_service_node> = swarmPtr
                    else { return CallbackWrapper<Output>.run(ctx, .failure(SnodeAPIError.unableToRetrieveSwarm)) }
                    
                    var nodes: Set<LibSession.Snode> = []
                    (0..<swarmSize).forEach { index in nodes.insert(LibSession.Snode(cSwarm[index])) }
                    CallbackWrapper<Output>.run(ctx, .success(nodes))
                }, wrapper.unsafePointer());
            }
            .tryMap { result in try result.successOrThrow() }
            .eraseToAnyPublisher()
    }
    
<<<<<<< HEAD
    func getRandomNodes(count: Int) -> AnyPublisher<Set<LibSession.Snode>, Error> {
        typealias Output = Result<Set<LibSession.Snode>, Error>
        
        return dependencies
            .mutate(cache: .libSessionNetwork) { $0.getOrCreateNetwork() }
            .tryMapCallbackWrapper(type: Output.self) { wrapper, network in
                network_get_random_nodes(network, UInt16(count), { nodesPtr, nodesSize, ctx in
                    guard
                        nodesSize > 0,
                        let cSwarm: UnsafeMutablePointer<network_service_node> = nodesPtr
                    else { return CallbackWrapper<Output>.run(ctx, .failure(SnodeAPIError.unableToRetrieveSwarm)) }
                    
                    var nodes: Set<LibSession.Snode> = []
                    (0..<nodesSize).forEach { index in nodes.insert(LibSession.Snode(cSwarm[index])) }
                    CallbackWrapper<Output>.run(ctx, .success(nodes))
                }, wrapper.unsafePointer());
            }
            .tryMap { result in
                switch result {
                    case .failure(let error): throw error
                    case .success(let nodes):
                        guard nodes.count >= count else { throw SnodeAPIError.unableToRetrieveSwarm }
=======
    static func getSwarm(swarmPublicKey: String) -> AnyPublisher<Set<Snode>, Error> {
        typealias Output = Result<Set<Snode>, Error>
        
        return getOrCreateNetwork()
            .flatMap { network in
                CallbackWrapper<Output>
                    .create { wrapper in
                        guard let cSwarmPublicKey: [CChar] = swarmPublicKey
                            .suffix(64) // Quick way to drop '05' prefix if present
                            .cString(using: .utf8)
                        else { throw LibSessionError.invalidCConversion }
>>>>>>> bd34d1a9
                        
                        return nodes
                }
            }
            .eraseToAnyPublisher()
    }
    
<<<<<<< HEAD
    func send(
        _ body: Data?,
        to destination: Network.Destination,
        timeout: TimeInterval
    ) -> AnyPublisher<(ResponseInfoType, Data?), Error> {
        switch destination {
            case .server, .serverUpload, .serverDownload, .cached:
                return sendRequest(
                    to: destination,
                    body: body,
                    timeout: timeout
                )
            
            case .snode:
                guard body != nil else { return Fail(error: NetworkError.invalidPreparedRequest).eraseToAnyPublisher() }
                
                return sendRequest(
                    to: destination,
                    body: body,
                    timeout: timeout
                )
                
            case .randomSnode(let swarmPublicKey, let retryCount):
                guard body != nil else { return Fail(error: NetworkError.invalidPreparedRequest).eraseToAnyPublisher() }
                
                return getSwarm(for: swarmPublicKey)
                    .tryFlatMapWithRandomSnode(retry: retryCount, using: dependencies) { [weak self] snode in
                        try self.validOrThrow().sendRequest(
                            to: .snode(snode, swarmPublicKey: swarmPublicKey),
                            body: body,
                            timeout: timeout
                        )
                    }
                
            case .randomSnodeLatestNetworkTimeTarget(let swarmPublicKey, let retryCount, let bodyWithUpdatedTimestampMs):
                guard body != nil else { return Fail(error: NetworkError.invalidPreparedRequest).eraseToAnyPublisher() }
                
                return getSwarm(for: swarmPublicKey)
                    .tryFlatMapWithRandomSnode(retry: retryCount, using: dependencies) { [weak self, dependencies] snode in
                        try SnodeAPI
                            .preparedGetNetworkTime(from: snode, using: dependencies)
                            .send(using: dependencies)
                            .tryFlatMap { _, timestampMs in
                                guard
                                    let updatedEncodable: Encodable = bodyWithUpdatedTimestampMs(timestampMs, dependencies),
                                    let updatedBody: Data = try? JSONEncoder(using: dependencies).encode(updatedEncodable)
                                else { throw NetworkError.invalidPreparedRequest }
=======
    static func getRandomNodes(count: Int) -> AnyPublisher<Set<Snode>, Error> {
        typealias Output = Result<Set<Snode>, Error>
        
        return getOrCreateNetwork()
            .flatMap { network in
                CallbackWrapper<Output>
                    .create { wrapper in
                        network_get_random_nodes(network, UInt16(count), { nodesPtr, nodesSize, ctx in
                            guard
                                nodesSize > 0,
                                let cSwarm: UnsafeMutablePointer<network_service_node> = nodesPtr
                            else { return CallbackWrapper<Output>.run(ctx, .failure(SnodeAPIError.ranOutOfRandomSnodes(nil))) }
                            
                            var nodes: Set<Snode> = []
                            (0..<nodesSize).forEach { index in nodes.insert(Snode(cSwarm[index])) }
                            CallbackWrapper<Output>.run(ctx, .success(nodes))
                        }, wrapper.unsafePointer());
                    }
                    .tryMap { result in
                        switch result {
                            case .failure(let error): throw SnodeAPIError.ranOutOfRandomSnodes(error)
                            case .success(let nodes):
                                guard nodes.count >= count else { throw SnodeAPIError.ranOutOfRandomSnodes(nil) }
>>>>>>> bd34d1a9
                                
                                return try self.validOrThrow().sendRequest(
                                        to: .snode(snode, swarmPublicKey: swarmPublicKey),
                                        body: updatedBody,
                                        timeout: timeout
                                    )
                                    .map { info, response -> (ResponseInfoType, Data?) in
                                        (
                                            SnodeAPI.LatestTimestampResponseInfo(
                                                code: info.code,
                                                headers: info.headers,
                                                timestampMs: timestampMs
                                            ),
                                            response
                                        )
                                    }
                            }
                    }
        }
    }
    
    func checkClientVersion(ed25519SecretKey: [UInt8]) -> AnyPublisher<(ResponseInfoType, AppVersionResponse), Error> {
        typealias Output = (success: Bool, timeout: Bool, statusCode: Int, data: Data?)
        
        return dependencies
            .mutate(cache: .libSessionNetwork) { $0.getOrCreateNetwork() }
            .tryMapCallbackWrapper(type: Output.self) { wrapper, network in
                var cEd25519SecretKey: [UInt8] = Array(ed25519SecretKey)
                
                network_get_client_version(
                    network,
                    CLIENT_PLATFORM_IOS,
                    &cEd25519SecretKey,
                    Int64(floor(Network.fileDownloadTimeout * 1000)),
                    { success, timeout, statusCode, dataPtr, dataLen, ctx in
                        let data: Data? = dataPtr.map { Data(bytes: $0, count: dataLen) }
                        CallbackWrapper<Output>.run(ctx, (success, timeout, Int(statusCode), data))
                    },
                    wrapper.unsafePointer()
                )
            }
            .tryMap { [dependencies] success, timeout, statusCode, maybeData -> (any ResponseInfoType, AppVersionResponse) in
                try LibSessionNetwork.throwErrorIfNeeded(success, timeout, statusCode, maybeData)
                
                guard let data: Data = maybeData else { throw NetworkError.parsingFailed }
                
                return (
                    Network.ResponseInfo(code: statusCode),
                    try AppVersionResponse.decoded(from: data, using: dependencies)
                )
            }
            .eraseToAnyPublisher()
    }
    
    // MARK: - Internal Functions
    
    private func sendRequest<T: Encodable>(
        to destination: Network.Destination,
        body: T?,
<<<<<<< HEAD
        timeout: TimeInterval
=======
        swarmPublicKey: String?,
        requestTimeout: TimeInterval,
        requestAndPathBuildTimeout: TimeInterval?,
        using dependencies: Dependencies
>>>>>>> bd34d1a9
    ) -> AnyPublisher<(ResponseInfoType, Data?), Error> {
        typealias Output = (success: Bool, timeout: Bool, statusCode: Int, headers: [String: String], data: Data?)
        
        return dependencies
            .mutate(cache: .libSessionNetwork) { $0.getOrCreateNetwork() }
            .tryMapCallbackWrapper(type: Output.self) { wrapper, network in
                // Prepare the parameters
                let cPayloadBytes: [UInt8]
                
                switch body {
                    case .none: cPayloadBytes = []
                    case let data as Data: cPayloadBytes = Array(data)
                    case let bytes as [UInt8]: cPayloadBytes = bytes
                    default:
                        guard let encodedBody: Data = try? JSONEncoder().encode(body) else {
                            throw SnodeAPIError.invalidPayload
                        }
                        
                        cPayloadBytes = Array(encodedBody)
                }
                
<<<<<<< HEAD
                // Trigger the request
                switch destination {
                    // These types should be processed and converted to a 'snode' destination before
                    // they get here
                    case .randomSnode, .randomSnodeLatestNetworkTimeTarget:
                        throw NetworkError.invalidPreparedRequest
                        
                    case .snode(let snode, let swarmPublicKey):
                        let cSwarmPublicKey: UnsafePointer<CChar>? = swarmPublicKey.map {
                            // Quick way to drop '05' prefix if present
                            $0.suffix(64).cString(using: .utf8)?.unsafeCopy()
                        }
                        wrapper.addUnsafePointerToCleanup(cSwarmPublicKey)
                        
                        network_send_onion_request_to_snode_destination(
                            network,
                            snode.cSnode,
                            cPayloadBytes,
                            cPayloadBytes.count,
                            cSwarmPublicKey,
                            Int64(floor(timeout * 1000)),
                            { success, timeout, statusCode, dataPtr, dataLen, ctx in
=======
                return CallbackWrapper<Output>
                    .create { wrapper in
                        // Trigger the request
                        switch destination {
                            case .snode(let snode):
                                let cSwarmPublicKey: UnsafePointer<CChar>? = swarmPublicKey.map {
                                    // Quick way to drop '05' prefix if present
                                    $0.suffix(64).cString(using: .utf8)?.unsafeCopy()
                                }
                                wrapper.addUnsafePointerToCleanup(cSwarmPublicKey)
                                
                                network_send_onion_request_to_snode_destination(
                                    network,
                                    snode.cSnode,
                                    cPayloadBytes,
                                    cPayloadBytes.count,
                                    cSwarmPublicKey,
                                    Int64(floor(requestTimeout * 1000)),
                                    Int64(floor((requestAndPathBuildTimeout ?? 0) * 1000)),
                                    { success, timeout, statusCode, cHeaders, cHeaderVals, headerLen, dataPtr, dataLen, ctx in
                                        let headers: [String: String] = CallbackWrapper<Output>
                                            .headers(cHeaders, cHeaderVals, headerLen)
                                        let data: Data? = dataPtr.map { Data(bytes: $0, count: dataLen) }
                                        CallbackWrapper<Output>.run(ctx, (success, timeout, Int(statusCode), headers, data))
                                    },
                                    wrapper.unsafePointer()
                                )
                                
                            case .server:
                                network_send_onion_request_to_server_destination(
                                    network,
                                    try wrapper.cServerDestination(destination),
                                    cPayloadBytes,
                                    cPayloadBytes.count,
                                    Int64(floor(requestTimeout * 1000)),
                                    Int64(floor((requestAndPathBuildTimeout ?? 0) * 1000)),
                                    { success, timeout, statusCode, cHeaders, cHeaderVals, headerLen, dataPtr, dataLen, ctx in
                                        let headers: [String: String] = CallbackWrapper<Output>
                                            .headers(cHeaders, cHeaderVals, headerLen)
                                        let data: Data? = dataPtr.map { Data(bytes: $0, count: dataLen) }
                                        CallbackWrapper<Output>.run(ctx, (success, timeout, Int(statusCode), headers, data))
                                    },
                                    wrapper.unsafePointer()
                                )
                        }
                    }
                    .tryMap { success, timeout, statusCode, headers, data -> (any ResponseInfoType, Data?) in
                        try throwErrorIfNeeded(success, timeout, statusCode, headers, data)
                        return (Network.ResponseInfo(code: statusCode, headers: headers), data)
                    }
            }
            .eraseToAnyPublisher()
    }
    
    static func uploadToServer(
        _ data: Data,
        to server: Network.Destination,
        fileName: String?,
        using dependencies: Dependencies = Dependencies()
    ) -> AnyPublisher<(ResponseInfoType, FileUploadResponse), Error> {
        typealias Output = (success: Bool, timeout: Bool, statusCode: Int, headers: [String: String], data: Data?)
        
        return getOrCreateNetwork()
            .tryFlatMap { network in
                CallbackWrapper<Output>
                    .create { wrapper in
                        network_upload_to_server(
                            network,
                            try wrapper.cServerDestination(server),
                            Array(data),
                            data.count,
                            fileName?.cString(using: .utf8),
                            Int64(floor(Network.fileUploadTimeout * 1000)),
                            0,
                            { success, timeout, statusCode, cHeaders, cHeaderVals, headerLen, dataPtr, dataLen, ctx in
                                let headers: [String: String] = CallbackWrapper<Output>
                                    .headers(cHeaders, cHeaderVals, headerLen)
>>>>>>> bd34d1a9
                                let data: Data? = dataPtr.map { Data(bytes: $0, count: dataLen) }
                                CallbackWrapper<Output>.run(ctx, (success, timeout, Int(statusCode), headers, data))
                            },
                            wrapper.unsafePointer()
                        )
<<<<<<< HEAD
                        
                    case .server:
                        network_send_onion_request_to_server_destination(
                            network,
                            try wrapper.cServerDestination(destination),
                            cPayloadBytes,
                            cPayloadBytes.count,
                            Int64(floor(timeout * 1000)),
                            { success, timeout, statusCode, dataPtr, dataLen, ctx in
=======
                    }
                    .tryMap { success, timeout, statusCode, headers, maybeData -> (any ResponseInfoType, FileUploadResponse) in
                        try throwErrorIfNeeded(success, timeout, statusCode, headers, maybeData)
                        
                        guard let data: Data = maybeData else { throw NetworkError.parsingFailed }
                        
                        return (
                            Network.ResponseInfo(code: statusCode, headers: headers),
                            try FileUploadResponse.decoded(from: data, using: dependencies)
                        )
                    }
            }
    }
    
    static func downloadFile(from server: Network.Destination) -> AnyPublisher<(ResponseInfoType, Data), Error> {
        typealias Output = (success: Bool, timeout: Bool, statusCode: Int, headers: [String: String], data: Data?)
        
        return getOrCreateNetwork()
            .tryFlatMap { network in
                return CallbackWrapper<Output>
                    .create { wrapper in
                        network_download_from_server(
                            network,
                            try wrapper.cServerDestination(server),
                            Int64(floor(Network.fileDownloadTimeout * 1000)),
                            0,
                            { success, timeout, statusCode, cHeaders, cHeaderVals, headerLen, dataPtr, dataLen, ctx in
                                let headers: [String: String] = CallbackWrapper<Output>
                                    .headers(cHeaders, cHeaderVals, headerLen)
>>>>>>> bd34d1a9
                                let data: Data? = dataPtr.map { Data(bytes: $0, count: dataLen) }
                                CallbackWrapper<Output>.run(ctx, (success, timeout, Int(statusCode), headers, data))
                            },
                            wrapper.unsafePointer()
                        )
<<<<<<< HEAD
=======
                    }
                    .tryMap { success, timeout, statusCode, headers, maybeData -> (any ResponseInfoType, Data) in
                        try throwErrorIfNeeded(success, timeout, statusCode, headers, maybeData)
>>>>>>> bd34d1a9
                        
                    case .serverUpload(_, let fileName):
                        guard !cPayloadBytes.isEmpty else { throw NetworkError.invalidPreparedRequest }
                        
<<<<<<< HEAD
                        network_upload_to_server(
                            network,
                            try wrapper.cServerDestination(destination),
                            cPayloadBytes,
                            cPayloadBytes.count,
                            fileName?.cString(using: .utf8),
                            Int64(floor(Network.fileUploadTimeout * 1000)),
                            { success, timeout, statusCode, dataPtr, dataLen, ctx in
                                let data: Data? = dataPtr.map { Data(bytes: $0, count: dataLen) }
                                CallbackWrapper<Output>.run(ctx, (success, timeout, Int(statusCode), data))
                            },
                            wrapper.unsafePointer()
                        )
=======
                        return (
                            Network.ResponseInfo(code: statusCode, headers: headers),
                            data
                        )
                    }
            }
    }
    
    static func checkClientVersion(
        ed25519SecretKey: [UInt8],
        using dependencies: Dependencies = Dependencies()
    ) -> AnyPublisher<(ResponseInfoType, AppVersionResponse), Error> {
        typealias Output = (success: Bool, timeout: Bool, statusCode: Int, headers: [String: String], data: Data?)
        
        return getOrCreateNetwork()
            .tryFlatMap { network in
                return CallbackWrapper<Output>
                    .create { wrapper in
                        var cEd25519SecretKey: [UInt8] = Array(ed25519SecretKey)
>>>>>>> bd34d1a9
                        
                    case .serverDownload:
                        network_download_from_server(
                            network,
                            try wrapper.cServerDestination(destination),
                            Int64(floor(Network.fileDownloadTimeout * 1000)),
                            0,
                            { success, timeout, statusCode, cHeaders, cHeaderVals, headerLen, dataPtr, dataLen, ctx in
                                let headers: [String: String] = CallbackWrapper<Output>
                                    .headers(cHeaders, cHeaderVals, headerLen)
                                let data: Data? = dataPtr.map { Data(bytes: $0, count: dataLen) }
                                CallbackWrapper<Output>.run(ctx, (success, timeout, Int(statusCode), headers, data))
                            },
                            wrapper.unsafePointer()
                        )
<<<<<<< HEAD
                        
                    case .cached(let success, let timeout, let statusCode, let data):
                        wrapper.run((success, timeout, statusCode, data))
=======
                    }
                    .tryMap { success, timeout, statusCode, headers, maybeData -> (any ResponseInfoType, AppVersionResponse) in
                        try throwErrorIfNeeded(success, timeout, statusCode, headers, maybeData)
                        
                        guard let data: Data = maybeData else { throw NetworkError.parsingFailed }
                        
                        return (
                            Network.ResponseInfo(code: statusCode, headers: headers),
                            try AppVersionResponse.decoded(from: data, using: dependencies)
                        )
                    }
            }
    }
    
    // MARK: - Internal Functions
    
    private static func getOrCreateNetwork() -> AnyPublisher<UnsafeMutablePointer<network_object>?, Error> {
        guard !isSuspended.wrappedValue else {
            Log.warn("[LibSession] Attempted to access suspended network.")
            return Fail(error: NetworkError.suspended).eraseToAnyPublisher()
        }
        guard Singleton.hasAppContext && (Singleton.appContext.isMainApp || Singleton.appContext.isShareExtension) else {
            Log.warn("[LibSession] Attempted to create network in invalid extension.")
            return Fail(error: NetworkError.suspended).eraseToAnyPublisher()
        }
        
        guard networkCache.wrappedValue == nil else {
            return Just(networkCache.wrappedValue)
                .setFailureType(to: Error.self)
                .eraseToAnyPublisher()
        }
        
        return Deferred {
            Future<UnsafeMutablePointer<network_object>?, Error> { resolver in
                let network: UnsafeMutablePointer<network_object>? = networkCache.mutate { cachedNetwork in
                    // It's possible for two threads to get past the initial `wrappedValue` check so just
                    // in case check and return the cached value if set
                    if let existingNetwork: UnsafeMutablePointer<network_object> = cachedNetwork {
                        return existingNetwork
                    }
                    
                    // Otherwise create a new network
                    var error: [CChar] = [CChar](repeating: 0, count: 256)
                    var network: UnsafeMutablePointer<network_object>?
                    
                    guard let cCachePath: [CChar] = snodeCachePath.cString(using: .utf8) else {
                        Log.error("[LibQuic] Unable to create network object: \(LibSessionError.invalidCConversion)")
                        return nil
                    }
                    
                    guard network_init(&network, cCachePath, Features.useTestnet, !Singleton.appContext.isMainApp, true, &error) else {
                        Log.error("[LibQuic] Unable to create network object: \(String(cString: error))")
                        return nil
                    }
                    
                    // Register for network status changes
                    network_set_status_changed_callback(network, { status, _ in
                        LibSession.updateNetworkStatus(cStatus: status)
                    }, nil)
                    
                    // Register for path changes
                    network_set_paths_changed_callback(network, { pathsPtr, pathsLen, _ in
                        LibSession.updatePaths(cPathsPtr: pathsPtr, pathsLen: pathsLen)
                    }, nil)
                    
                    cachedNetwork = network
                    return network
                }
                
                switch network {
                    case .none: resolver(Result.failure(SnodeAPIError.invalidNetwork))
                    case .some(let network): resolver(Result.success(network))
                }
            }
        }.eraseToAnyPublisher()
    }
    
    private static func updateNetworkStatus(cStatus: CONNECTION_STATUS) {
        let status: NetworkStatus = NetworkStatus(status: cStatus)
        
        guard status == .disconnected || !isSuspended.wrappedValue else {
            Log.warn("[LibSession] Attempted to update network status to '\(status)' for suspended network, closing connections again.")
            
            guard let network: UnsafeMutablePointer<network_object> = networkCache.wrappedValue else { return }
            network_close_connections(network)
            return
        }
        
        // Dispatch async so we don't hold up the libSession thread that triggered the update
        DispatchQueue.global(qos: .default).async {
            Log.info("Network status changed to: \(status)")
            lastNetworkStatus.mutate { lastNetworkStatus in
                lastNetworkStatus = status
                
                networkStatusCallbacks.wrappedValue.forEach { _, callback in
                    callback(status)
>>>>>>> bd34d1a9
                }
            }
            .tryMap { success, timeout, statusCode, data -> (any ResponseInfoType, Data?) in
                try LibSessionNetwork.throwErrorIfNeeded(success, timeout, statusCode, data)
                return (Network.ResponseInfo(code: statusCode), data)
            }
            .eraseToAnyPublisher()
    }
    
    private static func throwErrorIfNeeded(
        _ success: Bool,
        _ timeout: Bool,
        _ statusCode: Int,
        _ headers: [String: String],
        _ data: Data?
    ) throws {
        guard !success || statusCode < 200 || statusCode > 299 else { return }
        guard !timeout else {
            switch data.map({ String(data: $0, encoding: .ascii) }) {
                case .none: throw NetworkError.timeout(error: "\(NetworkError.unknown)", rawData: data)
                case .some(let responseString): throw NetworkError.timeout(error: responseString, rawData: data)
            }
        }
        
        /// Handle status codes with specific meanings
        switch (statusCode, data.map { String(data: $0, encoding: .ascii) }) {
            case (400, .none): throw NetworkError.badRequest(error: "\(NetworkError.unknown)", rawData: data)
            case (400, .some(let responseString)): throw NetworkError.badRequest(error: responseString, rawData: data)
                
            case (401, _):
                Log.warn("Unauthorised (Failed to verify the signature).")
                throw NetworkError.unauthorised
            
            case (403, _): throw NetworkError.forbidden
            case (404, _): throw NetworkError.notFound
                
            /// A snode will return a `406` but onion requests v4 seems to return `425` so handle both
            case (406, _), (425, _):
                Log.warn("The user's clock is out of sync with the service node network.")
                throw SnodeAPIError.clockOutOfSync
            
            case (421, _): throw SnodeAPIError.unassociatedPubkey
            case (429, _): throw SnodeAPIError.rateLimited
            case (500, _): throw NetworkError.internalServerError
            case (503, _): throw NetworkError.serviceUnavailable
            case (502, .none): throw NetworkError.badGateway
            case (502, .some(let responseString)):
                guard responseString.count >= 64 && Hex.isValid(String(responseString.suffix(64))) else {
                    throw NetworkError.badGateway
                }
                
                let nodeHex: String = String(responseString.suffix(64))
                
                for path in lastPaths.wrappedValue {
                    if let index: Int = path.firstIndex(where: { $0.ed25519PubkeyHex == nodeHex }) {
                        throw SnodeAPIError.nodeNotFound(index, nodeHex)
                    }
                }
                
                throw SnodeAPIError.nodeNotFound(nil, nodeHex)
                
            case (504, _): throw NetworkError.gatewayTimeout
            case (_, .none): throw NetworkError.unknown
            case (_, .some(let responseString)): throw NetworkError.requestFailed(error: responseString, rawData: data)
        }
    }
}

// MARK: - LibSessionNetwork.CallbackWrapper

private extension LibSessionNetwork {
    class CallbackWrapper<Output> {
        public let resultPublisher: CurrentValueSubject<Output?, Error> = CurrentValueSubject(nil)
        private var pointersToDeallocate: [UnsafeRawPointer?] = []
        
        // MARK: - Initialization
        
        deinit {
            pointersToDeallocate.forEach { $0?.deallocate() }
        }
        
        // MARK: - Functions
        
        public static func run(_ ctx: UnsafeMutableRawPointer?, _ output: Output) {
            guard let ctx: UnsafeMutableRawPointer = ctx else {
                return Log.error("[LibSession] CallbackWrapper called with null context.")
            }
            
            // Dispatch async so we don't block libSession's internals with Swift logic (which can block other requests)
            let wrapper: CallbackWrapper<Output> = Unmanaged<CallbackWrapper<Output>>.fromOpaque(ctx).takeRetainedValue()
            DispatchQueue.global(qos: .default).async { [wrapper] in wrapper.resultPublisher.send(output) }
        }
        
        public func unsafePointer() -> UnsafeMutableRawPointer { Unmanaged.passRetained(self).toOpaque() }
        
        public func addUnsafePointerToCleanup<T>(_ pointer: UnsafePointer<T>?) {
            pointersToDeallocate.append(UnsafeRawPointer(pointer))
        }
        
        public func run(_ output: Output) {
            resultPublisher.send(output)
        }
    }
}

// MARK: - Optional Convenience

private extension Optional where Wrapped == LibSessionNetwork {
    func validOrThrow() throws -> Wrapped {
        switch self {
            case .none: throw NetworkError.invalidState
            case .some(let value): return value
        }
    }
}

// MARK: - NetworkStatus Convenience

private extension NetworkStatus {
    init(status: CONNECTION_STATUS) {
        switch status {
            case CONNECTION_STATUS_CONNECTING: self = .connecting
            case CONNECTION_STATUS_CONNECTED: self = .connected
            case CONNECTION_STATUS_DISCONNECTED: self = .disconnected
            default: self = .unknown
        }
    }
}

// MARK: - Publisher Convenience

fileprivate extension Publisher {
    func tryMapCallbackWrapper<T>(
        maxPublishers: Subscribers.Demand = .unlimited,
        type: T.Type,
        _ transform: @escaping (LibSessionNetwork.CallbackWrapper<T>, Self.Output) throws -> Void
    ) -> AnyPublisher<T, Error> {
        let wrapper: LibSessionNetwork.CallbackWrapper<T> = LibSessionNetwork.CallbackWrapper()
        
        return self
            .tryMap { value -> Void in try transform(wrapper, value) }
            .flatMap { _ in
                wrapper
                    .resultPublisher
                    .compactMap { $0 }
                    .first()
                    .eraseToAnyPublisher()
            }
            .eraseToAnyPublisher()
    }
}

// MARK: - Snode

extension LibSession {
    public struct Snode: Hashable, CustomStringConvertible {
        public let ip: String
        public let quicPort: UInt16
        public let ed25519PubkeyHex: String
        
        public var address: String { "\(ip):\(quicPort)" }
        public var description: String { address }
        
        public var cSnode: network_service_node {
            var result: network_service_node = network_service_node()
            result.ipString = ip
            result.set(\.quic_port, to: quicPort)
            result.set(\.ed25519_pubkey_hex, to: ed25519PubkeyHex)
            
            return result
        }
        
        init(_ cSnode: network_service_node) {
            ip = cSnode.ipString
            quicPort = cSnode.get(\.quic_port)
            ed25519PubkeyHex = cSnode.get(\.ed25519_pubkey_hex)
        }
        
        public func hash(into hasher: inout Hasher) {
            ip.hash(into: &hasher)
            quicPort.hash(into: &hasher)
            ed25519PubkeyHex.hash(into: &hasher)
        }
        
        public static func == (lhs: Snode, rhs: Snode) -> Bool {
            return (
                lhs.ip == rhs.ip &&
                lhs.quicPort == rhs.quicPort &&
                lhs.ed25519PubkeyHex == rhs.ed25519PubkeyHex
            )
        }
    }
}

// MARK: - Convenience

<<<<<<< HEAD
private extension LibSessionNetwork.CallbackWrapper {
=======
public extension Network.Destination {
    static var fileServer: Network.Destination = .server(
        url: try! Network.fileServerUploadUrl(),
        method: .post,
        headers: nil,
        x25519PublicKey: Network.fileServerPubkey()
    )
    
    static func fileServer(downloadUrl: URL) -> Network.Destination {
        return .server(
            url: downloadUrl,
            method: .get,
            headers: nil,
            x25519PublicKey: Network.fileServerPubkey(url: downloadUrl.absoluteString)
        )
    }
}

internal extension LibSession.CallbackWrapper {
    static func headers(
        _ cHeaders: UnsafeMutablePointer<UnsafePointer<CChar>?>?,
        _ cHeaderVals: UnsafeMutablePointer<UnsafePointer<CChar>?>?,
        _ count: Int
    ) -> [String: String] {
        let headers: [String] = [String](pointer: cHeaders, count: count, defaultValue: [])
        let headerVals: [String] = [String](pointer: cHeaderVals, count: count, defaultValue: [])
        
        return zip(headers, headerVals)
            .reduce(into: [:]) { result, next in result[next.0] = next.1 }
    }
>>>>>>> bd34d1a9
    func cServerDestination(_ destination: Network.Destination) throws -> network_server_destination {
        let method: HTTPMethod
        let url: URL
        let headers: [HTTPHeader : String]?
        let x25519PublicKey: String
        
        switch destination {
            case .snode, .randomSnode, .randomSnodeLatestNetworkTimeTarget, .cached: throw NetworkError.invalidPreparedRequest
            case .server(let info), .serverUpload(let info, _), .serverDownload(let info):
                method = info.method
                url = info.url
                headers = info.headers
                x25519PublicKey = info.x25519PublicKey
        }
        
        guard let host: String = url.host else { throw NetworkError.invalidURL }
        
        let headerInfo: [(key: String, value: String)]? = headers?.map { ($0.key, $0.value) }
        
        // Handle the more complicated type conversions first
        let cHeaderKeysContent: [UnsafePointer<CChar>?] = (try? ((headerInfo ?? [])
            .map { $0.key.cString(using: .utf8) }
            .unsafeCopyCStringArray()))
            .defaulting(to: [])
        let cHeaderValuesContent: [UnsafePointer<CChar>?] = (try? ((headerInfo ?? [])
            .map { $0.value.cString(using: .utf8) }
            .unsafeCopyCStringArray()))
            .defaulting(to: [])
        
        guard
            cHeaderKeysContent.count == cHeaderValuesContent.count,
            cHeaderKeysContent.allSatisfy({ $0 != nil }),
            cHeaderValuesContent.allSatisfy({ $0 != nil })
        else {
            cHeaderKeysContent.forEach { $0?.deallocate() }
            cHeaderValuesContent.forEach { $0?.deallocate() }
            throw LibSessionError.invalidCConversion
        }
        
        // Convert the other types
        let targetScheme: String = (url.scheme ?? "https")
        let cMethod: UnsafePointer<CChar>? = method.rawValue
            .cString(using: .utf8)?
            .unsafeCopy()
        let cTargetScheme: UnsafePointer<CChar>? = targetScheme
            .cString(using: .utf8)?
            .unsafeCopy()
        let cHost: UnsafePointer<CChar>? = host
            .cString(using: .utf8)?
            .unsafeCopy()
        let cEndpoint: UnsafePointer<CChar>? = url.path
            .appending(url.query.map { value in "?\(value)" })
            .cString(using: .utf8)?
            .unsafeCopy()
        let cX25519Pubkey: UnsafePointer<CChar>? = x25519PublicKey
            .suffix(64) // Quick way to drop '05' prefix if present
            .cString(using: .utf8)?
            .unsafeCopy()
        let cHeaderKeys: UnsafeMutablePointer<UnsafePointer<CChar>?>? = cHeaderKeysContent
            .unsafeCopy()
        let cHeaderValues: UnsafeMutablePointer<UnsafePointer<CChar>?>? = cHeaderValuesContent
            .unsafeCopy()
        let cServerDestination = network_server_destination(
            method: cMethod,
            protocol: cTargetScheme,
            host: cHost,
            endpoint: cEndpoint,
            port: UInt16(url.port ?? (targetScheme == "https" ? 443 : 80)),
            x25519_pubkey: cX25519Pubkey,
            headers: cHeaderKeys,
            header_values: cHeaderValues,
            headers_size: (headerInfo ?? []).count
        )
        
        // Add a cleanup callback to deallocate the header arrays
        self.addUnsafePointerToCleanup(cMethod)
        self.addUnsafePointerToCleanup(cTargetScheme)
        self.addUnsafePointerToCleanup(cHost)
        self.addUnsafePointerToCleanup(cEndpoint)
        self.addUnsafePointerToCleanup(cX25519Pubkey)
        cHeaderKeysContent.forEach { self.addUnsafePointerToCleanup($0) }
        cHeaderValuesContent.forEach { self.addUnsafePointerToCleanup($0) }
        self.addUnsafePointerToCleanup(cHeaderKeys)
        self.addUnsafePointerToCleanup(cHeaderValues)
        
        return cServerDestination
    }
}

<<<<<<< HEAD
// MARK: - LibSession.NetworkCache

public extension LibSession {
    class NetworkCache: NetworkCacheType {
        private static var snodeCachePath: String { "\(FileManager.default.appSharedDataDirectoryPath)/snodeCache" }
        
        private let dependencies: Dependencies
        private let dependenciesPtr: UnsafeMutableRawPointer
        private var network: UnsafeMutablePointer<network_object>? = nil
        private let _paths: CurrentValueSubject<[[Snode]], Never> = CurrentValueSubject([])
        private let _networkStatus: CurrentValueSubject<NetworkStatus, Never> = CurrentValueSubject(.unknown)
        
        public var isSuspended: Bool = false
        public var networkStatus: AnyPublisher<NetworkStatus, Never> { _networkStatus.eraseToAnyPublisher() }
        
        public var paths: AnyPublisher<[[Snode]], Never> { _paths.eraseToAnyPublisher() }
        public var hasPaths: Bool { !_paths.value.isEmpty }
        public var pathsDescription: String { _paths.value.prettifiedDescription }
        
        // MARK: - Initialization
        
        public init(using dependencies: Dependencies) {
            self.dependencies = dependencies
            self.dependenciesPtr = Unmanaged.passRetained(dependencies).toOpaque()
            
            // Create the network object
            getOrCreateNetwork().sinkUntilComplete()
        }
        
        deinit {
            // Send completion events to the observables (so they can resubscribe to a future instance)
            _paths.send(completion: .finished)
            _networkStatus.send(completion: .finished)
            
            // Clear the network changed callbacks (just in case, since we are going to free the
            // dependenciesPtr) and then free the network object
            switch network {
                case .none: break
                case .some(let network):
                    network_set_status_changed_callback(network, nil, nil)
                    network_set_paths_changed_callback(network, nil, nil)
                    network_free(network)
            }
            
            // Finally we need to make sure to clean up the unbalanced retail to the dependencies
            Unmanaged<Dependencies>.fromOpaque(dependenciesPtr).release()
        }
        
        // MARK: - Functions
        
        public func suspendNetworkAccess() {
            Log.info("[LibSession] suspendNetworkAccess called.")
            isSuspended = true
            
            switch network {
                case .none: break
                case .some(let network): network_suspend(network)
            }
        }
        
        public func resumeNetworkAccess() {
            isSuspended = false
            Log.info("[LibSession] resumeNetworkAccess called.")
            
            switch network {
                case .none: break
                case .some(let network): network_resume(network)
            }
        }
        
        public func getOrCreateNetwork() -> AnyPublisher<UnsafeMutablePointer<network_object>?, Error> {
            guard !isSuspended else {
                Log.warn("[LibSessionNetwork] Attempted to access suspended network.")
                return Fail(error: NetworkError.suspended).eraseToAnyPublisher()
            }
            
            switch network {
                case .some(let existingNetwork):
                    return Just(existingNetwork)
                        .setFailureType(to: Error.self)
                        .eraseToAnyPublisher()
                
                case .none:
                    let useTestnet: Bool = (dependencies[feature: .serviceNetwork] == .testnet)
                    let isMainApp: Bool = dependencies[singleton: .appContext].isMainApp
                    var error: [CChar] = [CChar](repeating: 0, count: 256)
                    var network: UnsafeMutablePointer<network_object>?
                    
                    guard let cCachePath: [CChar] = NetworkCache.snodeCachePath.cString(using: .utf8) else {
                        Log.error("[LibSessionNetwork] Unable to create network object: \(LibSessionError.invalidCConversion)")
                        return Fail(error: NetworkError.invalidState).eraseToAnyPublisher()
                    }
                    
                    guard network_init(&network, cCachePath, useTestnet, !isMainApp, true, &error) else {
                        Log.error("[LibSessionNetwork] Unable to create network object: \(String(cString: error))")
                        return Fail(error: NetworkError.invalidState).eraseToAnyPublisher()
                    }
                    
                    // Store the newly created network
                    self.network = network
                    
                    // Register for network status changes
                    network_set_status_changed_callback(network, { cStatus, ctx in
                        guard let ctx: UnsafeMutableRawPointer = ctx else { return }
                        
                        let status: NetworkStatus = NetworkStatus(status: cStatus)
                        
                        // Dispatch async so we don't hold up the libSession thread that triggered the update
                        // or have a reentrancy issue with the mutable cache
                        DispatchQueue.global(qos: .default).async {
                            let dependencies: Dependencies = Unmanaged<Dependencies>.fromOpaque(ctx).takeUnretainedValue()
                            dependencies.mutate(cache: .libSessionNetwork) { $0.setNetworkStatus(status: status) }
                        }
                    }, dependenciesPtr)
                    
                    // Register for path changes
                    network_set_paths_changed_callback(network, { pathsPtr, pathsLen, ctx in
                        guard let ctx: UnsafeMutableRawPointer = ctx else { return }
                        
                        var paths: [[Snode]] = []
                        
                        if let cPathsPtr: UnsafeMutablePointer<onion_request_path> = pathsPtr {
                            var cPaths: [onion_request_path] = []
                            
                            (0..<pathsLen).forEach { index in
                                cPaths.append(cPathsPtr[index])
                            }
                            
                            // Copy the nodes over as the memory will be freed after the callback is run
                            paths = cPaths.map { cPath in
                                var nodes: [Snode] = []
                                (0..<cPath.nodes_count).forEach { index in
                                    nodes.append(Snode(cPath.nodes[index]))
                                }
                                return nodes
                            }
                            
                            // Need to free the nodes within the path as we are the owner
                            cPaths.forEach { cPath in
                                cPath.nodes.deallocate()
                            }
                        }
                        
                        // Need to free the cPathsPtr as we are the owner
                        pathsPtr?.deallocate()
                        
                        // Dispatch async so we don't hold up the libSession thread that triggered the update
                        // or have a reentrancy issue with the mutable cache
                        DispatchQueue.global(qos: .default).async {
                            let dependencies: Dependencies = Unmanaged<Dependencies>.fromOpaque(ctx).takeUnretainedValue()
                            dependencies.mutate(cache: .libSessionNetwork) { $0.setPaths(paths: paths) }
                        }
                    }, dependenciesPtr)
                    
                    return Just(network)
                        .setFailureType(to: Error.self)
                        .eraseToAnyPublisher()
            }
        }
        
        public func setNetworkStatus(status: NetworkStatus) {
            guard status == .disconnected || !isSuspended else {
                Log.warn("[LibSession] Attempted to update network status to '\(status)' for suspended network, closing connections again.")
                
                switch network {
                    case .none: return
                    case .some(let network): return network_close_connections(network)
                }
            }
            
            // Notify any subscribers
            Log.info("Network status changed to: \(status)")
            _networkStatus.send(status)
        }
        
        public func setPaths(paths: [[Snode]]) {
            // Notify any subscribers
            _paths.send(paths)
        }
        
        public func clearSnodeCache() {
            switch network {
                case .none: break
                case .some(let network): network_clear_cache(network)
            }
        }
    }
    
    // MARK: - NetworkCacheType

    /// This is a read-only version of the Cache designed to avoid unintentionally mutating the instance in a non-thread-safe way
    protocol NetworkImmutableCacheType: ImmutableCacheType {
        var isSuspended: Bool { get }
        var networkStatus: AnyPublisher<NetworkStatus, Never> { get }
        
        var paths: AnyPublisher<[[Snode]], Never> { get }
        var hasPaths: Bool { get }
        var pathsDescription: String { get }
    }

    protocol NetworkCacheType: NetworkImmutableCacheType, MutableCacheType {
        var isSuspended: Bool { get }
        var networkStatus: AnyPublisher<NetworkStatus, Never> { get }
        
        var paths: AnyPublisher<[[Snode]], Never> { get }
        var hasPaths: Bool { get }
        var pathsDescription: String { get }
        
        func suspendNetworkAccess()
        func resumeNetworkAccess()
        func getOrCreateNetwork() -> AnyPublisher<UnsafeMutablePointer<network_object>?, Error>
        func setNetworkStatus(status: NetworkStatus)
        func setPaths(paths: [[Snode]])
        func clearSnodeCache()
=======
// MARK: - Convenience C Access

extension network_service_node: CAccessible, CMutable {
    var ipString: String {
        get { "\(ip.0).\(ip.1).\(ip.2).\(ip.3)" }
        set {
            let ipParts: [UInt8] = newValue
                .components(separatedBy: ".")
                .compactMap { UInt8($0) }
            
            guard ipParts.count == 4 else { return }
            
            self.ip = (ipParts[0], ipParts[1], ipParts[2], ipParts[3])
        }
>>>>>>> bd34d1a9
    }
}<|MERGE_RESOLUTION|>--- conflicted
+++ resolved
@@ -18,157 +18,35 @@
     )
 }
 
+// MARK: - Log.Category
+
+public extension Log.Category {
+    static let network: Log.Category = .create("Network", defaultLevel: .info)
+}
+
 // MARK: - LibSession.Network
 
-<<<<<<< HEAD
 class LibSessionNetwork: NetworkType {
     private let dependencies: Dependencies
-=======
-public extension LibSession {
-    private static var networkCache: Atomic<UnsafeMutablePointer<network_object>?> = Atomic(nil)
-    private static var snodeCachePath: String { "\(FileManager.default.appSharedDataDirectoryPath)/snodeCache" }
-    private static var isSuspended: Atomic<Bool> = Atomic(false)
-    private static var lastPaths: Atomic<[[Snode]]> = Atomic([])
-    private static var lastNetworkStatus: Atomic<NetworkStatus> = Atomic(.unknown)
-    private static var pathsChangedCallbacks: Atomic<[UUID: ([[Snode]], UUID) -> ()]> = Atomic([:])
-    private static var networkStatusCallbacks: Atomic<[UUID: (NetworkStatus) -> ()]> = Atomic([:])
->>>>>>> bd34d1a9
     
     // MARK: - Initialization
     
-<<<<<<< HEAD
     init(using dependencies: Dependencies) {
         self.dependencies = dependencies
-=======
-    internal class CallbackWrapper<Output> {
-        public let resultPublisher: CurrentValueSubject<Output?, Error> = CurrentValueSubject(nil)
-        private let callback: ((Output) -> Void)?
-        private var pointersToDeallocate: [UnsafeRawPointer?] = []
-        
-        // MARK: - Initialization
-        
-        init(_ callback: ((Output) -> Void)? = nil) {
-            self.callback = callback
-        }
-        
-        deinit {
-            pointersToDeallocate.forEach { $0?.deallocate() }
-        }
-        
-        // MARK: - Functions
-        
-        public static func create(_ callback: @escaping (CallbackWrapper<Output>) throws -> Void) -> AnyPublisher<Output, Error> {
-            let wrapper: CallbackWrapper<Output> = CallbackWrapper()
-            
-            return Deferred {
-                Future<Void, Error> { resolver in
-                    do {
-                        try callback(wrapper)
-                        resolver(Result.success(()))
-                    }
-                    catch { resolver(Result.failure(error)) }
-                }
-            }
-            .flatMap { _ -> AnyPublisher<Output, Error> in
-                wrapper
-                    .resultPublisher
-                    .compactMap { $0 }
-                    .first()
-                    .eraseToAnyPublisher()
-            }
-            .eraseToAnyPublisher()
-        }
-        
-        public static func run(_ ctx: UnsafeMutableRawPointer?, _ output: Output) {
-            guard let ctx: UnsafeMutableRawPointer = ctx else {
-                return Log.error("[LibSession] CallbackWrapper called with null context.")
-            }
-            
-            let wrapper: CallbackWrapper<Output> = Unmanaged<CallbackWrapper<Output>>.fromOpaque(ctx).takeRetainedValue()
-            
-            switch wrapper.callback {
-                case .none:
-                    // Dispatch async so we don't block libSession's internals with Swift logic (which can block other requests)
-                    DispatchQueue.global(qos: .default).async { [wrapper] in wrapper.resultPublisher.send(output) }
-                    
-                case .some(let callback):
-                    // We generally shouldn't use the `callback` method but it's useful for tests
-                    callback(output)
-            }
-        }
-        
-        public func unsafePointer() -> UnsafeMutableRawPointer { Unmanaged.passRetained(self).toOpaque() }
-        
-        public func addUnsafePointerToCleanup<T>(_ pointer: UnsafePointer<T>?) {
-            pointersToDeallocate.append(UnsafeRawPointer(pointer))
-        }
-    }
-    
-    // MARK: - Public Interface
-    
-    static func createNetworkIfNeeded(using dependencies: Dependencies = Dependencies()) {
-        getOrCreateNetwork()
-            .subscribe(on: DispatchQueue.global(qos: .default), using: dependencies)
-            .sinkUntilComplete()
-    }
-    
-    static func onNetworkStatusChanged(callback: @escaping (NetworkStatus) -> ()) -> UUID {
-        let callbackId: UUID = UUID()
-        networkStatusCallbacks.mutate { $0[callbackId] = callback }
-        
-        // Trigger the callback immediately with the most recent status
-        callback(lastNetworkStatus.wrappedValue)
-        
-        return callbackId
-    }
-    
-    static func removeNetworkChangedCallback(callbackId: UUID?) {
-        guard let callbackId: UUID = callbackId else { return }
-        
-        networkStatusCallbacks.mutate { $0.removeValue(forKey: callbackId) }
-    }
-    
-    static func onPathsChanged(skipInitialCallbackIfEmpty: Bool = false, callback: @escaping ([[Snode]], UUID) -> ()) -> UUID {
-        let callbackId: UUID = UUID()
-        pathsChangedCallbacks.mutate { $0[callbackId] = callback }
-        
-        // Trigger the callback immediately with the most recent status
-        let lastPaths: [[Snode]] = self.lastPaths.wrappedValue
-        if !lastPaths.isEmpty || !skipInitialCallbackIfEmpty {
-            callback(lastPaths, callbackId)
-        }
-        
-        return callbackId
-    }
-    
-    static func removePathsChangedCallback(callbackId: UUID?) {
-        guard let callbackId: UUID = callbackId else { return }
-        
-        pathsChangedCallbacks.mutate { $0.removeValue(forKey: callbackId) }
-    }
-    
-    static func suspendNetworkAccess() {
-        Log.info("[LibSession] suspendNetworkAccess called.")
-        isSuspended.mutate { $0 = true }
-        
-        guard let network: UnsafeMutablePointer<network_object> = networkCache.wrappedValue else { return }
-        
-        network_suspend(network)
->>>>>>> bd34d1a9
     }
     
     // MARK: - NetworkType
-    
+
     func getSwarm(for swarmPublicKey: String) -> AnyPublisher<Set<LibSession.Snode>, Error> {
         typealias Output = Result<Set<LibSession.Snode>, Error>
         
         return dependencies
             .mutate(cache: .libSessionNetwork) { $0.getOrCreateNetwork() }
             .tryMapCallbackWrapper(type: Output.self) { wrapper, network in
-                let cSwarmPublicKey: [CChar] = swarmPublicKey
+                guard let cSwarmPublicKey: [CChar] = swarmPublicKey
                     .suffix(64) // Quick way to drop '05' prefix if present
-                    .cArray
-                    .nullTerminated()
+                    .cString(using: .utf8)
+                else { throw LibSessionError.invalidCConversion }
                 
                 network_get_swarm(network, cSwarmPublicKey, { swarmPtr, swarmSize, ctx in
                     guard
@@ -185,7 +63,6 @@
             .eraseToAnyPublisher()
     }
     
-<<<<<<< HEAD
     func getRandomNodes(count: Int) -> AnyPublisher<Set<LibSession.Snode>, Error> {
         typealias Output = Result<Set<LibSession.Snode>, Error>
         
@@ -208,19 +85,6 @@
                     case .failure(let error): throw error
                     case .success(let nodes):
                         guard nodes.count >= count else { throw SnodeAPIError.unableToRetrieveSwarm }
-=======
-    static func getSwarm(swarmPublicKey: String) -> AnyPublisher<Set<Snode>, Error> {
-        typealias Output = Result<Set<Snode>, Error>
-        
-        return getOrCreateNetwork()
-            .flatMap { network in
-                CallbackWrapper<Output>
-                    .create { wrapper in
-                        guard let cSwarmPublicKey: [CChar] = swarmPublicKey
-                            .suffix(64) // Quick way to drop '05' prefix if present
-                            .cString(using: .utf8)
-                        else { throw LibSessionError.invalidCConversion }
->>>>>>> bd34d1a9
                         
                         return nodes
                 }
@@ -228,18 +92,19 @@
             .eraseToAnyPublisher()
     }
     
-<<<<<<< HEAD
     func send(
         _ body: Data?,
         to destination: Network.Destination,
-        timeout: TimeInterval
+        requestTimeout: TimeInterval,
+        requestAndPathBuildTimeout: TimeInterval?
     ) -> AnyPublisher<(ResponseInfoType, Data?), Error> {
         switch destination {
             case .server, .serverUpload, .serverDownload, .cached:
                 return sendRequest(
                     to: destination,
                     body: body,
-                    timeout: timeout
+                    requestTimeout: requestTimeout,
+                    requestAndPathBuildTimeout: requestAndPathBuildTimeout
                 )
             
             case .snode:
@@ -248,7 +113,8 @@
                 return sendRequest(
                     to: destination,
                     body: body,
-                    timeout: timeout
+                    requestTimeout: requestTimeout,
+                    requestAndPathBuildTimeout: requestAndPathBuildTimeout
                 )
                 
             case .randomSnode(let swarmPublicKey, let retryCount):
@@ -259,7 +125,8 @@
                         try self.validOrThrow().sendRequest(
                             to: .snode(snode, swarmPublicKey: swarmPublicKey),
                             body: body,
-                            timeout: timeout
+                            requestTimeout: requestTimeout,
+                            requestAndPathBuildTimeout: requestAndPathBuildTimeout
                         )
                     }
                 
@@ -276,36 +143,12 @@
                                     let updatedEncodable: Encodable = bodyWithUpdatedTimestampMs(timestampMs, dependencies),
                                     let updatedBody: Data = try? JSONEncoder(using: dependencies).encode(updatedEncodable)
                                 else { throw NetworkError.invalidPreparedRequest }
-=======
-    static func getRandomNodes(count: Int) -> AnyPublisher<Set<Snode>, Error> {
-        typealias Output = Result<Set<Snode>, Error>
-        
-        return getOrCreateNetwork()
-            .flatMap { network in
-                CallbackWrapper<Output>
-                    .create { wrapper in
-                        network_get_random_nodes(network, UInt16(count), { nodesPtr, nodesSize, ctx in
-                            guard
-                                nodesSize > 0,
-                                let cSwarm: UnsafeMutablePointer<network_service_node> = nodesPtr
-                            else { return CallbackWrapper<Output>.run(ctx, .failure(SnodeAPIError.ranOutOfRandomSnodes(nil))) }
-                            
-                            var nodes: Set<Snode> = []
-                            (0..<nodesSize).forEach { index in nodes.insert(Snode(cSwarm[index])) }
-                            CallbackWrapper<Output>.run(ctx, .success(nodes))
-                        }, wrapper.unsafePointer());
-                    }
-                    .tryMap { result in
-                        switch result {
-                            case .failure(let error): throw SnodeAPIError.ranOutOfRandomSnodes(error)
-                            case .success(let nodes):
-                                guard nodes.count >= count else { throw SnodeAPIError.ranOutOfRandomSnodes(nil) }
->>>>>>> bd34d1a9
                                 
                                 return try self.validOrThrow().sendRequest(
                                         to: .snode(snode, swarmPublicKey: swarmPublicKey),
                                         body: updatedBody,
-                                        timeout: timeout
+                                        requestTimeout: requestTimeout,
+                                        requestAndPathBuildTimeout: requestAndPathBuildTimeout
                                     )
                                     .map { info, response -> (ResponseInfoType, Data?) in
                                         (
@@ -323,7 +166,7 @@
     }
     
     func checkClientVersion(ed25519SecretKey: [UInt8]) -> AnyPublisher<(ResponseInfoType, AppVersionResponse), Error> {
-        typealias Output = (success: Bool, timeout: Bool, statusCode: Int, data: Data?)
+        typealias Output = (success: Bool, timeout: Bool, statusCode: Int, headers: [String: String], data: Data?)
         
         return dependencies
             .mutate(cache: .libSessionNetwork) { $0.getOrCreateNetwork() }
@@ -334,16 +177,19 @@
                     network,
                     CLIENT_PLATFORM_IOS,
                     &cEd25519SecretKey,
-                    Int64(floor(Network.fileDownloadTimeout * 1000)),
-                    { success, timeout, statusCode, dataPtr, dataLen, ctx in
+                    Int64(floor(Network.defaultTimeout * 1000)),
+                    0,
+                    { success, timeout, statusCode, cHeaders, cHeaderVals, headerLen, dataPtr, dataLen, ctx in
+                        let headers: [String: String] = CallbackWrapper<Output>
+                            .headers(cHeaders, cHeaderVals, headerLen)
                         let data: Data? = dataPtr.map { Data(bytes: $0, count: dataLen) }
-                        CallbackWrapper<Output>.run(ctx, (success, timeout, Int(statusCode), data))
+                        CallbackWrapper<Output>.run(ctx, (success, timeout, Int(statusCode), headers, data))
                     },
                     wrapper.unsafePointer()
                 )
             }
-            .tryMap { [dependencies] success, timeout, statusCode, maybeData -> (any ResponseInfoType, AppVersionResponse) in
-                try LibSessionNetwork.throwErrorIfNeeded(success, timeout, statusCode, maybeData)
+            .tryMap { [dependencies] success, timeout, statusCode, headers, maybeData -> (any ResponseInfoType, AppVersionResponse) in
+                try LibSessionNetwork.throwErrorIfNeeded(success, timeout, statusCode, headers, maybeData, using: dependencies)
                 
                 guard let data: Data = maybeData else { throw NetworkError.parsingFailed }
                 
@@ -360,14 +206,8 @@
     private func sendRequest<T: Encodable>(
         to destination: Network.Destination,
         body: T?,
-<<<<<<< HEAD
-        timeout: TimeInterval
-=======
-        swarmPublicKey: String?,
         requestTimeout: TimeInterval,
-        requestAndPathBuildTimeout: TimeInterval?,
-        using dependencies: Dependencies
->>>>>>> bd34d1a9
+        requestAndPathBuildTimeout: TimeInterval?
     ) -> AnyPublisher<(ResponseInfoType, Data?), Error> {
         typealias Output = (success: Bool, timeout: Bool, statusCode: Int, headers: [String: String], data: Data?)
         
@@ -389,14 +229,13 @@
                         cPayloadBytes = Array(encodedBody)
                 }
                 
-<<<<<<< HEAD
                 // Trigger the request
                 switch destination {
                     // These types should be processed and converted to a 'snode' destination before
                     // they get here
                     case .randomSnode, .randomSnodeLatestNetworkTimeTarget:
                         throw NetworkError.invalidPreparedRequest
-                        
+                    
                     case .snode(let snode, let swarmPublicKey):
                         let cSwarmPublicKey: UnsafePointer<CChar>? = swarmPublicKey.map {
                             // Quick way to drop '05' prefix if present
@@ -410,190 +249,8 @@
                             cPayloadBytes,
                             cPayloadBytes.count,
                             cSwarmPublicKey,
-                            Int64(floor(timeout * 1000)),
-                            { success, timeout, statusCode, dataPtr, dataLen, ctx in
-=======
-                return CallbackWrapper<Output>
-                    .create { wrapper in
-                        // Trigger the request
-                        switch destination {
-                            case .snode(let snode):
-                                let cSwarmPublicKey: UnsafePointer<CChar>? = swarmPublicKey.map {
-                                    // Quick way to drop '05' prefix if present
-                                    $0.suffix(64).cString(using: .utf8)?.unsafeCopy()
-                                }
-                                wrapper.addUnsafePointerToCleanup(cSwarmPublicKey)
-                                
-                                network_send_onion_request_to_snode_destination(
-                                    network,
-                                    snode.cSnode,
-                                    cPayloadBytes,
-                                    cPayloadBytes.count,
-                                    cSwarmPublicKey,
-                                    Int64(floor(requestTimeout * 1000)),
-                                    Int64(floor((requestAndPathBuildTimeout ?? 0) * 1000)),
-                                    { success, timeout, statusCode, cHeaders, cHeaderVals, headerLen, dataPtr, dataLen, ctx in
-                                        let headers: [String: String] = CallbackWrapper<Output>
-                                            .headers(cHeaders, cHeaderVals, headerLen)
-                                        let data: Data? = dataPtr.map { Data(bytes: $0, count: dataLen) }
-                                        CallbackWrapper<Output>.run(ctx, (success, timeout, Int(statusCode), headers, data))
-                                    },
-                                    wrapper.unsafePointer()
-                                )
-                                
-                            case .server:
-                                network_send_onion_request_to_server_destination(
-                                    network,
-                                    try wrapper.cServerDestination(destination),
-                                    cPayloadBytes,
-                                    cPayloadBytes.count,
-                                    Int64(floor(requestTimeout * 1000)),
-                                    Int64(floor((requestAndPathBuildTimeout ?? 0) * 1000)),
-                                    { success, timeout, statusCode, cHeaders, cHeaderVals, headerLen, dataPtr, dataLen, ctx in
-                                        let headers: [String: String] = CallbackWrapper<Output>
-                                            .headers(cHeaders, cHeaderVals, headerLen)
-                                        let data: Data? = dataPtr.map { Data(bytes: $0, count: dataLen) }
-                                        CallbackWrapper<Output>.run(ctx, (success, timeout, Int(statusCode), headers, data))
-                                    },
-                                    wrapper.unsafePointer()
-                                )
-                        }
-                    }
-                    .tryMap { success, timeout, statusCode, headers, data -> (any ResponseInfoType, Data?) in
-                        try throwErrorIfNeeded(success, timeout, statusCode, headers, data)
-                        return (Network.ResponseInfo(code: statusCode, headers: headers), data)
-                    }
-            }
-            .eraseToAnyPublisher()
-    }
-    
-    static func uploadToServer(
-        _ data: Data,
-        to server: Network.Destination,
-        fileName: String?,
-        using dependencies: Dependencies = Dependencies()
-    ) -> AnyPublisher<(ResponseInfoType, FileUploadResponse), Error> {
-        typealias Output = (success: Bool, timeout: Bool, statusCode: Int, headers: [String: String], data: Data?)
-        
-        return getOrCreateNetwork()
-            .tryFlatMap { network in
-                CallbackWrapper<Output>
-                    .create { wrapper in
-                        network_upload_to_server(
-                            network,
-                            try wrapper.cServerDestination(server),
-                            Array(data),
-                            data.count,
-                            fileName?.cString(using: .utf8),
-                            Int64(floor(Network.fileUploadTimeout * 1000)),
-                            0,
-                            { success, timeout, statusCode, cHeaders, cHeaderVals, headerLen, dataPtr, dataLen, ctx in
-                                let headers: [String: String] = CallbackWrapper<Output>
-                                    .headers(cHeaders, cHeaderVals, headerLen)
->>>>>>> bd34d1a9
-                                let data: Data? = dataPtr.map { Data(bytes: $0, count: dataLen) }
-                                CallbackWrapper<Output>.run(ctx, (success, timeout, Int(statusCode), headers, data))
-                            },
-                            wrapper.unsafePointer()
-                        )
-<<<<<<< HEAD
-                        
-                    case .server:
-                        network_send_onion_request_to_server_destination(
-                            network,
-                            try wrapper.cServerDestination(destination),
-                            cPayloadBytes,
-                            cPayloadBytes.count,
-                            Int64(floor(timeout * 1000)),
-                            { success, timeout, statusCode, dataPtr, dataLen, ctx in
-=======
-                    }
-                    .tryMap { success, timeout, statusCode, headers, maybeData -> (any ResponseInfoType, FileUploadResponse) in
-                        try throwErrorIfNeeded(success, timeout, statusCode, headers, maybeData)
-                        
-                        guard let data: Data = maybeData else { throw NetworkError.parsingFailed }
-                        
-                        return (
-                            Network.ResponseInfo(code: statusCode, headers: headers),
-                            try FileUploadResponse.decoded(from: data, using: dependencies)
-                        )
-                    }
-            }
-    }
-    
-    static func downloadFile(from server: Network.Destination) -> AnyPublisher<(ResponseInfoType, Data), Error> {
-        typealias Output = (success: Bool, timeout: Bool, statusCode: Int, headers: [String: String], data: Data?)
-        
-        return getOrCreateNetwork()
-            .tryFlatMap { network in
-                return CallbackWrapper<Output>
-                    .create { wrapper in
-                        network_download_from_server(
-                            network,
-                            try wrapper.cServerDestination(server),
-                            Int64(floor(Network.fileDownloadTimeout * 1000)),
-                            0,
-                            { success, timeout, statusCode, cHeaders, cHeaderVals, headerLen, dataPtr, dataLen, ctx in
-                                let headers: [String: String] = CallbackWrapper<Output>
-                                    .headers(cHeaders, cHeaderVals, headerLen)
->>>>>>> bd34d1a9
-                                let data: Data? = dataPtr.map { Data(bytes: $0, count: dataLen) }
-                                CallbackWrapper<Output>.run(ctx, (success, timeout, Int(statusCode), headers, data))
-                            },
-                            wrapper.unsafePointer()
-                        )
-<<<<<<< HEAD
-=======
-                    }
-                    .tryMap { success, timeout, statusCode, headers, maybeData -> (any ResponseInfoType, Data) in
-                        try throwErrorIfNeeded(success, timeout, statusCode, headers, maybeData)
->>>>>>> bd34d1a9
-                        
-                    case .serverUpload(_, let fileName):
-                        guard !cPayloadBytes.isEmpty else { throw NetworkError.invalidPreparedRequest }
-                        
-<<<<<<< HEAD
-                        network_upload_to_server(
-                            network,
-                            try wrapper.cServerDestination(destination),
-                            cPayloadBytes,
-                            cPayloadBytes.count,
-                            fileName?.cString(using: .utf8),
-                            Int64(floor(Network.fileUploadTimeout * 1000)),
-                            { success, timeout, statusCode, dataPtr, dataLen, ctx in
-                                let data: Data? = dataPtr.map { Data(bytes: $0, count: dataLen) }
-                                CallbackWrapper<Output>.run(ctx, (success, timeout, Int(statusCode), data))
-                            },
-                            wrapper.unsafePointer()
-                        )
-=======
-                        return (
-                            Network.ResponseInfo(code: statusCode, headers: headers),
-                            data
-                        )
-                    }
-            }
-    }
-    
-    static func checkClientVersion(
-        ed25519SecretKey: [UInt8],
-        using dependencies: Dependencies = Dependencies()
-    ) -> AnyPublisher<(ResponseInfoType, AppVersionResponse), Error> {
-        typealias Output = (success: Bool, timeout: Bool, statusCode: Int, headers: [String: String], data: Data?)
-        
-        return getOrCreateNetwork()
-            .tryFlatMap { network in
-                return CallbackWrapper<Output>
-                    .create { wrapper in
-                        var cEd25519SecretKey: [UInt8] = Array(ed25519SecretKey)
->>>>>>> bd34d1a9
-                        
-                    case .serverDownload:
-                        network_download_from_server(
-                            network,
-                            try wrapper.cServerDestination(destination),
-                            Int64(floor(Network.fileDownloadTimeout * 1000)),
-                            0,
+                            Int64(floor(requestTimeout * 1000)),
+                            Int64(floor((requestAndPathBuildTimeout ?? 0) * 1000)),
                             { success, timeout, statusCode, cHeaders, cHeaderVals, headerLen, dataPtr, dataLen, ctx in
                                 let headers: [String: String] = CallbackWrapper<Output>
                                     .headers(cHeaders, cHeaderVals, headerLen)
@@ -602,113 +259,66 @@
                             },
                             wrapper.unsafePointer()
                         )
-<<<<<<< HEAD
-                        
-                    case .cached(let success, let timeout, let statusCode, let data):
-                        wrapper.run((success, timeout, statusCode, data))
-=======
-                    }
-                    .tryMap { success, timeout, statusCode, headers, maybeData -> (any ResponseInfoType, AppVersionResponse) in
-                        try throwErrorIfNeeded(success, timeout, statusCode, headers, maybeData)
-                        
-                        guard let data: Data = maybeData else { throw NetworkError.parsingFailed }
-                        
-                        return (
-                            Network.ResponseInfo(code: statusCode, headers: headers),
-                            try AppVersionResponse.decoded(from: data, using: dependencies)
+                    
+                    case .server:
+                        network_send_onion_request_to_server_destination(
+                            network,
+                            try wrapper.cServerDestination(destination),
+                            cPayloadBytes,
+                            cPayloadBytes.count,
+                            Int64(floor(requestTimeout * 1000)),
+                            Int64(floor((requestAndPathBuildTimeout ?? 0) * 1000)),
+                            { success, timeout, statusCode, cHeaders, cHeaderVals, headerLen, dataPtr, dataLen, ctx in
+                                let headers: [String: String] = CallbackWrapper<Output>
+                                    .headers(cHeaders, cHeaderVals, headerLen)
+                                let data: Data? = dataPtr.map { Data(bytes: $0, count: dataLen) }
+                                CallbackWrapper<Output>.run(ctx, (success, timeout, Int(statusCode), headers, data))
+                            },
+                            wrapper.unsafePointer()
                         )
-                    }
-            }
-    }
-    
-    // MARK: - Internal Functions
-    
-    private static func getOrCreateNetwork() -> AnyPublisher<UnsafeMutablePointer<network_object>?, Error> {
-        guard !isSuspended.wrappedValue else {
-            Log.warn("[LibSession] Attempted to access suspended network.")
-            return Fail(error: NetworkError.suspended).eraseToAnyPublisher()
-        }
-        guard Singleton.hasAppContext && (Singleton.appContext.isMainApp || Singleton.appContext.isShareExtension) else {
-            Log.warn("[LibSession] Attempted to create network in invalid extension.")
-            return Fail(error: NetworkError.suspended).eraseToAnyPublisher()
-        }
-        
-        guard networkCache.wrappedValue == nil else {
-            return Just(networkCache.wrappedValue)
-                .setFailureType(to: Error.self)
-                .eraseToAnyPublisher()
-        }
-        
-        return Deferred {
-            Future<UnsafeMutablePointer<network_object>?, Error> { resolver in
-                let network: UnsafeMutablePointer<network_object>? = networkCache.mutate { cachedNetwork in
-                    // It's possible for two threads to get past the initial `wrappedValue` check so just
-                    // in case check and return the cached value if set
-                    if let existingNetwork: UnsafeMutablePointer<network_object> = cachedNetwork {
-                        return existingNetwork
-                    }
-                    
-                    // Otherwise create a new network
-                    var error: [CChar] = [CChar](repeating: 0, count: 256)
-                    var network: UnsafeMutablePointer<network_object>?
-                    
-                    guard let cCachePath: [CChar] = snodeCachePath.cString(using: .utf8) else {
-                        Log.error("[LibQuic] Unable to create network object: \(LibSessionError.invalidCConversion)")
-                        return nil
-                    }
-                    
-                    guard network_init(&network, cCachePath, Features.useTestnet, !Singleton.appContext.isMainApp, true, &error) else {
-                        Log.error("[LibQuic] Unable to create network object: \(String(cString: error))")
-                        return nil
-                    }
-                    
-                    // Register for network status changes
-                    network_set_status_changed_callback(network, { status, _ in
-                        LibSession.updateNetworkStatus(cStatus: status)
-                    }, nil)
-                    
-                    // Register for path changes
-                    network_set_paths_changed_callback(network, { pathsPtr, pathsLen, _ in
-                        LibSession.updatePaths(cPathsPtr: pathsPtr, pathsLen: pathsLen)
-                    }, nil)
-                    
-                    cachedNetwork = network
-                    return network
+                    
+                    case .serverUpload(_, let fileName):
+                        guard !cPayloadBytes.isEmpty else { throw NetworkError.invalidPreparedRequest }
+                        
+                        network_upload_to_server(
+                            network,
+                            try wrapper.cServerDestination(destination),
+                            cPayloadBytes,
+                            cPayloadBytes.count,
+                            fileName?.cString(using: .utf8),
+                            Int64(floor(requestTimeout * 1000)),
+                            Int64(floor((requestAndPathBuildTimeout ?? 0) * 1000)),
+                            { success, timeout, statusCode, cHeaders, cHeaderVals, headerLen, dataPtr, dataLen, ctx in
+                                let headers: [String: String] = CallbackWrapper<Output>
+                                    .headers(cHeaders, cHeaderVals, headerLen)
+                                let data: Data? = dataPtr.map { Data(bytes: $0, count: dataLen) }
+                                CallbackWrapper<Output>.run(ctx, (success, timeout, Int(statusCode), headers, data))
+                            },
+                            wrapper.unsafePointer()
+                        )
+                    
+                    case .serverDownload:
+                        network_download_from_server(
+                            network,
+                            try wrapper.cServerDestination(destination),
+                            Int64(floor(requestTimeout * 1000)),
+                            Int64(floor((requestAndPathBuildTimeout ?? 0) * 1000)),
+                            { success, timeout, statusCode, cHeaders, cHeaderVals, headerLen, dataPtr, dataLen, ctx in
+                                let headers: [String: String] = CallbackWrapper<Output>
+                                    .headers(cHeaders, cHeaderVals, headerLen)
+                                let data: Data? = dataPtr.map { Data(bytes: $0, count: dataLen) }
+                                CallbackWrapper<Output>.run(ctx, (success, timeout, Int(statusCode), headers, data))
+                            },
+                            wrapper.unsafePointer()
+                        )
+                    
+                    case .cached(let success, let timeout, let statusCode, let headers, let data):
+                        wrapper.run((success, timeout, statusCode, headers, data))
                 }
-                
-                switch network {
-                    case .none: resolver(Result.failure(SnodeAPIError.invalidNetwork))
-                    case .some(let network): resolver(Result.success(network))
-                }
-            }
-        }.eraseToAnyPublisher()
-    }
-    
-    private static func updateNetworkStatus(cStatus: CONNECTION_STATUS) {
-        let status: NetworkStatus = NetworkStatus(status: cStatus)
-        
-        guard status == .disconnected || !isSuspended.wrappedValue else {
-            Log.warn("[LibSession] Attempted to update network status to '\(status)' for suspended network, closing connections again.")
-            
-            guard let network: UnsafeMutablePointer<network_object> = networkCache.wrappedValue else { return }
-            network_close_connections(network)
-            return
-        }
-        
-        // Dispatch async so we don't hold up the libSession thread that triggered the update
-        DispatchQueue.global(qos: .default).async {
-            Log.info("Network status changed to: \(status)")
-            lastNetworkStatus.mutate { lastNetworkStatus in
-                lastNetworkStatus = status
-                
-                networkStatusCallbacks.wrappedValue.forEach { _, callback in
-                    callback(status)
->>>>>>> bd34d1a9
-                }
-            }
-            .tryMap { success, timeout, statusCode, data -> (any ResponseInfoType, Data?) in
-                try LibSessionNetwork.throwErrorIfNeeded(success, timeout, statusCode, data)
-                return (Network.ResponseInfo(code: statusCode), data)
+            }
+            .tryMap { [dependencies] success, timeout, statusCode, headers, data -> (any ResponseInfoType, Data?) in
+                try LibSessionNetwork.throwErrorIfNeeded(success, timeout, statusCode, headers, data, using: dependencies)
+                return (Network.ResponseInfo(code: statusCode, headers: headers), data)
             }
             .eraseToAnyPublisher()
     }
@@ -718,7 +328,8 @@
         _ timeout: Bool,
         _ statusCode: Int,
         _ headers: [String: String],
-        _ data: Data?
+        _ data: Data?,
+        using dependencies: Dependencies
     ) throws {
         guard !success || statusCode < 200 || statusCode > 299 else { return }
         guard !timeout else {
@@ -734,7 +345,7 @@
             case (400, .some(let responseString)): throw NetworkError.badRequest(error: responseString, rawData: data)
                 
             case (401, _):
-                Log.warn("Unauthorised (Failed to verify the signature).")
+                Log.warn(.network, "Unauthorised (Failed to verify the signature).")
                 throw NetworkError.unauthorised
             
             case (403, _): throw NetworkError.forbidden
@@ -742,7 +353,7 @@
                 
             /// A snode will return a `406` but onion requests v4 seems to return `425` so handle both
             case (406, _), (425, _):
-                Log.warn("The user's clock is out of sync with the service node network.")
+                Log.warn(.network, "The user's clock is out of sync with the service node network.")
                 throw SnodeAPIError.clockOutOfSync
             
             case (421, _): throw SnodeAPIError.unassociatedPubkey
@@ -757,7 +368,7 @@
                 
                 let nodeHex: String = String(responseString.suffix(64))
                 
-                for path in lastPaths.wrappedValue {
+                for path in dependencies[cache: .libSessionNetwork].currentPaths {
                     if let index: Int = path.firstIndex(where: { $0.ed25519PubkeyHex == nodeHex }) {
                         throw SnodeAPIError.nodeNotFound(index, nodeHex)
                     }
@@ -789,7 +400,7 @@
         
         public static func run(_ ctx: UnsafeMutableRawPointer?, _ output: Output) {
             guard let ctx: UnsafeMutableRawPointer = ctx else {
-                return Log.error("[LibSession] CallbackWrapper called with null context.")
+                return Log.error(.network, "CallbackWrapper called with null context.")
             }
             
             // Dispatch async so we don't block libSession's internals with Swift logic (which can block other requests)
@@ -882,6 +493,12 @@
             ed25519PubkeyHex = cSnode.get(\.ed25519_pubkey_hex)
         }
         
+        internal init(ip: String, quicPort: UInt16, ed25519PubkeyHex: String) {
+            self.ip = ip
+            self.quicPort = quicPort
+            self.ed25519PubkeyHex = ed25519PubkeyHex
+        }
+        
         public func hash(into hasher: inout Hasher) {
             ip.hash(into: &hasher)
             quicPort.hash(into: &hasher)
@@ -898,30 +515,26 @@
     }
 }
 
+// MARK: - Convenience C Access
+
+extension network_service_node: CAccessible, CMutable {
+    var ipString: String {
+        get { "\(ip.0).\(ip.1).\(ip.2).\(ip.3)" }
+        set {
+            let ipParts: [UInt8] = newValue
+                .components(separatedBy: ".")
+                .compactMap { UInt8($0) }
+            
+            guard ipParts.count == 4 else { return }
+            
+            self.ip = (ipParts[0], ipParts[1], ipParts[2], ipParts[3])
+        }
+    }
+}
+
 // MARK: - Convenience
 
-<<<<<<< HEAD
 private extension LibSessionNetwork.CallbackWrapper {
-=======
-public extension Network.Destination {
-    static var fileServer: Network.Destination = .server(
-        url: try! Network.fileServerUploadUrl(),
-        method: .post,
-        headers: nil,
-        x25519PublicKey: Network.fileServerPubkey()
-    )
-    
-    static func fileServer(downloadUrl: URL) -> Network.Destination {
-        return .server(
-            url: downloadUrl,
-            method: .get,
-            headers: nil,
-            x25519PublicKey: Network.fileServerPubkey(url: downloadUrl.absoluteString)
-        )
-    }
-}
-
-internal extension LibSession.CallbackWrapper {
     static func headers(
         _ cHeaders: UnsafeMutablePointer<UnsafePointer<CChar>?>?,
         _ cHeaderVals: UnsafeMutablePointer<UnsafePointer<CChar>?>?,
@@ -933,18 +546,18 @@
         return zip(headers, headerVals)
             .reduce(into: [:]) { result, next in result[next.0] = next.1 }
     }
->>>>>>> bd34d1a9
+    
     func cServerDestination(_ destination: Network.Destination) throws -> network_server_destination {
         let method: HTTPMethod
         let url: URL
-        let headers: [HTTPHeader : String]?
+        let headers: [HTTPHeader: String]?
         let x25519PublicKey: String
         
         switch destination {
             case .snode, .randomSnode, .randomSnodeLatestNetworkTimeTarget, .cached: throw NetworkError.invalidPreparedRequest
             case .server(let info), .serverUpload(let info, _), .serverDownload(let info):
                 method = info.method
-                url = info.url
+                url = try info.url
                 headers = info.headers
                 x25519PublicKey = info.x25519PublicKey
         }
@@ -1023,7 +636,6 @@
     }
 }
 
-<<<<<<< HEAD
 // MARK: - LibSession.NetworkCache
 
 public extension LibSession {
@@ -1041,6 +653,7 @@
         
         public var paths: AnyPublisher<[[Snode]], Never> { _paths.eraseToAnyPublisher() }
         public var hasPaths: Bool { !_paths.value.isEmpty }
+        public var currentPaths: [[Snode]] { _paths.value }
         public var pathsDescription: String { _paths.value.prettifiedDescription }
         
         // MARK: - Initialization
@@ -1068,14 +681,14 @@
                     network_free(network)
             }
             
-            // Finally we need to make sure to clean up the unbalanced retail to the dependencies
+            // Finally we need to make sure to clean up the unbalanced retain to the dependencies
             Unmanaged<Dependencies>.fromOpaque(dependenciesPtr).release()
         }
         
         // MARK: - Functions
         
         public func suspendNetworkAccess() {
-            Log.info("[LibSession] suspendNetworkAccess called.")
+            Log.info(.network, "Network access suspended.")
             isSuspended = true
             
             switch network {
@@ -1086,7 +699,7 @@
         
         public func resumeNetworkAccess() {
             isSuspended = false
-            Log.info("[LibSession] resumeNetworkAccess called.")
+            Log.info(.network, "Network access resumed.")
             
             switch network {
                 case .none: break
@@ -1096,7 +709,7 @@
         
         public func getOrCreateNetwork() -> AnyPublisher<UnsafeMutablePointer<network_object>?, Error> {
             guard !isSuspended else {
-                Log.warn("[LibSessionNetwork] Attempted to access suspended network.")
+                Log.warn(.network, "Attempted to access suspended network.")
                 return Fail(error: NetworkError.suspended).eraseToAnyPublisher()
             }
             
@@ -1113,12 +726,12 @@
                     var network: UnsafeMutablePointer<network_object>?
                     
                     guard let cCachePath: [CChar] = NetworkCache.snodeCachePath.cString(using: .utf8) else {
-                        Log.error("[LibSessionNetwork] Unable to create network object: \(LibSessionError.invalidCConversion)")
+                        Log.error(.network, "Unable to create network object: \(LibSessionError.invalidCConversion)")
                         return Fail(error: NetworkError.invalidState).eraseToAnyPublisher()
                     }
                     
                     guard network_init(&network, cCachePath, useTestnet, !isMainApp, true, &error) else {
-                        Log.error("[LibSessionNetwork] Unable to create network object: \(String(cString: error))")
+                        Log.error(.network, "Unable to create network object: \(String(cString: error))")
                         return Fail(error: NetworkError.invalidState).eraseToAnyPublisher()
                     }
                     
@@ -1186,7 +799,7 @@
         
         public func setNetworkStatus(status: NetworkStatus) {
             guard status == .disconnected || !isSuspended else {
-                Log.warn("[LibSession] Attempted to update network status to '\(status)' for suspended network, closing connections again.")
+                Log.warn(.network, "Attempted to update network status to '\(status)' for suspended network, closing connections again.")
                 
                 switch network {
                     case .none: return
@@ -1195,7 +808,7 @@
             }
             
             // Notify any subscribers
-            Log.info("Network status changed to: \(status)")
+            Log.info(.network, "Network status changed to: \(status)")
             _networkStatus.send(status)
         }
         
@@ -1221,6 +834,7 @@
         
         var paths: AnyPublisher<[[Snode]], Never> { get }
         var hasPaths: Bool { get }
+        var currentPaths: [[Snode]] { get }
         var pathsDescription: String { get }
     }
 
@@ -1230,6 +844,7 @@
         
         var paths: AnyPublisher<[[Snode]], Never> { get }
         var hasPaths: Bool { get }
+        var currentPaths: [[Snode]] { get }
         var pathsDescription: String { get }
         
         func suspendNetworkAccess()
@@ -1238,21 +853,5 @@
         func setNetworkStatus(status: NetworkStatus)
         func setPaths(paths: [[Snode]])
         func clearSnodeCache()
-=======
-// MARK: - Convenience C Access
-
-extension network_service_node: CAccessible, CMutable {
-    var ipString: String {
-        get { "\(ip.0).\(ip.1).\(ip.2).\(ip.3)" }
-        set {
-            let ipParts: [UInt8] = newValue
-                .components(separatedBy: ".")
-                .compactMap { UInt8($0) }
-            
-            guard ipParts.count == 4 else { return }
-            
-            self.ip = (ipParts[0], ipParts[1], ipParts[2], ipParts[3])
-        }
->>>>>>> bd34d1a9
     }
 }