// Copyright © 2022 Rangeproof Pty Ltd. All rights reserved.

import Foundation
import GRDB
import SessionUtilitiesKit

public enum SNSnodeKit: MigratableTarget { // Just to make the external API nice
    public static func migrations() -> TargetMigrations {
        return TargetMigrations(
            identifier: .snodeKit,
            migrations: [
                [
                    _001_InitialSetupMigration.self,
                    _002_SetupStandardJobs.self
                ],  // Initial DB Creation
                [
                    _003_YDBToGRDBMigration.self
                ],  // YDB to GRDB Migration
                [
                    _004_FlagMessageHashAsDeletedOrInvalid.self
                ],  // Legacy DB removal
                [], // Add job priorities
                [], // Fix thread FTS
                [
                    _005_AddSnodeReveivedMessageInfoPrimaryKey.self,
                    _006_DropSnodeCache.self
                ]
            ]
        )
    }
<<<<<<< HEAD

    public static func configure(using dependencies: Dependencies) {
        // Configure the job executors
        dependencies[singleton: .jobRunner].setExecutor(GetSnodePoolJob.self, for: .getSnodePool)
    }
=======
>>>>>>> 82767494
}<|MERGE_RESOLUTION|>--- conflicted
+++ resolved
@@ -28,12 +28,4 @@
             ]
         )
     }
-<<<<<<< HEAD
-
-    public static func configure(using dependencies: Dependencies) {
-        // Configure the job executors
-        dependencies[singleton: .jobRunner].setExecutor(GetSnodePoolJob.self, for: .getSnodePool)
-    }
-=======
->>>>>>> 82767494
 }