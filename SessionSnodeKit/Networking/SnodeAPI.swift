--- conflicted
+++ resolved
@@ -7,30 +7,7 @@
 import GRDB
 import SessionUtilitiesKit
 
-<<<<<<< HEAD
 public final class SnodeAPI {
-=======
-public extension Network.RequestType {
-    static func message(
-        _ message: SnodeMessage,
-        in namespace: SnodeAPI.Namespace
-    ) -> Network.RequestType<SendMessagesResponse> {
-        return Network.RequestType(id: "snodeAPI.sendMessage", args: [message, namespace]) {
-            SnodeAPI.sendMessage(message, in: namespace, using: $0)
-        }
-    }
-}
-
-public final class SnodeAPI {
-    internal static let sodium: Atomic<Sodium> = Atomic(Sodium())
-    
-    /// The offset between the user's clock and the Service Node's clock. Used in cases where the
-    /// user's clock is incorrect.
-    ///
-    /// - Note: Should only be accessed from `Threading.workQueue` to avoid race conditions.
-    public static var clockOffsetMs: Atomic<Int64> = Atomic(0)
-    
->>>>>>> 82767494
     // MARK: - Hardfork version
     
     public static var hardfork: Int = Dependencies()[defaults: .standard, key: .hardfork]
@@ -38,235 +15,14 @@
 
     // MARK: - Settings
     
-<<<<<<< HEAD
-    internal static let maxRetryCount: Int = 8
-    private static let minSwarmSnodeCount: Int = 3
-    private static let seedNodePool: FeatureValue<Set<String>> = FeatureValue(feature: .serviceNetwork) { feature in
-        switch feature {
-            case .testnet: return [ "http://public.loki.foundation:38157" ]
-            case .mainnet: return [
-                "https://seed1.getsession.org:4432",
-                "https://seed2.getsession.org:4432",
-                "https://seed3.getsession.org:4432"
-            ]
-        }
-    }
-    private static let snodeFailureThreshold: Int = 3
-    private static let minSnodePoolCount: Int = 12
-=======
     public static let maxRetryCount: Int = 8
->>>>>>> 82767494
-    
-    public static func currentOffsetTimestampMs(using dependencies: Dependencies = Dependencies()) -> Int64 {
+    
+    public static func currentOffsetTimestampMs(using dependencies: Dependencies = Dependencies()) -> Int64 {// TODO: Remove this
         let clockOffsetMs: Int64 = dependencies[cache: .snodeAPI].clockOffsetMs
         
         return (Int64(floor(dependencies.dateNow.timeIntervalSince1970 * 1000)) + clockOffsetMs)
     }
 
-<<<<<<< HEAD
-    // MARK: - Snode Pool Interaction
-    
-    private static func loadSnodePoolIfNeeded(using dependencies: Dependencies) {
-        guard !dependencies[cache: .snodeAPI].hasLoadedSnodePool else { return }
-        
-        let fetchedSnodePool: Set<Snode> = dependencies[singleton: .storage]
-            .read { db in try Snode.fetchSet(db) }
-            .defaulting(to: [])
-        
-        dependencies.mutate(cache: .snodeAPI) {
-            $0.snodePool = fetchedSnodePool
-            $0.hasLoadedSnodePool = true
-        }
-    }
-    
-    private static func setSnodePool(
-        _ db: Database? = nil,
-        to newValue: Set<Snode>,
-        using dependencies: Dependencies
-    ) {
-        guard let db: Database = db else {
-            dependencies[singleton: .storage].write { db in setSnodePool(db, to: newValue, using: dependencies) }
-            return
-        }
-        
-        dependencies.mutate(cache: .snodeAPI) { $0.snodePool = newValue }
-        
-        _ = try? Snode.deleteAll(db)
-        newValue.forEach { try? $0.upsert(db) }
-    }
-    
-    private static func dropSnodeFromSnodePool(_ snode: Snode, using dependencies: Dependencies) {
-        var snodePool: Set<Snode> = dependencies[cache: .snodeAPI].snodePool
-        snodePool.remove(snode)
-        setSnodePool(to: snodePool, using: dependencies)
-    }
-    
-    public static func clearSnodePool(using dependencies: Dependencies) {
-        dependencies.mutate(cache: .snodeAPI) { $0.snodePool.removeAll() }
-        
-        Threading.workQueue.async {
-            setSnodePool(to: [], using: dependencies)
-        }
-    }
-    
-    // MARK: - Swarm Interaction
-    
-    private static func loadSwarmIfNeeded(
-        for publicKey: String,
-        using dependencies: Dependencies
-    ) {
-        guard !dependencies[cache: .snodeAPI].hasLoadedSwarm(for: publicKey) else { return }
-        
-        let updatedCacheForKey: Set<Snode> = dependencies[singleton: .storage]
-           .read { db in try Snode.fetchSet(db, publicKey: publicKey) }
-           .defaulting(to: [])
-        
-        dependencies.mutate(cache: .snodeAPI) {
-            $0.setSwarmCache(publicKey: publicKey, cache: updatedCacheForKey)
-        }
-    }
-    
-    private static func setSwarm(
-        to newValue: Set<Snode>,
-        for publicKey: String,
-        persist: Bool = true,
-        using dependencies: Dependencies
-    ) {
-        dependencies.mutate(cache: .snodeAPI) { $0.setSwarmCache(publicKey: publicKey, cache: newValue) }
-        
-        guard persist else { return }
-        
-        dependencies[singleton: .storage].write { db in
-            try? newValue.upsert(db, key: publicKey)
-        }
-    }
-    
-    public static func dropSnodeFromSwarmIfNeeded(
-        _ snode: Snode,
-        publicKey: String,
-        using dependencies: Dependencies
-    ) {
-        let swarmOrNil: Set<Snode>? = dependencies[cache: .snodeAPI].swarmCache(publicKey: publicKey)
-        guard var swarm = swarmOrNil, let index = swarm.firstIndex(of: snode) else { return }
-        swarm.remove(at: index)
-        setSwarm(to: swarm, for: publicKey, using: dependencies)
-    }
-
-    // MARK: - Snode API
-    
-    public static func hasCachedSnodesIncludingExpired(using dependencies: Dependencies) -> Bool {
-        loadSnodePoolIfNeeded(using: dependencies)
-        
-        return !dependencies[cache: .snodeAPI].hasInsufficientSnodes
-    }
-    
-    public static func getSnodePool(using dependencies: Dependencies) -> AnyPublisher<Set<Snode>, Error> {
-        loadSnodePoolIfNeeded(using: dependencies)
-        
-        let now: Date = Date()
-        let hasSnodePoolExpired: Bool = dependencies[singleton: .storage, key: .lastSnodePoolRefreshDate]
-            .map { now.timeIntervalSince($0) > 2 * 60 * 60 }
-            .defaulting(to: true)
-        let snodePool: Set<Snode> = dependencies[cache: .snodeAPI].snodePool
-        
-        guard dependencies[cache: .snodeAPI].hasInsufficientSnodes || hasSnodePoolExpired else {
-            return Just(snodePool)
-                .setFailureType(to: Error.self)
-                .eraseToAnyPublisher()
-        }
-        
-        if let getSnodePoolPublisher: AnyPublisher<Set<Snode>, Error> = dependencies[cache: .getSnodePool].publisher {
-            return getSnodePoolPublisher
-        }
-        
-        return dependencies.mutate(cache: .getSnodePool) { cache in
-            /// It was possible for multiple threads to call this at the same time resulting in duplicate promises getting created, while
-            /// this should no longer be possible (as the `wrappedValue` should now properly be blocked) this is a sanity check
-            /// to make sure we don't create an additional promise when one already exists
-            if let previouslyBlockedPublisher: AnyPublisher<Set<Snode>, Error> = cache.publisher {
-                return previouslyBlockedPublisher
-            }
-            
-            let targetPublisher: AnyPublisher<Set<Snode>, Error> = {
-                guard snodePool.count >= minSnodePoolCount else {
-                    return getSnodePoolFromSeedNode(using: dependencies)
-                }
-                
-                return getSnodePoolFromSnode(using: dependencies)
-                    .catch { _ in getSnodePoolFromSeedNode(using: dependencies) }
-                    .eraseToAnyPublisher()
-            }()
-            
-            /// Need to include the post-request code and a `shareReplay` within the publisher otherwise it can still be executed
-            /// multiple times as a result of multiple subscribers
-            let publisher: AnyPublisher<Set<Snode>, Error> = targetPublisher
-                .tryFlatMap { snodePool -> AnyPublisher<Set<Snode>, Error> in
-                    guard !snodePool.isEmpty else { throw SnodeAPIError.snodePoolUpdatingFailed }
-                    
-                    return dependencies[singleton: .storage]
-                        .writePublisher { db in
-                            db[.lastSnodePoolRefreshDate] = now
-                            setSnodePool(db, to: snodePool, using: dependencies)
-                            
-                            return snodePool
-                        }
-                        .eraseToAnyPublisher()
-                }
-                .handleEvents(
-                    receiveCompletion: { _ in
-                        dependencies.mutate(cache: .getSnodePool) { $0.publisher = nil }
-                    }
-                )
-                .shareReplay(1)
-                .eraseToAnyPublisher()
-
-            /// Actually assign the atomic value
-            cache.publisher = publisher
-            
-            return publisher
-                
-        }
-    }
-    
-    public static func getSwarm(
-        for publicKey: String,
-        using dependencies: Dependencies
-    ) -> AnyPublisher<Set<Snode>, Error> {
-        loadSwarmIfNeeded(for: publicKey, using: dependencies)
-        
-        if let cachedSwarm = dependencies[cache: .snodeAPI].swarmCache(publicKey: publicKey), cachedSwarm.count >= minSwarmSnodeCount {
-            return Just(cachedSwarm)
-                .setFailureType(to: Error.self)
-                .eraseToAnyPublisher()
-        }
-        
-        let currentUserSessionId: SessionId = getUserSessionId(using: dependencies)
-        SNLog("Getting swarm for: \((publicKey == currentUserSessionId.hexString) ? "self" : publicKey).")
-        
-        return getRandomSnode(using: dependencies)
-            .flatMap { snode in
-                SnodeAPI.send(
-                    request: SnodeRequest(
-                        endpoint: .getSwarm,
-                        body: GetSwarmRequest(pubkey: publicKey)
-                    ),
-                    to: snode,
-                    associatedWith: publicKey,
-                    using: dependencies
-                )
-                .retry(4)
-                .eraseToAnyPublisher()
-            }
-            .map { _, responseData in parseSnodes(from: responseData, using: dependencies) }
-            .handleEvents(
-                receiveOutput: { swarm in setSwarm(to: swarm, for: publicKey, using: dependencies) }
-            )
-            .eraseToAnyPublisher()
-    }
-=======
-    // MARK: - Batching & Polling
->>>>>>> 82767494
-    
     // MARK: - Batching & Polling
     
     public typealias PollResponse = [SnodeAPI.Namespace: (info: ResponseInfoType, data: PreparedGetMessagesResponse?)]
@@ -275,11 +31,10 @@
         _ db: Database,
         namespaces: [SnodeAPI.Namespace],
         refreshingConfigHashes: [String] = [],
-<<<<<<< HEAD
-        from snode: Snode,
-        authMethod: AuthenticationMethod,
-        using dependencies: Dependencies
-    ) throws -> HTTP.PreparedRequest<PollResponse> {
+        from snode: LibSession.Snode,
+        authMethod: AuthenticationMethod,
+        using dependencies: Dependencies
+    ) throws -> Network.PreparedRequest<PollResponse> {
         // Determine the maxSize each namespace in the request should take up
         var requests: [any ErasedPreparedRequest] = []
         let namespaceMaxSizeMap: [SnodeAPI.Namespace: Int64] = SnodeAPI.Namespace.maxSizeMap(for: namespaces)
@@ -300,124 +55,11 @@
                             ),
                             extend: true,
                             authMethod: authMethod
-=======
-        from snode: LibSession.Snode,
-        swarmPublicKey: String,
-        using dependencies: Dependencies
-    ) -> AnyPublisher<[SnodeAPI.Namespace: (info: ResponseInfoType, data: (messages: [SnodeReceivedMessage], lastHash: String?)?)], Error> {
-        guard let userED25519KeyPair = Identity.fetchUserEd25519KeyPair() else {
-            return Fail(error: SnodeAPIError.noKeyPair)
-                .eraseToAnyPublisher()
-        }
-        
-        let userX25519PublicKey: String = getUserHexEncodedPublicKey(using: dependencies)
-        
-        // Prune expired message hashes for this namespace on this service node
-        return Just(())
-            .setFailureType(to: Error.self)
-            .map { _ -> [SnodeAPI.Namespace: String] in
-                namespaces.reduce(into: [:]) { result, namespace in
-                    guard namespace.shouldFetchSinceLastHash else { return }
-                    
-                    // Prune expired message hashes for this namespace on this service node
-                    SnodeReceivedMessageInfo.pruneExpiredMessageHashInfo(
-                        for: snode,
-                        namespace: namespace,
-                        associatedWith: swarmPublicKey,
-                        using: dependencies
-                    )
-                    
-                    result[namespace] = SnodeReceivedMessageInfo
-                        .fetchLastNotExpired(
-                            for: snode,
-                            namespace: namespace,
-                            associatedWith: swarmPublicKey,
-                            using: dependencies
-                        )?
-                        .hash
-                }
-            }
-            .tryFlatMap { namespaceLastHash -> AnyPublisher<[SnodeAPI.Namespace: (info: ResponseInfoType, data: (messages: [SnodeReceivedMessage], lastHash: String?)?)], Error> in
-                var requests: [any ErasedPreparedRequest] = []
-                
-                // If we have any config hashes to refresh TTLs then add those requests first
-                if !refreshingConfigHashes.isEmpty {
-                    requests.append(
-                        try SnodeAPI.prepareRequest(
-                            request: Request(
-                                endpoint: .expire,
-                                swarmPublicKey: swarmPublicKey,
-                                body: UpdateExpiryRequest(
-                                    messageHashes: refreshingConfigHashes,
-                                    expiryMs: UInt64(
-                                        SnodeAPI.currentOffsetTimestampMs() +
-                                        (30 * 24 * 60 * 60 * 1000) // 30 days
-                                    ),
-                                    extend: true,
-                                    pubkey: userX25519PublicKey,
-                                    ed25519PublicKey: userED25519KeyPair.publicKey,
-                                    ed25519SecretKey: userED25519KeyPair.secretKey,
-                                    subkey: nil    // TODO: Need to get this
-                                )
-                            ),
-                            responseType: UpdateExpiryResponse.self,
-                            using: dependencies
-                        )
-                    )
-                }
-                
-                // Determine the maxSize each namespace in the request should take up
-                let namespaceMaxSizeMap: [SnodeAPI.Namespace: Int64] = SnodeAPI.Namespace.maxSizeMap(for: namespaces)
-                let fallbackSize: Int64 = (namespaceMaxSizeMap.values.min() ?? 1)
-                
-                // Add the various 'getMessages' requests
-                requests.append(
-                    contentsOf: try namespaces.map { namespace -> any ErasedPreparedRequest in
-                        // Check if this namespace requires authentication
-                        guard namespace.requiresReadAuthentication else {
-                            return try SnodeAPI.prepareRequest(
-                                request: Request(
-                                    endpoint: .getMessages,
-                                    swarmPublicKey: swarmPublicKey,
-                                    body: LegacyGetMessagesRequest(
-                                        pubkey: swarmPublicKey,
-                                        lastHash: (namespaceLastHash[namespace] ?? ""),
-                                        namespace: namespace,
-                                        maxCount: nil,
-                                        maxSize: namespaceMaxSizeMap[namespace]
-                                            .defaulting(to: fallbackSize)
-                                    )
-                                ),
-                                responseType: GetMessagesResponse.self,
-                                using: dependencies
-                            )
-                        }
-                        
-                        return try SnodeAPI.prepareRequest(
-                            request: Request(
-                                endpoint: .getMessages,
-                                swarmPublicKey: swarmPublicKey,
-                                body: GetMessagesRequest(
-                                    lastHash: (namespaceLastHash[namespace] ?? ""),
-                                    namespace: namespace,
-                                    pubkey: swarmPublicKey,
-                                    subkey: nil,    // TODO: Need to get this
-                                    timestampMs: UInt64(SnodeAPI.currentOffsetTimestampMs()),
-                                    ed25519PublicKey: userED25519KeyPair.publicKey,
-                                    ed25519SecretKey: userED25519KeyPair.secretKey,
-                                    maxSize: namespaceMaxSizeMap[namespace]
-                                        .defaulting(to: fallbackSize)
-                                )
-                            ),
-                            responseType: GetMessagesResponse.self,
-                            using: dependencies
->>>>>>> 82767494
                         )
                     ),
                     responseType: UpdateExpiryResponse.self,
                     using: dependencies
                 )
-<<<<<<< HEAD
             )
         }
 
@@ -450,161 +92,6 @@
                 .asSet()
             
             guard allStatusCodes.count == 1, let statusCode: Int = allStatusCodes.first else { return batchResponse }
-=======
-                
-                // Actually send the request
-                return try SnodeAPI
-                    .prepareRequest(
-                        request: Request(
-                            endpoint: .batch,
-                            snode: snode,
-                            swarmPublicKey: swarmPublicKey,
-                            body: Network.BatchRequest(requestsKey: .requests, requests: requests)
-                        ),
-                        responseType: Network.BatchResponse.self,
-                        requireAllBatchResponses: true,
-                        using: dependencies
-                    )
-                    .send(using: dependencies)
-                    .map { (_: ResponseInfoType, batchResponse: Network.BatchResponse) -> [SnodeAPI.Namespace: (info: ResponseInfoType, data: (messages: [SnodeReceivedMessage], lastHash: String?)?)] in
-                        let messageResponses: [Network.BatchSubResponse<GetMessagesResponse>] = batchResponse
-                            .compactMap { $0 as? Network.BatchSubResponse<GetMessagesResponse> }
-                        
-                        /// Since we have extended the TTL for a number of messages we need to make sure we update the local
-                        /// `SnodeReceivedMessageInfo.expirationDateMs` values so we don't end up deleting them
-                        /// incorrectly before they actually expire on the swarm
-                        if
-                            !refreshingConfigHashes.isEmpty,
-                            let refreshTTLSubReponse: Network.BatchSubResponse<UpdateExpiryResponse> = batchResponse
-                                .first(where: { $0 is Network.BatchSubResponse<UpdateExpiryResponse> })
-                                .asType(Network.BatchSubResponse<UpdateExpiryResponse>.self),
-                            let refreshTTLResponse: UpdateExpiryResponse = refreshTTLSubReponse.body,
-                            let validResults: [String: UpdateExpiryResponseResult] = try? refreshTTLResponse.validResultMap(
-                                sodium: sodium.wrappedValue,
-                                userX25519PublicKey: getUserHexEncodedPublicKey(),
-                                validationData: refreshingConfigHashes
-                            ),
-                            let targetResult: UpdateExpiryResponseResult = validResults[snode.ed25519PubkeyHex],
-                            let groupedExpiryResult: [UInt64: [String]] = targetResult.changed
-                                .updated(with: targetResult.unchanged)
-                                .groupedByValue()
-                                .nullIfEmpty()
-                        {
-                            dependencies.storage.writeAsync { db in
-                                try groupedExpiryResult.forEach { updatedExpiry, hashes in
-                                    try SnodeReceivedMessageInfo
-                                        .filter(hashes.contains(SnodeReceivedMessageInfo.Columns.hash))
-                                        .updateAll(
-                                            db,
-                                            SnodeReceivedMessageInfo.Columns.expirationDateMs
-                                                .set(to: updatedExpiry)
-                                        )
-                                }
-                            }
-                        }
-                        
-                        return zip(namespaces, messageResponses)
-                            .reduce(into: [:]) { result, next in
-                                guard let messageResponse: GetMessagesResponse = next.1.body else { return }
-                                
-                                let namespace: SnodeAPI.Namespace = next.0
-                                
-                                result[namespace] = (
-                                    info: next.1,
-                                    data: (
-                                        messages: messageResponse.messages
-                                            .compactMap { rawMessage -> SnodeReceivedMessage? in
-                                                SnodeReceivedMessage(
-                                                    snode: snode,
-                                                    publicKey: swarmPublicKey,
-                                                    namespace: namespace,
-                                                    rawMessage: rawMessage
-                                                )
-                                            },
-                                        lastHash: namespaceLastHash[namespace]
-                                    )
-                                )
-                            }
-                    }
-                    .eraseToAnyPublisher()
-        }
-        .eraseToAnyPublisher()
-    }
-    
-    public static func preparedSequence(
-        requests: [any ErasedPreparedRequest],
-        requireAllBatchResponses: Bool,
-        swarmPublicKey: String,
-        using dependencies: Dependencies
-    ) throws -> Network.PreparedRequest<Network.BatchResponse> {
-        return try SnodeAPI
-            .prepareRequest(
-                request: Request(
-                    endpoint: .sequence,
-                    swarmPublicKey: swarmPublicKey,
-                    body: Network.BatchRequest(requestsKey: .requests, requests: requests)
-                ),
-                responseType: Network.BatchResponse.self,
-                requireAllBatchResponses: requireAllBatchResponses,
-                using: dependencies
-            )
-    }
-    
-    /// **Note:** This is the direct request to retrieve messages so should be retrieved automatically from the `poll()` method, in order to call
-    /// this directly remove the `@available` line
-    @available(*, unavailable, message: "Avoid using this directly, use the pre-built `poll()` method instead")
-    public static func getMessages(
-        in namespace: SnodeAPI.Namespace,
-        from snode: LibSession.Snode,
-        swarmPublicKey: String,
-        using dependencies: Dependencies = Dependencies()
-    ) -> AnyPublisher<(info: ResponseInfoType, data: (messages: [SnodeReceivedMessage], lastHash: String?)?), Error> {
-        return Deferred {
-            Future<String?, Error> { resolver in
-                // Prune expired message hashes for this namespace on this service node
-                SnodeReceivedMessageInfo.pruneExpiredMessageHashInfo(
-                    for: snode,
-                    namespace: namespace,
-                    associatedWith: swarmPublicKey,
-                    using: dependencies
-                )
-                
-                let maybeLastHash: String? = SnodeReceivedMessageInfo
-                    .fetchLastNotExpired(
-                        for: snode,
-                        namespace: namespace,
-                        associatedWith: swarmPublicKey,
-                        using: dependencies
-                    )?
-                    .hash
-                
-                resolver(Result.success(maybeLastHash))
-            }
-        }
-        .tryFlatMap { lastHash -> AnyPublisher<(info: ResponseInfoType, data: GetMessagesResponse?, lastHash: String?), Error> in
-            guard namespace.requiresReadAuthentication else {
-                return try SnodeAPI
-                    .prepareRequest(
-                        request: Request(
-                            endpoint: .getMessages,
-                            snode: snode,
-                            swarmPublicKey: swarmPublicKey,
-                            body: LegacyGetMessagesRequest(
-                                pubkey: swarmPublicKey,
-                                lastHash: (lastHash ?? ""),
-                                namespace: namespace,
-                                maxCount: nil,
-                                maxSize: nil
-                            )
-                        ),
-                        responseType: GetMessagesResponse.self,
-                        using: dependencies
-                    )
-                    .send(using: dependencies)
-                    .map { info, data in (info, data, lastHash) }
-                    .eraseToAnyPublisher()
-            }
->>>>>>> 82767494
             
             try HTTP.checkForError("preparedPoll: \(authMethod.sessionId)", statusCode: statusCode)
             return batchResponse
@@ -646,7 +133,6 @@
                 }
             }
             
-<<<<<<< HEAD
             return zip(namespaces, messageResponses)
                 .reduce(into: [:]) { result, next in
                     guard let messageResponse: PreparedGetMessagesResponse = next.1.body else { return }
@@ -659,17 +145,17 @@
     public static func preparedBatch(
         requests: [any ErasedPreparedRequest],
         requireAllBatchResponses: Bool,
-        associatedWith publicKey: String,
-        using dependencies: Dependencies
-    ) throws -> HTTP.PreparedRequest<HTTP.BatchResponse> {
+        swarmPublicKey: String,
+        using dependencies: Dependencies
+    ) throws -> Network.PreparedRequest<Network.BatchResponse> {
         return try SnodeAPI
             .prepareRequest(
                 request: Request(
                     endpoint: .batch,
-                    publicKey: publicKey,
-                    body: HTTP.BatchRequest(requestsKey: .requests, requests: requests)
-                ),
-                responseType: HTTP.BatchResponse.self,
+                    swarmPublicKey: swarmPublicKey,
+                    body: Network.BatchRequest(requestsKey: .requests, requests: requests)
+                ),
+                responseType: Network.BatchResponse.self,
                 requireAllBatchResponses: requireAllBatchResponses,
                 using: dependencies
             )
@@ -678,17 +164,17 @@
     public static func preparedSequence(
         requests: [any ErasedPreparedRequest],
         requireAllBatchResponses: Bool,
-        associatedWith publicKey: String,
-        using dependencies: Dependencies
-    ) throws -> HTTP.PreparedRequest<HTTP.BatchResponse> {
+        swarmPublicKey: String,
+        using dependencies: Dependencies
+    ) throws -> Network.PreparedRequest<Network.BatchResponse> {
         return try SnodeAPI
             .prepareRequest(
                 request: Request(
                     endpoint: .sequence,
-                    publicKey: publicKey,
-                    body: HTTP.BatchRequest(requestsKey: .requests, requests: requests)
-                ),
-                responseType: HTTP.BatchResponse.self,
+                    swarmPublicKey: swarmPublicKey,
+                    body: Network.BatchRequest(requestsKey: .requests, requests: requests)
+                ),
+                responseType: Network.BatchResponse.self,
                 requireAllBatchResponses: requireAllBatchResponses,
                 using: dependencies
             )
@@ -701,17 +187,17 @@
     public static func preparedGetMessages(
         _ db: Database,
         in namespace: SnodeAPI.Namespace,
-        snode: Snode,
+        from snode: LibSession.Snode,
         maxSize: Int64? = nil,
         authMethod: AuthenticationMethod,
         using dependencies: Dependencies
-    ) throws -> HTTP.PreparedRequest<PreparedGetMessagesResponse> {
+    ) throws -> Network.PreparedRequest<PreparedGetMessagesResponse> {
         // Prune expired message hashes for this namespace on this service node
         try SnodeReceivedMessageInfo.pruneExpiredMessageHashInfo(
             db,
             for: snode,
             namespace: namespace,
-            associatedWith: authMethod.sessionId.hexString,
+            swarmPublicKey: authMethod.swarmPublicKey,
             using: dependencies
         )
 
@@ -720,78 +206,40 @@
                 db,
                 for: snode,
                 namespace: namespace,
-                associatedWith: authMethod.sessionId.hexString,
+                swarmPublicKey: authMethod.swarmPublicKey,
                 using: dependencies
             )?
             .hash
-        let preparedRequest: HTTP.PreparedRequest<GetMessagesResponse> = try {
+        let preparedRequest: Network.PreparedRequest<GetMessagesResponse> = try {
             // Check if this namespace requires authentication
             guard namespace.requiresReadAuthentication else {
                 return try SnodeAPI.prepareRequest(
                     request: Request(
                         endpoint: .getMessages,
-                        publicKey: authMethod.sessionId.hexString,
+                        swarmPublicKey: authMethod.swarmPublicKey,
                         body: LegacyGetMessagesRequest(
-                            pubkey: authMethod.sessionId.hexString,
+                            pubkey: authMethod.swarmPublicKey,
                             lastHash: (maybeLastHash ?? ""),
                             namespace: namespace,
                             maxCount: nil,
                             maxSize: maxSize
-=======
-            return try SnodeAPI
-                .prepareRequest(
-                    request: Request(
-                        endpoint: .getMessages,
-                        snode: snode,
-                        swarmPublicKey: swarmPublicKey,
-                        body: GetMessagesRequest(
-                            lastHash: (lastHash ?? ""),
-                            namespace: namespace,
-                            pubkey: swarmPublicKey,
-                            subkey: nil,
-                            timestampMs: UInt64(SnodeAPI.currentOffsetTimestampMs()),
-                            ed25519PublicKey: userED25519KeyPair.publicKey,
-                            ed25519SecretKey: userED25519KeyPair.secretKey
->>>>>>> 82767494
                         )
                     ),
                     responseType: GetMessagesResponse.self,
                     using: dependencies
                 )
-<<<<<<< HEAD
             }
 
             return try SnodeAPI.prepareRequest(
                 request: Request(
                     endpoint: .getMessages,
-                    publicKey: authMethod.sessionId.hexString,
+                    swarmPublicKey: authMethod.swarmPublicKey,
                     body: GetMessagesRequest(
                         lastHash: (maybeLastHash ?? ""),
                         namespace: namespace,
                         authMethod: authMethod,
                         timestampMs: UInt64(SnodeAPI.currentOffsetTimestampMs(using: dependencies)),
                         maxSize: maxSize
-=======
-                .send(using: dependencies)
-                .map { info, data in (info, data, lastHash) }
-                .eraseToAnyPublisher()
-        }
-        .map { info, data, lastHash -> (info: ResponseInfoType, data: (messages: [SnodeReceivedMessage], lastHash: String?)?) in
-            return (
-                info: info,
-                data: data.map { messageResponse -> (messages: [SnodeReceivedMessage], lastHash: String?) in
-                    return (
-                        messages: messageResponse.messages
-                            .compactMap { rawMessage -> SnodeReceivedMessage? in
-                                SnodeReceivedMessage(
-                                    snode: snode,
-                                    publicKey: swarmPublicKey,
-                                    namespace: namespace,
-                                    rawMessage: rawMessage
-                                )
-                            },
-                        lastHash: lastHash
->>>>>>> 82767494
                     )
                 ),
                 responseType: GetMessagesResponse.self,
@@ -805,7 +253,7 @@
                     response.messages.compactMap { rawMessage -> SnodeReceivedMessage? in
                         SnodeReceivedMessage(
                             snode: snode,
-                            publicKey: authMethod.sessionId.hexString,
+                            publicKey: authMethod.swarmPublicKey,
                             namespace: namespace,
                             rawMessage: rawMessage
                         )
@@ -817,9 +265,7 @@
     
     public static func getSessionID(
         for onsName: String,
-<<<<<<< HEAD
-=======
-        using dependencies: Dependencies = Dependencies()
+        using dependencies: Dependencies
     ) -> AnyPublisher<String, Error> {
         let validationCount = 3
         
@@ -827,9 +273,10 @@
         let onsName = onsName.lowercased()
         
         // Hash the ONS name using BLAKE2b
-        let nameAsData = [UInt8](onsName.data(using: String.Encoding.utf8)!)
-        
-        guard let nameHash = sodium.wrappedValue.genericHash.hash(message: nameAsData) else {
+        guard
+            let nameAsData: [UInt8] = onsName.data(using: .utf8).map({ Array($0) }),
+            let nameHash = dependencies[singleton: .crypto].generate(.hash(message: nameAsData))
+        else {
             return Fail(error: SnodeAPIError.onsHashingFailed)
                 .eraseToAnyPublisher()
         }
@@ -883,87 +330,19 @@
             .eraseToAnyPublisher()
     }
     
-    public static func getExpiries(
-        swarmPublicKey: String,
-        of serverHashes: [String],
->>>>>>> 82767494
-        using dependencies: Dependencies = Dependencies()
-    ) -> AnyPublisher<String, Error> {
-        let validationCount = 3
-        
-        // The name must be lowercased
-        let onsName = onsName.lowercased()
-        
-        // Hash the ONS name using BLAKE2b
-        let nameAsData = [UInt8](onsName.data(using: String.Encoding.utf8)!)
-        
-        guard let nameHash = dependencies[singleton: .crypto].generate(.hash(message: nameAsData)) else {
-            return Fail(error: SnodeAPIError.hashingFailed)
-                .eraseToAnyPublisher()
-        }
-        
-        // Ask 3 different snodes for the Session ID associated with the given name hash
-        let base64EncodedNameHash = nameHash.toBase64()
-        
-        return Publishers
-            .MergeMany(
-                (0..<validationCount)
-                    .map { _ in
-                        SnodeAPI
-                            .getRandomSnode(using: dependencies)
-                            .flatMap { snode -> AnyPublisher<String, Error> in
-                                SnodeAPI
-                                    .send(
-                                        request: SnodeRequest(
-                                            endpoint: .oxenDaemonRPCCall,
-                                            body: OxenDaemonRPCRequest(
-                                                endpoint: .daemonOnsResolve,
-                                                body: ONSResolveRequest(
-                                                    type: 0, // type 0 means Session
-                                                    base64EncodedNameHash: base64EncodedNameHash
-                                                )
-                                            )
-                                        ),
-                                        to: snode,
-                                        associatedWith: nil,
-                                        using: dependencies
-                                    )
-                                    .decoded(as: ONSResolveResponse.self)
-                                    .tryMap { _, response -> String in
-                                        try dependencies[singleton: .crypto].tryGenerate(
-                                            .sessionId(name: onsName, response: response)
-                                        )
-                                    }
-                                    .retry(4)
-                                    .eraseToAnyPublisher()
-                            }
-                    }
-            )
-            .collect()
-            .tryMap { results -> String in
-                guard results.count == validationCount, Set(results).count == 1 else {
-                    throw SnodeAPIError.validationFailed
-                }
-                
-                return results[0]
-            }
-            .eraseToAnyPublisher()
-    }
-    
     public static func preparedGetExpiries(
         of serverHashes: [String],
         authMethod: AuthenticationMethod,
         using dependencies: Dependencies
-    ) throws -> HTTP.PreparedRequest<GetExpiriesResponse> {
+    ) throws -> Network.PreparedRequest<GetExpiriesResponse> {
         // FIXME: There is a bug on SS now that a single-hash lookup is not working. Remove it when the bug is fixed
         let serverHashes: [String] = serverHashes.appending("///////////////////////////////////////////") // Fake hash with valid length
         
-<<<<<<< HEAD
         return try SnodeAPI
             .prepareRequest(
                 request: Request(
                     endpoint: .getExpiries,
-                    publicKey: authMethod.sessionId.hexString,
+                    swarmPublicKey: authMethod.swarmPublicKey,
                     body: GetExpiriesRequest(
                         messageHashes: serverHashes,
                         authMethod: authMethod,
@@ -979,48 +358,17 @@
     
     public static func preparedSendMessage(
         message: SnodeMessage,
-=======
-        do {
-            return try SnodeAPI
-                .prepareRequest(
-                    request: Request(
-                        endpoint: .getExpiries,
-                        swarmPublicKey: swarmPublicKey,
-                        body: GetExpiriesRequest(
-                            messageHashes: serverHashes,
-                            pubkey: swarmPublicKey,
-                            subkey: nil,
-                            timestampMs: sendTimestamp,
-                            ed25519PublicKey: userED25519KeyPair.publicKey,
-                            ed25519SecretKey: userED25519KeyPair.secretKey
-                        )
-                    ),
-                    responseType: GetExpiriesResponse.self,
-                    using: dependencies
-                )
-                .send(using: dependencies)
-        }
-        catch { return Fail(error: error).eraseToAnyPublisher() }
-    }
-    
-    // MARK: - Store
-    
-    public static func preparedSendMessage(
-        _ db: Database,
-        message: SnodeMessage,
         in namespace: Namespace,
+        authMethod: AuthenticationMethod,
         using dependencies: Dependencies
     ) throws -> Network.PreparedRequest<SendMessagesResponse> {
-        let swarmPublicKey: String = message.recipient
-        let userX25519PublicKey: String = getUserHexEncodedPublicKey()
-        
         let request: Network.PreparedRequest<SendMessagesResponse> = try {
             // Check if this namespace requires authentication
             guard namespace.requiresWriteAuthentication else {
                 return try SnodeAPI.prepareRequest(
                     request: Request(
                         endpoint: .sendMessage,
-                        swarmPublicKey: swarmPublicKey,
+                        swarmPublicKey: authMethod.swarmPublicKey,
                         body: LegacySendMessagesRequest(
                             message: message,
                             namespace: namespace
@@ -1031,108 +379,10 @@
                 )
             }
             
-            guard let userED25519KeyPair: KeyPair = Identity.fetchUserEd25519KeyPair(db) else {
-                throw SnodeAPIError.noKeyPair
-            }
-            
             return try SnodeAPI.prepareRequest(
                 request: Request(
                     endpoint: .sendMessage,
-                    swarmPublicKey: swarmPublicKey,
-                    body: SendMessageRequest(
-                        message: message,
-                        namespace: namespace,
-                        subkey: nil,
-                        timestampMs: UInt64(SnodeAPI.currentOffsetTimestampMs()),
-                        ed25519PublicKey: userED25519KeyPair.publicKey,
-                        ed25519SecretKey: userED25519KeyPair.secretKey
-                    )
-                ),
-                responseType: SendMessagesResponse.self,
-                using: dependencies
-            )
-        }()
-        
-        return request
-            .tryMap { _, response -> SendMessagesResponse in
-                try response.validateResultMap(
-                    sodium: sodium.wrappedValue,
-                    userX25519PublicKey: userX25519PublicKey
-                )
-                
-                return response
-            }
-    }
-    
-    public static func sendMessage(
-        _ message: SnodeMessage,
->>>>>>> 82767494
-        in namespace: Namespace,
-        authMethod: AuthenticationMethod,
-        using dependencies: Dependencies
-<<<<<<< HEAD
-    ) throws -> HTTP.PreparedRequest<SendMessagesResponse> {
-        let request: HTTP.PreparedRequest<SendMessagesResponse> = try {
-            // Check if this namespace requires authentication
-            guard namespace.requiresWriteAuthentication else {
-                return try SnodeAPI.prepareRequest(
-                    request: Request(
-                        endpoint: .sendMessage,
-                        publicKey: authMethod.sessionId.hexString,
-                        body: LegacySendMessagesRequest(
-                            message: message,
-                            namespace: namespace
-=======
-    ) -> AnyPublisher<(ResponseInfoType, SendMessagesResponse), Error> {
-        let swarmPublicKey: String = message.recipient
-        let userX25519PublicKey: String = getUserHexEncodedPublicKey()
-        
-        do {
-            let request: Network.PreparedRequest<SendMessagesResponse> = try {
-                // Check if this namespace requires authentication
-                guard namespace.requiresWriteAuthentication else {
-                    return try SnodeAPI.prepareRequest(
-                        request: Request(
-                            endpoint: .sendMessage,
-                            swarmPublicKey: swarmPublicKey,
-                            body: LegacySendMessagesRequest(
-                                message: message,
-                                namespace: namespace
-                            )
-                        ),
-                        responseType: SendMessagesResponse.self,
-                        using: dependencies
-                    )
-                }
-                
-                guard let userED25519KeyPair: KeyPair = Storage.shared.read({ db in Identity.fetchUserEd25519KeyPair(db) }) else {
-                    throw SnodeAPIError.noKeyPair
-                }
-                
-                return try SnodeAPI.prepareRequest(
-                    request: Request(
-                        endpoint: .sendMessage,
-                        swarmPublicKey: swarmPublicKey,
-                        body: SendMessageRequest(
-                            message: message,
-                            namespace: namespace,
-                            subkey: nil,
-                            timestampMs: UInt64(SnodeAPI.currentOffsetTimestampMs()),
-                            ed25519PublicKey: userED25519KeyPair.publicKey,
-                            ed25519SecretKey: userED25519KeyPair.secretKey
->>>>>>> 82767494
-                        )
-                    ),
-                    responseType: SendMessagesResponse.self,
-                    using: dependencies
-                )
-<<<<<<< HEAD
-            }
-            
-            return try SnodeAPI.prepareRequest(
-                request: Request(
-                    endpoint: .sendMessage,
-                    publicKey: authMethod.sessionId.hexString,
+                    swarmPublicKey: authMethod.swarmPublicKey,
                     body: SendMessageRequest(
                         message: message,
                         namespace: namespace,
@@ -1148,152 +398,30 @@
         return request
             .tryMap { _, response -> SendMessagesResponse in
                 try response.validateResultMap(
-                    publicKey: authMethod.sessionId.hexString,
+                    swarmPublicKey: authMethod.swarmPublicKey,
                     using: dependencies
                 )
 
                 return response
             }
-=======
-            }()
-            
-            return request
-                .tryMap { info, response -> SendMessagesResponse in
-                    try response.validateResultMap(
-                        sodium: sodium.wrappedValue,
-                        userX25519PublicKey: userX25519PublicKey
-                    )
-                    
-                    return response
-                }
-                .send(using: dependencies)
-        }
-        catch { return Fail(error: error).eraseToAnyPublisher() }
-    }
-    
-    public static func sendConfigMessages(
-        _ messages: [(message: SnodeMessage, namespace: Namespace)],
-        allObsoleteHashes: [String],
-        swarmPublicKey: String,
-        using dependencies: Dependencies = Dependencies()
-    ) -> AnyPublisher<Network.BatchResponse, Error> {
-        guard !messages.isEmpty || !allObsoleteHashes.isEmpty else {
-            return Fail(error: NetworkError.invalidPreparedRequest)
-                .eraseToAnyPublisher()
-        }
-        // TODO: Need to get either the closed group subKey or the userEd25519 key for auth
-        guard let userED25519KeyPair = Identity.fetchUserEd25519KeyPair() else {
-            return Fail(error: SnodeAPIError.noKeyPair)
-                .eraseToAnyPublisher()
-        }
-        
-        do {
-            let userX25519PublicKey: String = getUserHexEncodedPublicKey()
-            var requests: [any ErasedPreparedRequest] = try messages
-                .map { message, namespace in
-                    // Check if this namespace requires authentication
-                    guard namespace.requiresWriteAuthentication else {
-                        return try SnodeAPI.prepareRequest(
-                            request: Request(
-                                endpoint: .sendMessage,
-                                swarmPublicKey: swarmPublicKey,
-                                body: LegacySendMessagesRequest(
-                                    message: message,
-                                    namespace: namespace
-                                )
-                            ),
-                            responseType: SendMessagesResponse.self,
-                            using: dependencies
-                        )
-                    }
-                    
-                    return try SnodeAPI.prepareRequest(
-                        request: Request(
-                            endpoint: .sendMessage,
-                            swarmPublicKey: swarmPublicKey,
-                            body: SendMessageRequest(
-                                message: message,
-                                namespace: namespace,
-                                subkey: nil,    // TODO: Need to get this
-                                timestampMs: UInt64(SnodeAPI.currentOffsetTimestampMs()),
-                                ed25519PublicKey: userED25519KeyPair.publicKey,
-                                ed25519SecretKey: userED25519KeyPair.secretKey
-                            )
-                        ),
-                        responseType: SendMessagesResponse.self,
-                        using: dependencies
-                    )
-                }
-            
-            // If we had any previous config messages then we should delete them
-            if !allObsoleteHashes.isEmpty {
-                requests.append(
-                    try SnodeAPI.prepareRequest(
-                        request: Request(
-                            endpoint: .deleteMessages,
-                            swarmPublicKey: swarmPublicKey,
-                            body: DeleteMessagesRequest(
-                                messageHashes: allObsoleteHashes,
-                                requireSuccessfulDeletion: false,
-                                swarmPublicKey: userX25519PublicKey,
-                                ed25519PublicKey: userED25519KeyPair.publicKey,
-                                ed25519SecretKey: userED25519KeyPair.secretKey
-                            )
-                        ),
-                        responseType: DeleteMessagesResponse.self,
-                        using: dependencies
-                    )
-                )
-            }
-            
-            return try SnodeAPI
-                .prepareRequest(
-                    request: Request(
-                        endpoint: .sequence,
-                        swarmPublicKey: swarmPublicKey,
-                        body: Network.BatchRequest(requestsKey: .requests, requests: requests)
-                    ),
-                    responseType: Network.BatchResponse.self,
-                    requireAllBatchResponses: false,
-                    using: dependencies
-                )
-                .send(using: dependencies)
-                .map { _, response in response }
-                .eraseToAnyPublisher()
-        }
-        catch { return Fail(error: error).eraseToAnyPublisher() }
->>>>>>> 82767494
     }
     
     // MARK: - Edit
     
-<<<<<<< HEAD
     public static func preparedUpdateExpiry(
-=======
-    public static func updateExpiry(
-        swarmPublicKey: String,
->>>>>>> 82767494
         serverHashes: [String],
         updatedExpiryMs: Int64,
         shortenOnly: Bool? = nil,
         extendOnly: Bool? = nil,
         authMethod: AuthenticationMethod,
         using dependencies: Dependencies
-    ) throws -> HTTP.PreparedRequest<[String: UpdateExpiryResponseResult]> {
+    ) throws -> Network.PreparedRequest<[String: UpdateExpiryResponseResult]> {
         // ShortenOnly and extendOnly cannot be true at the same time
-<<<<<<< HEAD
-        guard shortenOnly == nil || extendOnly == nil else { throw SnodeAPIError.generic }
-=======
-        guard shortenOnly == nil || extendOnly == nil else {
-            return Fail(error: NetworkError.invalidPreparedRequest)
-                .eraseToAnyPublisher()
-        }
->>>>>>> 82767494
+        guard shortenOnly == nil || extendOnly == nil else { throw NetworkError.invalidPreparedRequest }
         
         // FIXME: There is a bug on SS now that a single-hash lookup is not working. Remove it when the bug is fixed
         let serverHashes: [String] = serverHashes.appending("///////////////////////////////////////////") // Fake hash with valid length
         
-<<<<<<< HEAD
         return try SnodeAPI
             .prepareRequest(
                 request: Request(
@@ -1312,7 +440,7 @@
             )
             .tryMap { _, response -> [String: UpdateExpiryResponseResult] in
                 try response.validResultMap(
-                    publicKey: authMethod.sessionId.hexString,
+                    swarmPublicKey: authMethod.swarmPublicKey,
                     validationData: serverHashes,
                     using: dependencies
                 )
@@ -1323,7 +451,7 @@
         subaccountsToRevoke: [[UInt8]],
         authMethod: AuthenticationMethod,
         using dependencies: Dependencies
-    ) throws -> HTTP.PreparedRequest<Void> {
+    ) throws -> Network.PreparedRequest<Void> {
         let timestampMs: UInt64 = UInt64(SnodeAPI.currentOffsetTimestampMs(using: dependencies))
         
         return try SnodeAPI
@@ -1355,14 +483,14 @@
         subaccountsToUnrevoke: [[UInt8]],
         authMethod: AuthenticationMethod,
         using dependencies: Dependencies
-    ) throws -> HTTP.PreparedRequest<Void> {
+    ) throws -> Network.PreparedRequest<Void> {
         let timestampMs: UInt64 = UInt64(SnodeAPI.currentOffsetTimestampMs(using: dependencies))
         
         return try SnodeAPI
             .prepareRequest(
                 request: Request(
                     endpoint: .unrevokeSubaccount,
-                    publicKey: authMethod.sessionId.hexString,
+                    swarmPublicKey: authMethod.swarmPublicKey,
                     body: UnrevokeSubaccountRequest(
                         subaccountsToUnrevoke: subaccountsToUnrevoke,
                         authMethod: authMethod,
@@ -1374,103 +502,28 @@
             )
             .tryMap { _, response -> Void in
                 try response.validateResultMap(
-                    publicKey: authMethod.sessionId.hexString,
+                    swarmPublicKey: authMethod.swarmPublicKey,
                     validationData: (subaccountsToUnrevoke, timestampMs),
                     using: dependencies
                 )
                 
                 return ()
             }
-=======
-        do {
-            return try SnodeAPI
-                .prepareRequest(
-                    request: Request(
-                        endpoint: .expire,
-                        swarmPublicKey: swarmPublicKey,
-                        body: UpdateExpiryRequest(
-                            messageHashes: serverHashes,
-                            expiryMs: UInt64(updatedExpiryMs),
-                            shorten: shortenOnly,
-                            extend: extendOnly,
-                            pubkey: swarmPublicKey,
-                            ed25519PublicKey: userED25519KeyPair.publicKey,
-                            ed25519SecretKey: userED25519KeyPair.secretKey,
-                            subkey: nil
-                        )
-                    ),
-                    responseType: UpdateExpiryResponse.self,
-                    using: dependencies
-                )
-                .send(using: dependencies)
-                .tryMap { _, response -> [String: UpdateExpiryResponseResult] in
-                    try response.validResultMap(
-                        sodium: sodium.wrappedValue,
-                        userX25519PublicKey: getUserHexEncodedPublicKey(),
-                        validationData: serverHashes
-                    )
-                }
-                .eraseToAnyPublisher()
-        }
-        catch { return Fail(error: error).eraseToAnyPublisher() }
-    }
-    
-    public static func revokeSubkey(
-        swarmPublicKey: String,
-        subkeyToRevoke: String,
-        using dependencies: Dependencies = Dependencies()
-    ) -> AnyPublisher<Void, Error> {
-        guard let userED25519KeyPair = Identity.fetchUserEd25519KeyPair() else {
-            return Fail(error: SnodeAPIError.noKeyPair)
-                .eraseToAnyPublisher()
-        }
-        
-        do {
-            return try SnodeAPI
-                .prepareRequest(
-                    request: Request(
-                        endpoint: .revokeSubaccount,
-                        swarmPublicKey: swarmPublicKey,
-                        body: RevokeSubkeyRequest(
-                            subkeyToRevoke: subkeyToRevoke,
-                            pubkey: swarmPublicKey,
-                            ed25519PublicKey: userED25519KeyPair.publicKey,
-                            ed25519SecretKey: userED25519KeyPair.secretKey
-                        )
-                    ),
-                    responseType: RevokeSubkeyResponse.self,
-                    using: dependencies
-                )
-                .send(using: dependencies)
-                .tryMap { _, response -> Void in
-                    try response.validateResultMap(
-                        sodium: sodium.wrappedValue,
-                        userX25519PublicKey: getUserHexEncodedPublicKey(),
-                        validationData: subkeyToRevoke
-                    )
-                    
-                    return ()
-                }
-                .eraseToAnyPublisher()
-        }
-        catch { return Fail(error: error).eraseToAnyPublisher() }
->>>>>>> 82767494
     }
     
     // MARK: - Delete
     
     public static func preparedDeleteMessages(
-<<<<<<< HEAD
         serverHashes: [String],
         requireSuccessfulDeletion: Bool,
         authMethod: AuthenticationMethod,
         using dependencies: Dependencies
-    ) throws -> HTTP.PreparedRequest<[String: Bool]> {
+    ) throws -> Network.PreparedRequest<[String: Bool]> {
         return try SnodeAPI
             .prepareRequest(
                 request: Request(
                     endpoint: .deleteMessages,
-                    publicKey: authMethod.sessionId.hexString,
+                    swarmPublicKey: authMethod.swarmPublicKey,
                     body: DeleteMessagesRequest(
                         messageHashes: serverHashes,
                         requireSuccessfulDeletion: requireSuccessfulDeletion,
@@ -1482,7 +535,7 @@
             )
             .tryMap { _, response -> [String: Bool] in
                 let validResultMap: [String: Bool] = try response.validResultMap(
-                    publicKey: authMethod.sessionId.hexString,
+                    swarmPublicKey: authMethod.swarmPublicKey,
                     validationData: serverHashes,
                     using: dependencies
                 )
@@ -1500,121 +553,19 @@
                 
                 return validResultMap
             }
-=======
-        _ db: Database,
-        swarmPublicKey: String,
-        serverHashes: [String],
-        requireSuccessfulDeletion: Bool,
-        using dependencies: Dependencies
-    ) throws -> Network.PreparedRequest<[String: Bool]> {
-        guard let userED25519KeyPair = Identity.fetchUserEd25519KeyPair(db) else { throw SnodeAPIError.noKeyPair }
-        
-        return try SnodeAPI
-            .prepareRequest(
-                request: Request(
-                    endpoint: .deleteMessages,
-                    swarmPublicKey: swarmPublicKey,
-                    body: DeleteMessagesRequest(
-                        messageHashes: serverHashes,
-                        requireSuccessfulDeletion: requireSuccessfulDeletion,
-                        swarmPublicKey: swarmPublicKey,
-                        ed25519PublicKey: userED25519KeyPair.publicKey,
-                        ed25519SecretKey: userED25519KeyPair.secretKey
-                    )
-                ),
-                responseType: DeleteMessagesResponse.self,
-                using: dependencies
-            )
-            .tryMap { _, response -> [String: Bool] in
-                let validResultMap: [String: Bool] = try response.validResultMap(
-                    sodium: sodium.wrappedValue,
-                    userX25519PublicKey: swarmPublicKey,
-                    validationData: serverHashes
-                )
-                
-                // If `validResultMap` didn't throw then at least one service node
-                // deleted successfully so we should mark the hash as invalid so we
-                // don't try to fetch updates using that hash going forward (if we
-                // do we would end up re-fetching all old messages)
-                Storage.shared.writeAsync { db in
-                    try? SnodeReceivedMessageInfo.handlePotentialDeletedOrInvalidHash(
-                        db,
-                        potentiallyInvalidHashes: serverHashes
-                    )
-                }
-                
-                return validResultMap
-            }
-    }
-    
-    public static func deleteMessages(
-        swarmPublicKey: String,
-        serverHashes: [String],
-        using dependencies: Dependencies = Dependencies()
-    ) -> AnyPublisher<[String: Bool], Error> {
-        guard let userED25519KeyPair = Identity.fetchUserEd25519KeyPair() else {
-            return Fail(error: SnodeAPIError.noKeyPair)
-                .eraseToAnyPublisher()
-        }
-        
-        let userX25519PublicKey: String = getUserHexEncodedPublicKey(using: dependencies)
-        
-        do {
-            return try SnodeAPI
-                .prepareRequest(
-                    request: Request(
-                        endpoint: .deleteMessages,
-                        swarmPublicKey: swarmPublicKey,
-                        body: DeleteMessagesRequest(
-                            messageHashes: serverHashes,
-                            requireSuccessfulDeletion: false,
-                            swarmPublicKey: userX25519PublicKey,
-                            ed25519PublicKey: userED25519KeyPair.publicKey,
-                            ed25519SecretKey: userED25519KeyPair.secretKey
-                        )
-                    ),
-                    responseType: DeleteMessagesResponse.self,
-                    using: dependencies
-                )
-                .send(using: dependencies)
-                .tryMap { _, response -> [String: Bool] in
-                    let validResultMap: [String: Bool] = try response.validResultMap(
-                        sodium: sodium.wrappedValue,
-                        userX25519PublicKey: userX25519PublicKey,
-                        validationData: serverHashes
-                    )
-                    
-                    // If `validResultMap` didn't throw then at least one service node
-                    // deleted successfully so we should mark the hash as invalid so we
-                    // don't try to fetch updates using that hash going forward (if we
-                    // do we would end up re-fetching all old messages)
-                    Storage.shared.writeAsync { db in
-                        try? SnodeReceivedMessageInfo.handlePotentialDeletedOrInvalidHash(
-                            db,
-                            potentiallyInvalidHashes: serverHashes
-                        )
-                    }
-                    
-                    return validResultMap
-                }
-                .eraseToAnyPublisher()
-        }
-        catch { return Fail(error: error).eraseToAnyPublisher() }
->>>>>>> 82767494
     }
     
     /// Clears all the user's data from their swarm. Returns a dictionary of snode public key to deletion confirmation.
     public static func preparedDeleteAllMessages(
         namespace: SnodeAPI.Namespace,
-<<<<<<< HEAD
-        authMethod: AuthenticationMethod,
-        using dependencies: Dependencies
-    ) throws -> HTTP.PreparedRequest<[String: Bool]> {
+        authMethod: AuthenticationMethod,
+        using dependencies: Dependencies
+    ) throws -> Network.PreparedRequest<[String: Bool]> {
         return try SnodeAPI
             .prepareRequest(
                 request: Request(
                     endpoint: .deleteAll,
-                    publicKey: authMethod.sessionId.hexString,
+                    swarmPublicKey: authMethod.swarmPublicKey,
                     requiresLatestNetworkTime: true,
                     body: DeleteAllMessagesRequest(
                         namespace: namespace,
@@ -1628,74 +579,29 @@
             )
             .tryMap { info, response -> [String: Bool] in
                 guard let targetInfo: LatestTimestampResponseInfo = info as? LatestTimestampResponseInfo else {
-                    throw HTTPError.invalidResponse
+                    throw NetworkError.invalidResponse
                 }
                 
                 return try response.validResultMap(
-                    publicKey: authMethod.sessionId.hexString,
+                    swarmPublicKey: authMethod.swarmPublicKey,
                     validationData: targetInfo.timestampMs,
                     using: dependencies
                 )
             }
-=======
-        using dependencies: Dependencies = Dependencies()
-    ) -> AnyPublisher<[String: Bool], Error> {
-        guard let userED25519KeyPair = Identity.fetchUserEd25519KeyPair() else {
-            return Fail(error: SnodeAPIError.noKeyPair)
-                .eraseToAnyPublisher()
-        }
-        
-        let userX25519PublicKey: String = getUserHexEncodedPublicKey()
-        
-        do {
-            return try SnodeAPI
-                .prepareRequest(
-                    request: Request(
-                        endpoint: .deleteAll,
-                        swarmPublicKey: userX25519PublicKey,
-                        requiresLatestNetworkTime: true,
-                        body: DeleteAllMessagesRequest(
-                            namespace: namespace,
-                            pubkey: userX25519PublicKey,
-                            timestampMs: UInt64(SnodeAPI.currentOffsetTimestampMs()),
-                            ed25519PublicKey: userED25519KeyPair.publicKey,
-                            ed25519SecretKey: userED25519KeyPair.secretKey
-                        )
-                    ),
-                    responseType: DeleteAllMessagesResponse.self,
-                    using: dependencies
-                )
-                .send(using: dependencies)
-                .tryMap { info, response -> [String: Bool] in
-                    guard let targetInfo: LatestTimestampResponseInfo = info as? LatestTimestampResponseInfo else {
-                        throw NetworkError.invalidResponse
-                    }
-                    
-                    return try response.validResultMap(
-                        sodium: sodium.wrappedValue,
-                        userX25519PublicKey: userX25519PublicKey,
-                        validationData: targetInfo.timestampMs
-                    )
-                }
-                .eraseToAnyPublisher()
-        }
-        catch { return Fail(error: error).eraseToAnyPublisher() }
->>>>>>> 82767494
     }
     
     /// Clears all the user's data from their swarm. Returns a dictionary of snode public key to deletion confirmation.
     public static func preparedDeleteAllMessages(
         beforeMs: UInt64,
         namespace: SnodeAPI.Namespace,
-<<<<<<< HEAD
-        authMethod: AuthenticationMethod,
-        using dependencies: Dependencies
-    ) throws -> HTTP.PreparedRequest<[String: Bool]> {
+        authMethod: AuthenticationMethod,
+        using dependencies: Dependencies
+    ) throws -> Network.PreparedRequest<[String: Bool]> {
         return try SnodeAPI
             .prepareRequest(
                 request: Request(
                     endpoint: .deleteAllBefore,
-                    publicKey: authMethod.sessionId.hexString,
+                    swarmPublicKey: authMethod.swarmPublicKey,
                     requiresLatestNetworkTime: true,
                     body: DeleteAllBeforeRequest(
                         beforeMs: beforeMs,
@@ -1710,7 +616,7 @@
             )
             .tryMap { _, response -> [String: Bool] in
                 try response.validResultMap(
-                    publicKey: authMethod.sessionId.hexString,
+                    swarmPublicKey: authMethod.swarmPublicKey,
                     validationData: beforeMs,
                     using: dependencies
                 )
@@ -1720,9 +626,9 @@
     // MARK: - Internal API
     
     public static func preparedGetNetworkTime(
-        from snode: Snode,
-        using dependencies: Dependencies
-    ) throws -> HTTP.PreparedRequest<UInt64> {
+        from snode: LibSession.Snode,
+        using dependencies: Dependencies
+    ) throws -> Network.PreparedRequest<UInt64> {
         return try SnodeAPI
             .prepareRequest(
                 request: Request<SnodeRequest<[String: String]>, Endpoint>(
@@ -1743,335 +649,8 @@
             }
     }
     
-    internal static func getRandomSnode(
-        using dependencies: Dependencies
-    ) -> AnyPublisher<Snode, Error> {
-        // randomElement() uses the system's default random generator, which is cryptographically secure
-        return getSnodePool(using: dependencies)
-            .map { $0.randomElement()! }
-            .eraseToAnyPublisher()
-    }
-    
-    private static func getSnodePoolFromSeedNode(
-        using dependencies: Dependencies
-    ) -> AnyPublisher<Set<Snode>, Error> {
-        let request: SnodeRequest = SnodeRequest(
-            endpoint: .jsonGetNServiceNodes,
-            body: GetServiceNodesRequest(
-                activeOnly: true,
-                limit: 256,
-                fields: GetServiceNodesRequest.Fields(
-                    publicIp: true,
-                    storagePort: true,
-                    pubkeyEd25519: true,
-                    pubkeyX25519: true
-                )
-            )
-        )
-        
-        guard let target: String = seedNodePool.value(using: dependencies).randomElement() else {
-            return Fail(error: SnodeAPIError.snodePoolUpdatingFailed)
-                .eraseToAnyPublisher()
-        }
-        guard let payload: Data = try? JSONEncoder(using: dependencies).encode(request) else {
-            return Fail(error: HTTPError.invalidJSON)
-=======
-        using dependencies: Dependencies = Dependencies()
-    ) -> AnyPublisher<[String: Bool], Error> {
-        guard let userED25519KeyPair = Identity.fetchUserEd25519KeyPair() else {
-            return Fail(error: SnodeAPIError.noKeyPair)
-                .eraseToAnyPublisher()
-        }
-        
-        let userX25519PublicKey: String = getUserHexEncodedPublicKey()
-        
-        do {
-            return try SnodeAPI
-                .prepareRequest(
-                    request: Request(
-                        endpoint: .deleteAllBefore,
-                        swarmPublicKey: userX25519PublicKey,
-                        requiresLatestNetworkTime: true,
-                        body: DeleteAllBeforeRequest(
-                            beforeMs: beforeMs,
-                            namespace: namespace,
-                            pubkey: userX25519PublicKey,
-                            timestampMs: UInt64(SnodeAPI.currentOffsetTimestampMs()),
-                            ed25519PublicKey: userED25519KeyPair.publicKey,
-                            ed25519SecretKey: userED25519KeyPair.secretKey
-                        )
-                    ),
-                    responseType: DeleteAllBeforeResponse.self,
-                    using: dependencies
-                )
-                .send(using: dependencies)
-                .tryMap { _, response -> [String: Bool] in
-                    try response.validResultMap(
-                        sodium: sodium.wrappedValue,
-                        userX25519PublicKey: userX25519PublicKey,
-                        validationData: beforeMs
-                    )
-                }
->>>>>>> 82767494
-                .eraseToAnyPublisher()
-        }
-        catch { return Fail(error: error).eraseToAnyPublisher() }
-    }
-    
-<<<<<<< HEAD
-    private static func getSnodePoolFromSnode(
-        using dependencies: Dependencies
-    ) -> AnyPublisher<Set<Snode>, Error> {
-        var snodePool: Set<Snode> = dependencies[cache: .snodeAPI].snodePool
-        var snodes: Set<Snode> = []
-        (0..<3).forEach { _ in
-            guard let snode = snodePool.randomElement() else { return }
-            
-            snodePool.remove(snode)
-            snodes.insert(snode)
-        }
-        
-        return Publishers
-            .MergeMany(
-                snodes
-                    .map { snode -> AnyPublisher<Set<Snode>, Error> in
-                        // Don't specify a limit in the request. Service nodes return a shuffled
-                        // list of nodes so if we specify a limit the 3 responses we get might have
-                        // very little overlap.
-                        SnodeAPI
-                            .send(
-                                request: SnodeRequest(
-                                    endpoint: .oxenDaemonRPCCall,
-                                    body: OxenDaemonRPCRequest(
-                                        endpoint: .daemonGetServiceNodes,
-                                        body: GetServiceNodesRequest(
-                                            activeOnly: true,
-                                            limit: nil,
-                                            fields: GetServiceNodesRequest.Fields(
-                                                publicIp: true,
-                                                storagePort: true,
-                                                pubkeyEd25519: true,
-                                                pubkeyX25519: true
-                                            )
-                                        )
-                                    )
-                                ),
-                                to: snode,
-                                associatedWith: nil,
-                                using: dependencies
-                            )
-                            .decoded(as: SnodePoolResponse.self, using: dependencies)
-                            .mapError { error -> Error in
-                                switch error {
-                                    case HTTPError.parsingFailed:
-                                        return SnodeAPIError.snodePoolUpdatingFailed
-                                        
-                                    default: return error
-                                }
-                            }
-                            .map { _, snodePool -> Set<Snode> in
-                                snodePool.result
-                                    .serviceNodeStates
-                                    .compactMap { $0.value }
-                                    .asSet()
-                            }
-                            .retry(4)
-                            .eraseToAnyPublisher()
-                    }
-            )
-            .collect()
-            .tryMap { results -> Set<Snode> in
-                let result: Set<Snode> = results.reduce(Set()) { prev, next in prev.intersection(next) }
-                
-                // We want the snodes to agree on at least this many snodes
-                guard result.count > 24 else { throw SnodeAPIError.inconsistentSnodePools }
-                
-                // Limit the snode pool size to 256 so that we don't go too long without
-                // refreshing it
-                return Set(result.prefix(256))
-            }
-            .eraseToAnyPublisher()
-    }
-=======
-    // MARK: - Internal API
->>>>>>> 82767494
-    
-    public static func getNetworkTime(
-        from snode: LibSession.Snode,
-        using dependencies: Dependencies
-<<<<<<< HEAD
-    ) -> AnyPublisher<(ResponseInfoType, Data?), Error> {
-        guard let payload: Data = try? JSONEncoder(using: dependencies).encode(request) else {
-            return Fail(error: HTTPError.invalidJSON)
-                .eraseToAnyPublisher()
-        }
-        
-        return dependencies[singleton: .network]
-            .send(.selectedNetworkRequest(payload, to: snode, using: dependencies))
-            .mapError { error in
-                switch error {
-                    case HTTPError.httpRequestFailed(let statusCode, let data):
-                        return SnodeAPI
-                            .handleError(
-                                withStatusCode: statusCode,
-                                data: data,
-                                forSnode: snode,
-                                associatedWith: publicKey,
-                                using: dependencies
-                            )
-                            .defaulting(to: error)
-                        
-                    default: return error
-                }
-            }
-            .handleEvents(
-                receiveOutput: { _, maybeData in
-                    // Extract and store hard fork information if returned
-                    guard
-                        let data: Data = maybeData,
-                        let snodeResponse: SnodeResponse = try? JSONDecoder(using: dependencies)
-                            .decode(SnodeResponse.self, from: data)
-                    else { return }
-                    
-                    if snodeResponse.hardFork[1] > softfork {
-                        softfork = snodeResponse.hardFork[1]
-                        dependencies[defaults: .standard, key: .softfork] = softfork
-                    }
-                    
-                    if snodeResponse.hardFork[0] > hardfork {
-                        hardfork = snodeResponse.hardFork[0]
-                        dependencies[defaults: .standard, key: .hardfork] = hardfork
-                        softfork = snodeResponse.hardFork[1]
-                        dependencies[defaults: .standard, key: .softfork] = softfork
-                    }
-                }
-            )
-            .eraseToAnyPublisher()
-=======
-    ) -> AnyPublisher<UInt64, Error> {
-        do {
-            return try SnodeAPI
-                .prepareRequest(
-                    request: Request(
-                        endpoint: .getInfo,
-                        snode: snode,
-                        body: [String: String]()
-                    ),
-                    responseType: GetNetworkTimestampResponse.self,
-                    using: dependencies
-                )
-                .send(using: dependencies)
-                .map { _, response in
-                    // Assume we've fetched the networkTime in order to send a message to the specified snode, in
-                    // which case we want to update the 'clockOffsetMs' value for subsequent requests
-                    let offset = (Int64(response.timestamp) - Int64(floor(dependencies.dateNow.timeIntervalSince1970 * 1000)))
-                    SnodeAPI.clockOffsetMs.mutate { $0 = offset }
-                    
-                    return response.timestamp
-                }
-                .eraseToAnyPublisher()
-        }
-        catch { return Fail(error: error).eraseToAnyPublisher() }
->>>>>>> 82767494
-    }
-    
     // MARK: - Convenience
     
-<<<<<<< HEAD
-    // The parsing utilities below use a best attempt approach to parsing; they warn for parsing
-    // failures but don't throw exceptions.
-
-    private static func parseSnodes(
-        from responseData: Data?,
-        using dependencies: Dependencies
-    ) -> Set<Snode> {
-        guard
-            let responseData: Data = responseData,
-            let responseJson: JSON = try? JSONSerialization.jsonObject(
-                with: responseData,
-                options: [ .fragmentsAllowed ]
-            ) as? JSON
-        else {
-            SNLog("Failed to parse snodes from response data.")
-            return []
-        }
-        guard let rawSnodes = responseJson["snodes"] as? [JSON] else {
-            SNLog("Failed to parse snodes from: \(responseJson).")
-            return []
-        }
-        
-        guard let snodeData: Data = try? JSONSerialization.data(withJSONObject: rawSnodes, options: []) else {
-            return []
-        }
-        
-        // FIXME: Hopefully at some point this different Snode structure will be deprecated and can be removed
-        if
-            let swarmSnodes: [SwarmSnode] = try? JSONDecoder(using: dependencies)
-                .decode([Failable<SwarmSnode>].self, from: snodeData)
-                .compactMap({ $0.value }),
-            !swarmSnodes.isEmpty
-        {
-            return swarmSnodes.map { $0.toSnode() }.asSet()
-        }
-        
-        return ((try? JSONDecoder(using: dependencies).decode([Failable<Snode>].self, from: snodeData)) ?? [])
-            .compactMap { $0.value }
-            .asSet()
-    }
-
-    // MARK: - Error Handling
-    
-    @discardableResult
-    internal static func handleError(
-        withStatusCode statusCode: UInt,
-        data: Data?,
-        forSnode snode: Snode,
-        associatedWith publicKey: String? = nil,
-        using dependencies: Dependencies
-    ) -> Error? {
-        func handleBadSnode(using dependencies: Dependencies) {
-            let oldFailureCount = (dependencies[cache: .snodeAPI].snodeFailureCount[snode] ?? 0)
-            let newFailureCount = oldFailureCount + 1
-            dependencies.mutate(cache: .snodeAPI) { $0.snodeFailureCount[snode] = newFailureCount }
-            SNLog("Couldn't reach snode at: \(snode); setting failure count to \(newFailureCount).")
-            if newFailureCount >= SnodeAPI.snodeFailureThreshold {
-                SNLog("Failure threshold reached for: \(snode); dropping it.")
-                if let publicKey = publicKey {
-                    SnodeAPI.dropSnodeFromSwarmIfNeeded(snode, publicKey: publicKey, using: dependencies)
-                }
-                SnodeAPI.dropSnodeFromSnodePool(snode, using: dependencies)
-                SNLog("Snode pool count: \(dependencies[cache: .snodeAPI].snodePool.count).")
-                dependencies.mutate(cache: .snodeAPI) { $0.snodeFailureCount[snode] = 0 }
-            }
-        }
-        
-        switch statusCode {
-            case 500, 502, 503:
-                // The snode is unreachable
-                handleBadSnode(using: dependencies)
-                
-            case 404:
-                // May caused by invalid open groups
-                SNLog("Can't reach the server.")
-                
-            case 406:
-                SNLog("The user's clock is out of sync with the service node network.")
-                return SnodeAPIError.clockOutOfSync
-                
-            case 421:
-                // The snode isn't associated with the given public key anymore
-                if let publicKey = publicKey {
-                    func invalidateSwarm() {
-                        SNLog("Invalidating swarm for: \(publicKey).")
-                        SnodeAPI.dropSnodeFromSwarmIfNeeded(snode, publicKey: publicKey, using: dependencies)
-                    }
-                    
-                    if let data: Data = data {
-                        let snodes = parseSnodes(from: data, using: dependencies)
-                        
-                        if !snodes.isEmpty {
-                            setSwarm(to: snodes, for: publicKey, using: dependencies)
-=======
     private static func prepareRequest<T: Encodable, R: Decodable>(
         request: Request<T, Endpoint>,
         responseType: R.Type,
@@ -2095,62 +674,28 @@
                         // Update the network offset based on the response so subsequent requests have
                         // the correct network offset time
                         let offset = (Int64(snodeResponse.timeOffset) - Int64(floor(dependencies.dateNow.timeIntervalSince1970 * 1000)))
-                        SnodeAPI.clockOffsetMs.mutate { $0 = offset }
-                        
-                        // Extract and store hard fork information if returned
-                        guard snodeResponse.hardFork.count > 1 else { break }
-                        
-                        if snodeResponse.hardFork[1] > softfork {
-                            softfork = snodeResponse.hardFork[1]
-                            UserDefaults.standard[.softfork] = softfork
->>>>>>> 82767494
-                        }
-                        
-                        if snodeResponse.hardFork[0] > hardfork {
-                            hardfork = snodeResponse.hardFork[0]
-                            UserDefaults.standard[.hardfork] = hardfork
-                            softfork = snodeResponse.hardFork[1]
-                            UserDefaults.standard[.softfork] = softfork
+                        dependencies.mutate(cache: .snodeAPI) {
+                            $0.clockOffsetMs = offset
+                            
+                            // Extract and store hard fork information if returned
+                            guard snodeResponse.hardForkVersion.count > 1 else { return }
+                            
+                            if snodeResponse.hardForkVersion[1] > $0.softfork {
+                                $0.softfork = snodeResponse.hardForkVersion[1]
+                                dependencies[defaults: .standard, key: .hardfork] = $0.softfork
+                            }
+                            
+                            if snodeResponse.hardForkVersion[0] > $0.hardfork {
+                                $0.hardfork = snodeResponse.hardForkVersion[0]
+                                dependencies[defaults: .standard, key: .hardfork] = $0.hardfork
+                                $0.softfork = snodeResponse.hardForkVersion[1]
+                                dependencies[defaults: .standard, key: .softfork] = $0.softfork
+                            }
                         }
                         
                     default: break
                 }
-<<<<<<< HEAD
-                
-            default:
-                handleBadSnode(using: dependencies)
-                let message: String = {
-                    if let data: Data = data, let stringFromData = String(data: data, encoding: .utf8) {
-                        return stringFromData
-                    }
-                    return "Empty data."
-                }()
-                SNLog("Unhandled response code: \(statusCode), messasge: \(message)")
-        }
-        
-        return nil
-    }
-    
-    // MARK: - Convenience
-    
-    private static func prepareRequest<T: Encodable, R: Decodable>(
-        request: Request<T, Endpoint>,
-        responseType: R.Type,
-        requireAllBatchResponses: Bool = true,
-        retryCount: Int = 0,
-        timeout: TimeInterval = HTTP.defaultTimeout,
-        using dependencies: Dependencies
-    ) throws -> HTTP.PreparedRequest<R> {
-        return HTTP.PreparedRequest<R>(
-            request: request,
-            urlRequest: try request.generateUrlRequest(using: dependencies),
-            responseType: responseType,
-            requireAllBatchResponses: requireAllBatchResponses,
-            retryCount: retryCount,
-            timeout: timeout
-=======
-            }
->>>>>>> 82767494
+            }
         )
     }
 }
@@ -2163,22 +708,14 @@
         retry retries: Int = 0,
         drainBehaviour: Atomic<SwarmDrainBehaviour> = .alwaysRandom,
         using dependencies: Dependencies,
-<<<<<<< HEAD
-        _ transform: @escaping (Snode) throws -> P
-=======
         _ transform: @escaping (LibSession.Snode) throws -> P
->>>>>>> 82767494
     ) -> AnyPublisher<T, Error> where T == P.Output, P: Publisher, P.Failure == Error {
         return self
             .mapError { $0 }
             .flatMap(maxPublishers: maxPublishers) { swarm -> AnyPublisher<T, Error> in
                 // If we don't want to reuse a specific snode multiple times then just grab a
                 // random one from the swarm every time
-<<<<<<< HEAD
-                var remainingSnodes: Set<Snode> = {
-=======
                 var remainingSnodes: Set<LibSession.Snode> = {
->>>>>>> 82767494
                     switch drainBehaviour.wrappedValue {
                         case .alwaysRandom: return swarm
                         case .limitedReuse(_, let targetSnode, _, let usedSnodes, let swarmHash):
@@ -2191,19 +728,12 @@
                             return swarm.subtracting(usedSnodes)
                     }
                 }()
-<<<<<<< HEAD
-=======
                 var lastError: Error?
->>>>>>> 82767494
                 
                 return Just(())
                     .setFailureType(to: Error.self)
                     .tryFlatMap(maxPublishers: maxPublishers) { _ -> AnyPublisher<T, Error> in
-<<<<<<< HEAD
-                        let snode: Snode = try {
-=======
                         let snode: LibSession.Snode = try {
->>>>>>> 82767494
                             switch drainBehaviour.wrappedValue {
                                 case .limitedReuse(_, .some(let targetSnode), _, _, _): return targetSnode
                                 default: break
@@ -2211,11 +741,7 @@
                             
                             // Select the next snode
                             return try dependencies.popRandomElement(&remainingSnodes) ?? {
-<<<<<<< HEAD
-                                throw SnodeAPIError.generic
-=======
                                 throw SnodeAPIError.ranOutOfRandomSnodes(lastError)
->>>>>>> 82767494
                             }()
                         }()
                         drainBehaviour.mutate { $0 = $0.use(snode: snode, from: swarm) }
@@ -2223,6 +749,15 @@
                         return try transform(snode)
                             .eraseToAnyPublisher()
                     }
+                    .mapError { error in
+                        // Prevent nesting the 'ranOutOfRandomSnodes' errors
+                        switch error {
+                            case SnodeAPIError.ranOutOfRandomSnodes: break
+                            default: lastError = error
+                        }
+                        
+                        return error
+                    }
                     .retry(retries)
                     .eraseToAnyPublisher()
             }
@@ -2230,61 +765,33 @@
     }
 }
 
-<<<<<<< HEAD
-// MARK: - Snode Convenience
-
-private extension Snode {
-    var server: String { "\(address):\(port)" }
-    var urlString: String { "\(address):\(port)/storage_rpc/v1" }
-}
-
-=======
->>>>>>> 82767494
 // MARK: - Request<T, EndpointType> Convenience
 
 private extension Request {
     init<B: Encodable>(
         endpoint: SnodeAPI.Endpoint,
-<<<<<<< HEAD
-        publicKey: String,
-        body: B
-=======
         swarmPublicKey: String,
         body: B,
         retryCount: Int = SnodeAPI.maxRetryCount
->>>>>>> 82767494
     ) where T == SnodeRequest<B>, Endpoint == SnodeAPI.Endpoint {
         self = Request(
             method: .post,
             endpoint: endpoint,
-<<<<<<< HEAD
-            publicKey: publicKey,
-            body: SnodeRequest<B>(
-                endpoint: endpoint,
-                body: body
-            )
-=======
             swarmPublicKey: swarmPublicKey,
             body: SnodeRequest<B>(
                 endpoint: endpoint,
                 body: body
             ),
             retryCount: retryCount
->>>>>>> 82767494
         )
     }
     
     init<B: Encodable>(
         endpoint: SnodeAPI.Endpoint,
-<<<<<<< HEAD
-        snode: Snode,
-        body: B
-=======
         snode: LibSession.Snode,
         swarmPublicKey: String? = nil,
         body: B,
         retryCount: Int = SnodeAPI.maxRetryCount
->>>>>>> 82767494
     ) where T == SnodeRequest<B>, Endpoint == SnodeAPI.Endpoint {
         self = Request(
             method: .post,
@@ -2293,42 +800,27 @@
             body: SnodeRequest<B>(
                 endpoint: endpoint,
                 body: body
-<<<<<<< HEAD
-            )
-=======
             ),
             swarmPublicKey: swarmPublicKey,
             retryCount: retryCount
->>>>>>> 82767494
         )
     }
     
     init<B>(
         endpoint: SnodeAPI.Endpoint,
-<<<<<<< HEAD
-        publicKey: String,
-        requiresLatestNetworkTime: Bool,
-        body: B
-=======
         swarmPublicKey: String,
         requiresLatestNetworkTime: Bool,
         body: B,
         retryCount: Int = SnodeAPI.maxRetryCount
->>>>>>> 82767494
     ) where T == SnodeRequest<B>, Endpoint == SnodeAPI.Endpoint, B: Encodable & UpdatableTimestamp {
         self = Request(
             method: .post,
             endpoint: endpoint,
-<<<<<<< HEAD
-            publicKey: publicKey,
-=======
             swarmPublicKey: swarmPublicKey,
->>>>>>> 82767494
             requiresLatestNetworkTime: requiresLatestNetworkTime,
             body: SnodeRequest<B>(
                 endpoint: endpoint,
                 body: body
-<<<<<<< HEAD
             )
         )
     }
@@ -2338,50 +830,28 @@
 
 public extension SnodeAPI {
     class Cache: SnodeAPICacheType {
-        public var hasLoadedSnodePool: Bool = false
-        public var snodeFailureCount: [Snode: UInt] = [:]
-        public var snodePool: Set<Snode> = []
-        public var hasInsufficientSnodes: Bool { snodePool.count < SnodeAPI.minSnodePoolCount }
-        
-        /// The offset between the user's clock and the Service Node's clock. Used in cases where the
-        /// user's clock is incorrect.
-        public var clockOffsetMs: Int64 = 0
-        
-        private var swarmCache: [String: Set<Snode>] = [:]
-        
-        public func hasLoadedSwarm(for publicKey: String) -> Bool {
-            return (swarmCache[publicKey] != nil)
+        public var hardfork: Int
+        public var softfork: Int
+        public var clockOffsetMs: Int64
+        
+        init(hardfork: Int, softfork: Int, clockOffsetMs: Int64) {
+            self.hardfork = hardfork
+            self.softfork = softfork
+            self.clockOffsetMs = clockOffsetMs
         }
-        
-        public func swarmCache(publicKey: String) -> Set<Snode>? {
-            return swarmCache[publicKey]
-        }
-        
-        public func setSwarmCache(publicKey: String, cache: Set<Snode>) {
-            swarmCache[publicKey] = cache
-        }
-        
-        public func clearSwarmCache() {
-            swarmCache = [:]
-        }
-    }
-    
-    class GetPoolCache: GetSnodePoolCacheType {
-        public var publisher: AnyPublisher<Set<Snode>, Error>?
     }
 }
 
 public extension Cache {
     static let snodeAPI: CacheConfig<SnodeAPICacheType, SnodeAPIImmutableCacheType> = Dependencies.create(
         identifier: "snodeAPI",
-        createInstance: { _ in SnodeAPI.Cache() },
-        mutableInstance: { $0 },
-        immutableInstance: { $0 }
-    )
-    
-    static let getSnodePool: CacheConfig<GetSnodePoolCacheType, GetSnodePoolImmutableCacheType> = Dependencies.create(
-        identifier: "getSnodePool",
-        createInstance: { _ in SnodeAPI.GetPoolCache() },
+        createInstance: { dependencies in
+            SnodeAPI.Cache(
+                hardfork: dependencies[defaults: .standard, key: .hardfork],
+                softfork: dependencies[defaults: .standard, key: .softfork],
+                clockOffsetMs: 0
+            )
+        },
         mutableInstance: { $0 },
         immutableInstance: { $0 }
     )
@@ -2391,46 +861,25 @@
 
 /// This is a read-only version of the Cache designed to avoid unintentionally mutating the instance in a non-thread-safe way
 public protocol SnodeAPIImmutableCacheType: ImmutableCacheType {
-    var hasLoadedSnodePool: Bool { get }
-    var snodeFailureCount: [Snode: UInt] { get }
-    var snodePool: Set<Snode> { get }
-    var hasInsufficientSnodes: Bool { get }
+    /// The last seen storage server hard fork version.
+    var hardfork: Int { get }
+    
+    /// The last seen storage server soft fork version.
+    var softfork: Int { get }
 
     /// The offset between the user's clock and the Service Node's clock. Used in cases where the
     /// user's clock is incorrect.
     var clockOffsetMs: Int64 { get }
-    
-    func hasLoadedSwarm(for publicKey: String) -> Bool
-    func swarmCache(publicKey: String) -> Set<Snode>?
 }
 
 public protocol SnodeAPICacheType: SnodeAPIImmutableCacheType, MutableCacheType {
-    var hasLoadedSnodePool: Bool { get set }
-    var snodeFailureCount: [Snode: UInt] { get set }
-    var snodePool: Set<Snode> { get set }
-    var hasInsufficientSnodes: Bool { get }
+    /// The last seen storage server hard fork version.
+    var hardfork: Int { get set }
+    
+    /// The last seen storage server soft fork version.
+    var softfork: Int { get set }
 
     /// The offset between the user's clock and the Service Node's clock. Used in cases where the
     /// user's clock is incorrect.
     var clockOffsetMs: Int64 { get set }
-    
-    func setSwarmCache(publicKey: String, cache: Set<Snode>)
-    func clearSwarmCache()
-}
-
-// MARK: - GetSnodePoolCacheType
-
-/// This is a read-only version of the Cache designed to avoid unintentionally mutating the instance in a non-thread-safe way
-public protocol GetSnodePoolImmutableCacheType: ImmutableCacheType {
-    var publisher: AnyPublisher<Set<Snode>, Error>? { get }
-}
-
-public protocol GetSnodePoolCacheType: GetSnodePoolImmutableCacheType, MutableCacheType {
-    var publisher: AnyPublisher<Set<Snode>, Error>? { get set }
-=======
-            ),
-            retryCount: retryCount
-        )
-    }
->>>>>>> 82767494
 }