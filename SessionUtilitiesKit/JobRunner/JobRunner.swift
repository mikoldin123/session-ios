// Copyright © 2022 Rangeproof Pty Ltd. All rights reserved.
//
// stringlint:disable

import Foundation
import Combine
import GRDB

// MARK: - Singleton

public extension Singleton {
    static let jobRunner: SingletonConfig<JobRunnerType> = Dependencies.create(
        identifier: "jobRunner",
        createInstance: { dependencies in JobRunner(using: dependencies) }
    )
}

// MARK: - Log.Category

public extension Log.Category {
    static let jobRunner: Log.Category = .create("JobRunner", defaultLevel: .info)
}

// MARK: - JobRunnerType

public protocol JobRunnerType: AnyObject {
    // MARK: - Configuration
    
    func setExecutor(_ executor: JobExecutor.Type, for variant: Job.Variant)
    func canStart(queue: JobQueue?) -> Bool
    func afterBlockingQueue(callback: @escaping () -> ())
    func queue(for variant: Job.Variant) -> DispatchQueue?
        
    // MARK: - State Management
    
    func jobInfoFor(jobs: [Job]?, state: JobRunner.JobState, variant: Job.Variant?) -> [Int64: JobRunner.JobInfo]
    func deferCount(for jobId: Int64?, of variant: Job.Variant) -> Int
    
    func appDidFinishLaunching()
    func appDidBecomeActive()
    func startNonBlockingQueues()
    
    /// Stops and clears any pending jobs except for the specified variant, the `onComplete` closure will be called once complete providing a flag indicating whether any additional
    /// processing was needed before the closure was called (if not then the closure will be called synchronously)
    func stopAndClearPendingJobs(exceptForVariant: Job.Variant?, onComplete: ((Bool) -> ())?)
    
    // MARK: - Job Scheduling
    
    @discardableResult func add(_ db: Database, job: Job?, dependantJob: Job?, canStartJob: Bool) -> Job?
    @discardableResult func upsert(_ db: Database, job: Job?, canStartJob: Bool) -> Job?
    @discardableResult func insert(_ db: Database, job: Job?, before otherJob: Job) -> (Int64, Job)?
    func enqueueDependenciesIfNeeded(_ jobs: [Job])
    func manuallyTriggerResult(_ job: Job?, result: JobRunner.JobResult)
    func afterJob(_ job: Job?, state: JobRunner.JobState) -> AnyPublisher<JobRunner.JobResult, Never>
    func removePendingJob(_ job: Job?)
}

// MARK: - JobRunnerType Convenience

public extension JobRunnerType {
    func allJobInfo() -> [Int64: JobRunner.JobInfo] { return jobInfoFor(jobs: nil, state: .any, variant: nil) }
    
    func jobInfoFor(jobs: [Job]) -> [Int64: JobRunner.JobInfo] {
        return jobInfoFor(jobs: jobs, state: .any, variant: nil)
    }

    func jobInfoFor(jobs: [Job], state: JobRunner.JobState) -> [Int64: JobRunner.JobInfo] {
        return jobInfoFor(jobs: jobs, state: state, variant: nil)
    }

    func jobInfoFor(state: JobRunner.JobState) -> [Int64: JobRunner.JobInfo] {
        return jobInfoFor(jobs: nil, state: state, variant: nil)
    }

    func jobInfoFor(state: JobRunner.JobState, variant: Job.Variant) -> [Int64: JobRunner.JobInfo] {
        return jobInfoFor(jobs: nil, state: state, variant: variant)
    }

    func jobInfoFor(variant: Job.Variant) -> [Int64: JobRunner.JobInfo] {
        return jobInfoFor(jobs: nil, state: .any, variant: variant)
    }
    
    func isCurrentlyRunning(_ job: Job?) -> Bool {
        guard let job: Job = job else { return false }
        
        return !jobInfoFor(jobs: [job], state: .running, variant: nil).isEmpty
    }
    
    func hasJob<T: Encodable>(
        of variant: Job.Variant? = nil,
        inState state: JobRunner.JobState = .any,
        with jobDetails: T
    ) -> Bool {
        guard
            let detailsData: Data = try? JSONEncoder()
                .with(outputFormatting: .sortedKeys)    // Needed for deterministic comparison
                .encode(jobDetails)
        else { return false }
        
        return jobInfoFor(jobs: nil, state: state, variant: variant)
            .values
            .contains(where: { $0.detailsData == detailsData })
    }
    
    func stopAndClearPendingJobs() {
        stopAndClearPendingJobs(exceptForVariant: nil, onComplete: nil)
    }
    
    // MARK: -- Job Scheduling
    
    @discardableResult func add(_ db: Database, job: Job?, canStartJob: Bool) -> Job? {
        return add(db, job: job, dependantJob: nil, canStartJob: canStartJob)
    }
    
    func afterJob(_ job: Job?) -> AnyPublisher<JobRunner.JobResult, Never> {
        return afterJob(job, state: .any)
    }
}

// MARK: - JobExecutor

public protocol JobExecutor {
    /// The maximum number of times the job can fail before it fails permanently
    ///
    /// **Note:** A value of `-1` means it will retry indefinitely
    static var maxFailureCount: Int { get }
    static var requiresThreadId: Bool { get }
    static var requiresInteractionId: Bool { get }

    /// This method contains the logic needed to complete a job
    ///
    /// **Note:** The code in this method should run synchronously and the various
    /// "result" blocks should not be called within a database closure
    ///
    /// - Parameters:
    ///   - job: The job which is being run
    ///   - success: The closure which is called when the job succeeds (with an
    ///   updated `job` and a flag indicating whether the job should forcibly stop running)
    ///   - failure: The closure which is called when the job fails (with an updated
    ///   `job`, an `Error` (if applicable) and a flag indicating whether it was a permanent
    ///   failure)
    ///   - deferred: The closure which is called when the job is deferred (with an
    ///   updated `job`)
    static func run<S: Scheduler>(
        _ job: Job,
        scheduler: S,
        success: @escaping (Job, Bool) -> Void,
        failure: @escaping (Job, Error, Bool) -> Void,
        deferred: @escaping (Job) -> Void,
        using dependencies: Dependencies
    )
}

// MARK: - JobRunner

public final class JobRunner: JobRunnerType {
    public struct JobState: OptionSet, Hashable {
        public let rawValue: UInt8
        
        public init(rawValue: UInt8) {
            self.rawValue = rawValue
        }
        
        public static let pending: JobState = JobState(rawValue: 1 << 0)
        public static let running: JobState = JobState(rawValue: 1 << 1)
        
        public static let any: JobState = [ .pending, .running ]
    }
    
    public enum JobResult: Equatable {
        case succeeded
        case failed(Error, Bool)
        case deferred
        case notFound
        
        public static func == (lhs: JobRunner.JobResult, rhs: JobRunner.JobResult) -> Bool {
            switch (lhs, rhs) {
                case (.succeeded, .succeeded): return true
                case (.failed(let lhsError, let lhsPermanent), .failed(let rhsError, let rhsPermanent)):
                    return (
                        // Not a perfect solution but should be good enough
                        "\(lhsError)" == "\(rhsError)" &&
                        lhsPermanent == rhsPermanent
                    )
                    
                case (.deferred, .deferred): return true
                default: return false
            }
        }
    }

    public struct JobInfo: Equatable, CustomDebugStringConvertible {
        public let variant: Job.Variant
        public let threadId: String?
        public let interactionId: Int64?
        public let detailsData: Data?
        public let uniqueHashValue: Int?
        
        public var debugDescription: String {
            let dataDescription: String = detailsData
                .map { data in "Data(hex: \(data.toHexString()), \(data.bytes.count) bytes" }
                .defaulting(to: "nil")
            
            return [
                "JobRunner.JobInfo(",
                "variant: \(variant),",
                " threadId: \(threadId ?? "nil"),",
                " interactionId: \(interactionId.map { "\($0)" } ?? "nil"),",
                " detailsData: \(dataDescription),",
                " uniqueHashValue: \(uniqueHashValue.map { "\($0)" } ?? "nil")",
                ")"
            ].joined()
        }
    }
    
    private enum Validation {
        case enqueueOnly
        case persist
    }
    
    // MARK: - Variables
    
    private let dependencies: Dependencies
    private let allowToExecuteJobs: Bool
    @ThreadSafeObject private var blockingQueue: JobQueue?
    @ThreadSafeObject private var queues: [Job.Variant: JobQueue]
    @ThreadSafeObject private var blockingQueueDrainCallback: [() -> ()] = []
    
    @ThreadSafe internal var appReadyToStartQueues: Bool = false
    @ThreadSafe internal var appHasBecomeActive: Bool = false
    @ThreadSafeObject internal var perSessionJobsCompleted: Set<Int64> = []
    @ThreadSafe internal var hasCompletedInitialBecomeActive: Bool = false
    @ThreadSafeObject internal var shutdownBackgroundTask: SessionBackgroundTask? = nil
    
    private var canStartNonBlockingQueue: Bool {
        blockingQueue?.hasStartedAtLeastOnce == true &&
        blockingQueue?.isRunning != true &&
        appHasBecomeActive
    }
    
    // MARK: - Initialization
    
    init(
        isTestingJobRunner: Bool = false,
        variantsToExclude: [Job.Variant] = [],
        using dependencies: Dependencies
    ) {
        var jobVariants: Set<Job.Variant> = Job.Variant.allCases
            .filter { !variantsToExclude.contains($0) }
            .asSet()
        
        self.dependencies = dependencies
        self.allowToExecuteJobs = (
            isTestingJobRunner || (
                dependencies[singleton: .appContext].isMainApp &&
                !SNUtilitiesKit.isRunningTests
            )
        )
        self._blockingQueue = ThreadSafeObject(
            JobQueue(
                type: .blocking,
                executionType: .serial,
                qos: .default,
                isTestingJobRunner: isTestingJobRunner,
                jobVariants: [],
                using: dependencies
            )
        )
        self._queues = ThreadSafeObject([
            // MARK: -- Message Send Queue
            
            JobQueue(
                type: .messageSend,
                executionType: .concurrent, // Allow as many jobs to run at once as supported by the device
                qos: .default,
                isTestingJobRunner: isTestingJobRunner,
                jobVariants: [
                    jobVariants.remove(.attachmentUpload),
                    jobVariants.remove(.messageSend),
                    jobVariants.remove(.notifyPushServer),
                    jobVariants.remove(.sendReadReceipts),
                    jobVariants.remove(.groupLeaving),
                    jobVariants.remove(.configurationSync),
                    jobVariants.remove(.groupInviteMember),
                    jobVariants.remove(.groupPromoteMember),
                    jobVariants.remove(.processPendingGroupMemberRemovals)
                ].compactMap { $0 },
                using: dependencies
            ),
            
            // MARK: -- Message Receive Queue
            
            JobQueue(
                type: .messageReceive,
                // Explicitly serial as executing concurrently means message receives getting processed at
                // different speeds which can result in:
                // • Small batches of messages appearing in the UI before larger batches
                // • Closed group messages encrypted with updated keys could start parsing before it's key
                //   update message has been processed (ie. guaranteed to fail)
                executionType: .serial,
                qos: .default,
                isTestingJobRunner: isTestingJobRunner,
                jobVariants: [
                    jobVariants.remove(.messageReceive),
                    jobVariants.remove(.configMessageReceive)
                ].compactMap { $0 },
                using: dependencies
            ),
            
            // MARK: -- Attachment Download Queue
            
            JobQueue(
                type: .attachmentDownload,
                executionType: .serial,
                qos: .utility,
                isTestingJobRunner: isTestingJobRunner,
                jobVariants: [
                    jobVariants.remove(.attachmentDownload)
                ].compactMap { $0 },
                using: dependencies
            ),
            
            // MARK: -- Expiration Update Queue
            
            JobQueue(
                type: .expirationUpdate,
                executionType: .concurrent, // Allow as many jobs to run at once as supported by the device
                qos: .default,
                isTestingJobRunner: isTestingJobRunner,
                jobVariants: [
                    jobVariants.remove(.expirationUpdate),
                    jobVariants.remove(.getExpiration),
                    jobVariants.remove(.disappearingMessages),
                    jobVariants.remove(.checkForAppUpdates) // Don't want this to block other jobs
                ].compactMap { $0 },
                using: dependencies
            ),
            
            // MARK: -- Display Picture Download Queue
            
            JobQueue(
                type: .displayPictureDownload,
                executionType: .serial,
                qos: .utility,
                isTestingJobRunner: isTestingJobRunner,
                jobVariants: [
                    jobVariants.remove(.displayPictureDownload)
                ].compactMap { $0 },
                using: dependencies
            ),
            
            // MARK: -- General Queue
            
            JobQueue(
                type: .general(number: 0),
                executionType: .serial,
                qos: .utility,
                isTestingJobRunner: isTestingJobRunner,
                jobVariants: Array(jobVariants),
                using: dependencies
            )
        ].reduce(into: [:]) { prev, next in
            next.jobVariants.forEach { variant in
                prev[variant] = next
            }
        })
        
        // Now that we've finished setting up the JobRunner, update the queue closures
        self._blockingQueue.perform {
            $0?.canStart = { [weak self] queue -> Bool in (self?.canStart(queue: queue) == true) }
            $0?.onQueueDrained = { [weak self] in
                // Once all blocking jobs have been completed we want to start running
                // the remaining job queues
                self?.startNonBlockingQueues()
                
                self?._blockingQueueDrainCallback.performUpdate {
                    $0.forEach { $0() }
                    return []
                }
            }
        }
        
        self._queues.perform {
            $0.values.forEach { queue in
                queue.canStart = { [weak self] targetQueue -> Bool in (self?.canStart(queue: targetQueue) == true) }
            }
        }
    }
    
    // MARK: - Configuration
    
    public func setExecutor(_ executor: JobExecutor.Type, for variant: Job.Variant) {
        blockingQueue?.setExecutor(executor, for: variant) // The blocking queue can run any job
        queues[variant]?.setExecutor(executor, for: variant)
    }
    
    public func canStart(queue: JobQueue?) -> Bool {
        return (
            allowToExecuteJobs &&
            appReadyToStartQueues && (
                queue?.type == .blocking ||
                canStartNonBlockingQueue
            )
        )
    }

    public func afterBlockingQueue(callback: @escaping () -> ()) {
        guard
            (blockingQueue?.hasStartedAtLeastOnce != true) ||
            (blockingQueue?.isRunning == true)
        else { return callback() }
    
        _blockingQueueDrainCallback.performUpdate { $0.appending(callback) }
    }
    
    public func queue(for variant: Job.Variant) -> DispatchQueue? {
        return queues[variant]?.targetQueue()
    }
    
    // MARK: - State Management

    public func jobInfoFor(
        jobs: [Job]?,
        state: JobRunner.JobState,
        variant: Job.Variant?
    ) -> [Int64: JobRunner.JobInfo] {
        var result: [(Int64, JobRunner.JobInfo)] = []
        let targetKeys: [JobQueue.JobKey] = (jobs?.compactMap { JobQueue.JobKey($0) } ?? [])
        let targetVariants: [Job.Variant] = (variant.map { [$0] } ?? jobs?.map { $0.variant })
            .defaulting(to: [])
        
        // Insert the state of any pending jobs
        if state.contains(.pending) {
            func infoFor(queue: JobQueue?, variants: [Job.Variant]) -> [(Int64, JobRunner.JobInfo)] {
                return (queue?.pendingJobsQueue
                    .filter { variants.isEmpty || variants.contains($0.variant) }
                    .compactMap { job -> (Int64, JobRunner.JobInfo)? in
                        guard let jobKey: JobQueue.JobKey = JobQueue.JobKey(job) else { return nil }
                        guard
                            targetKeys.isEmpty ||
                            targetKeys.contains(jobKey)
                        else { return nil }
                        
                        return (
                            jobKey.id,
                            JobRunner.JobInfo(
                                variant: job.variant,
                                threadId: job.threadId,
                                interactionId: job.interactionId,
                                detailsData: job.details,
                                uniqueHashValue: job.uniqueHashValue
                            )
                        )
                    })
                    .defaulting(to: [])
            }
            
            result.append(contentsOf: infoFor(queue: blockingQueue, variants: targetVariants))
            queues
                .filter { key, _ -> Bool in targetVariants.isEmpty || targetVariants.contains(key) }
                .map { _, queue in queue }
                .asSet()
                .forEach { queue in result.append(contentsOf: infoFor(queue: queue, variants: targetVariants)) }
        }
        
        // Insert the state of any running jobs
        if state.contains(.running) {
            func infoFor(queue: JobQueue?, variants: [Job.Variant]) -> [(Int64, JobRunner.JobInfo)] {
                return (queue?.infoForAllCurrentlyRunningJobs()
                    .filter { variants.isEmpty || variants.contains($0.value.variant) }
                    .compactMap { jobId, info -> (Int64, JobRunner.JobInfo)? in
                        guard
                            targetKeys.isEmpty ||
                            targetKeys.contains(JobQueue.JobKey(id: jobId, variant: info.variant))
                        else { return nil }
                        
                        return (jobId, info)
                    })
                    .defaulting(to: [])
            }
            
            result.append(contentsOf: infoFor(queue: blockingQueue, variants: targetVariants))
            queues
                .filter { key, _ -> Bool in targetVariants.isEmpty || targetVariants.contains(key) }
                .map { _, queue in queue }
                .asSet()
                .forEach { queue in result.append(contentsOf: infoFor(queue: queue, variants: targetVariants)) }
        }
        
        return result
            .reduce(into: [:]) { result, next in
                result[next.0] = next.1
            }
    }
    
    public func deferCount(for jobId: Int64?, of variant: Job.Variant) -> Int {
        guard let jobId: Int64 = jobId else { return 0 }
        
        return (queues[variant]?.deferLoopTracker[jobId]?.count ?? 0)
    }
    
    public func appDidFinishLaunching() {
        // Flag that the JobRunner can start it's queues
        appReadyToStartQueues = true
        
        // Note: 'appDidBecomeActive' will run on first launch anyway so we can
        // leave those jobs out and can wait until then to start the JobRunner
        let jobsToRun: (blocking: [Job], nonBlocking: [Job]) = dependencies[singleton: .storage]
            .read { db in
                let blockingJobs: [Job] = try Job
                    .filter(
                        [
                            Job.Behaviour.recurringOnLaunch,
                            Job.Behaviour.runOnceNextLaunch
                        ].contains(Job.Columns.behaviour)
                    )
                    .filter(Job.Columns.shouldBlock == true)
                    .order(
                        Job.Columns.priority.desc,
                        Job.Columns.id
                    )
                    .fetchAll(db)
                let nonblockingJobs: [Job] = try Job
                    .filter(
                        [
                            Job.Behaviour.recurringOnLaunch,
                            Job.Behaviour.runOnceNextLaunch
                        ].contains(Job.Columns.behaviour)
                    )
                    .filter(Job.Columns.shouldBlock == false)
                    .order(
                        Job.Columns.priority.desc,
                        Job.Columns.id
                    )
                    .fetchAll(db)
                
                return (blockingJobs, nonblockingJobs)
            }
            .defaulting(to: ([], []))
        
        // Add and start any blocking jobs
        blockingQueue?.appDidFinishLaunching(
            with: jobsToRun.blocking.map { job -> Job in
                guard job.behaviour == .recurringOnLaunch else { return job }
                
                // If the job is a `recurringOnLaunch` job then we reset the `nextRunTimestamp`
                // value on the instance because the assumption is that `recurringOnLaunch` will
                // run a job regardless of how many times it previously failed
                return job.with(nextRunTimestamp: 0)
            },
            canStart: true
        )
        
        // Add any non-blocking jobs (we don't start these incase there are blocking "on active"
        // jobs as well)
        let jobsByVariant: [Job.Variant: [Job]] = jobsToRun.nonBlocking.grouped(by: \.variant)
        let jobQueues: [Job.Variant: JobQueue] = queues
        
        jobsByVariant.forEach { variant, jobs in
            jobQueues[variant]?.appDidFinishLaunching(
                with: jobs.map { job -> Job in
                    guard job.behaviour == .recurringOnLaunch else { return job }
                    
                    // If the job is a `recurringOnLaunch` job then we reset the `nextRunTimestamp`
                    // value on the instance because the assumption is that `recurringOnLaunch` will
                    // run a job regardless of how many times it previously failed
                    return job.with(nextRunTimestamp: 0)
                },
                canStart: false
            )
        }
    }
    
    public func appDidBecomeActive() {
        // Flag that the JobRunner can start it's queues and start queueing non-launch jobs
        appReadyToStartQueues = true
        appHasBecomeActive = true
        
        // If we have a running "sutdownBackgroundTask" then we want to cancel it as otherwise it
        // can result in the database being suspended and us being unable to interact with it at all
        _shutdownBackgroundTask.performUpdate {
            $0?.cancel()
            return nil
        }
        
        // Retrieve any jobs which should run when becoming active
        let hasCompletedInitialBecomeActive: Bool = self.hasCompletedInitialBecomeActive
        let jobsToRun: [Job] = dependencies[singleton: .storage]
            .read { db in
                return try Job
                    .filter(Job.Columns.behaviour == Job.Behaviour.recurringOnActive)
                    .order(
                        Job.Columns.priority.desc,
                        Job.Columns.id
                    )
                    .fetchAll(db)
            }
            .defaulting(to: [])
            .filter { hasCompletedInitialBecomeActive || !$0.shouldSkipLaunchBecomeActive }
        
        // Store the current queue state locally to avoid multiple atomic retrievals
        let jobQueues: [Job.Variant: JobQueue] = queues
        let blockingQueueIsRunning: Bool = (blockingQueue?.isRunning == true)
        
        // Reset the 'isRunningInBackgroundTask' flag just in case (since we aren't in the background anymore)
        jobQueues.forEach { _, queue in
            queue.setIsRunningBackgroundTask(false)
        }
        
        guard !jobsToRun.isEmpty else {
            if !blockingQueueIsRunning {
                jobQueues.map { _, queue in queue }.asSet().forEach { $0.start() }
            }
            return
        }
        
        // Add and start any non-blocking jobs (if there are no blocking jobs)
        //
        // We only want to trigger the queue to start once so we need to consolidate the
        // queues to list of jobs (as queues can handle multiple job variants), this means
        // that 'onActive' jobs will be queued before any standard jobs
        let jobsByVariant: [Job.Variant: [Job]] = jobsToRun.grouped(by: \.variant)
        jobQueues
            .reduce(into: [:]) { result, variantAndQueue in
                result[variantAndQueue.value] = (result[variantAndQueue.value] ?? [])
                    .appending(contentsOf: (jobsByVariant[variantAndQueue.key] ?? []))
            }
            .forEach { queue, jobs in
                queue.appDidBecomeActive(
                    with: jobs.map { job -> Job in
                        // We reset the `nextRunTimestamp` value on the instance because the
                        // assumption is that `recurringOnActive` will run a job regardless
                        // of how many times it previously failed
                        job.with(nextRunTimestamp: 0)
                    },
                    canStart: !blockingQueueIsRunning
                )
            }
        
        self.hasCompletedInitialBecomeActive = true
    }
    
    public func startNonBlockingQueues() {
        queues.map { _, queue in queue }.asSet().forEach { queue in
            queue.start()
        }
    }
    
    public func stopAndClearPendingJobs(
        exceptForVariant: Job.Variant?,
        onComplete: ((Bool) -> ())?
    ) {
        // Inform the JobRunner that it can't start any queues (this is to prevent queues from
        // rescheduling themselves while in the background, when the app restarts or becomes active
        // the JobRunenr will update this flag)
        appReadyToStartQueues = false
        appHasBecomeActive = false
        
        // Stop all queues except for the one containing the `exceptForVariant`
        queues
            .map { _, queue in queue }
            .asSet()
            .filter { queue -> Bool in
                guard let exceptForVariant: Job.Variant = exceptForVariant else { return true }
                
                return !queue.jobVariants.contains(exceptForVariant)
            }
            .forEach { $0.stopAndClearPendingJobs() }
        
        // Ensure the queue is actually running (if not the trigger the callback immediately)
        guard
            let exceptForVariant: Job.Variant = exceptForVariant,
            let queue: JobQueue = queues[exceptForVariant],
            queue.isRunning == true
        else {
            onComplete?(false)
            return
        }
        
        let oldQueueDrained: (() -> ())? = queue.onQueueDrained
        queue.setIsRunningBackgroundTask(true)
        
        // Create a backgroundTask to give the queue the chance to properly be drained
        _shutdownBackgroundTask.performUpdate { _ in
            SessionBackgroundTask(label: #function, using: dependencies) { [weak queue] state in
                // If the background task didn't succeed then trigger the onComplete (and hope we have
                // enough time to complete it's logic)
                guard state != .cancelled else {
                    queue?.setIsRunningBackgroundTask(false)
                    queue?.onQueueDrained = oldQueueDrained
                    return
                }
                guard state != .success else { return }
                
                onComplete?(true)
                queue?.setIsRunningBackgroundTask(false)
                queue?.onQueueDrained = oldQueueDrained
                queue?.stopAndClearPendingJobs()
            }
        }
        
        // Add a callback to be triggered once the queue is drained
        queue.onQueueDrained = { [weak self, weak queue] in
            oldQueueDrained?()
            queue?.setIsRunningBackgroundTask(false)
            queue?.onQueueDrained = oldQueueDrained
            onComplete?(true)
            
            self?._shutdownBackgroundTask.performUpdate { _ in nil }
        }
    }
    
    // MARK: - Execution
    
    @discardableResult public func add(
        _ db: Database,
        job: Job?,
        dependantJob: Job?,
        canStartJob: Bool
    ) -> Job? {
        guard let updatedJob: Job = validatedJob(db, job: job, validation: .persist) else { return nil }
        
        // If we are adding a job that's dependant on another job then create the dependency between them
        if let jobId: Int64 = updatedJob.id, let dependantJobId: Int64 = dependantJob?.id {
            try? JobDependencies(
                jobId: jobId,
                dependantId: dependantJobId
            )
            .insert(db)
        }
        
        // Get the target queue
        let jobQueue: JobQueue? = queues[updatedJob.variant]
        
        // Don't add to the queue if it should only run after the next config sync or the JobRunner
        // isn't ready (it's been saved to the db so it'll be loaded once the queue actually get
        // started later)
        guard
            job?.behaviour != .runOnceAfterConfigSyncIgnoringPermanentFailure && (
                canAddToQueue(updatedJob) ||
                jobQueue?.isRunningInBackgroundTask == true
            )
        else { return updatedJob }
        
        // The queue is ready or running in a background task so we can add the job
        jobQueue?.add(db, job: updatedJob, canStartJob: canStartJob)
        
        // Don't start the queue if the job can't be started
        guard canStartJob else { return updatedJob }
        
        // Start the job runner if needed
        db.afterNextTransactionNestedOnce(dedupeId: "JobRunner-Start: \(jobQueue?.queueContext ?? "N/A")", using: dependencies) { _ in
            jobQueue?.start()
        }
        
        return updatedJob
    }
    
    public func upsert(
        _ db: Database,
        job: Job?,
        canStartJob: Bool
    ) -> Job? {
        guard let job: Job = job else { return nil }    // Ignore null jobs
        guard job.id != nil else {
            // When we upsert a job that should be unique we want to return the existing job (if it exists)
            switch job.uniqueHashValue {
                case .none: return add(db, job: job, canStartJob: canStartJob)
                case .some:
                    let existingJob: Job? = try? Job
                        .filter(Job.Columns.variant == job.variant)
                        .filter(Job.Columns.uniqueHashValue == job.uniqueHashValue)
                        .fetchOne(db)
                    
                    return (existingJob ?? add(db, job: job, canStartJob: canStartJob))
            }
        }
        guard let updatedJob: Job = validatedJob(db, job: job, validation: .enqueueOnly) else { return nil }
        
        // Don't add to the queue if the JobRunner isn't ready (it's been saved to the db so it'll be loaded
        // once the queue actually get started later)
        guard canAddToQueue(updatedJob) else { return updatedJob }
        
        let jobQueue: JobQueue? = queues[updatedJob.variant]
        guard jobQueue?.upsert(db, job: updatedJob, canStartJob: canStartJob) == true else { return nil }
        
        // Don't start the queue if the job can't be started
        guard canStartJob else { return updatedJob }
        
        // Start the job runner if needed
        db.afterNextTransactionNestedOnce(dedupeId: "JobRunner-Start: \(jobQueue?.queueContext ?? "N/A")", using: dependencies) { _ in
            jobQueue?.start()
        }
        
        return updatedJob
    }
    
    @discardableResult public func insert(
        _ db: Database,
        job: Job?,
        before otherJob: Job
    ) -> (Int64, Job)? {
        switch job?.behaviour {
            case .recurringOnActive, .recurringOnLaunch, .runOnceNextLaunch,
                .runOnceAfterConfigSyncIgnoringPermanentFailure:
                Log.info(.jobRunner, "Attempted to insert \(job) before the current one even though it's behaviour is \(job?.behaviour)")
                return nil
                
            default: break
        }
        
        guard
            let updatedJob: Job = validatedJob(db, job: job, validation: .persist),
            let jobId: Int64 = updatedJob.id
        else { return nil }
        
        queues[updatedJob.variant]?.insert(updatedJob, before: otherJob)
        
        return (jobId, updatedJob)
    }
    
    /// Job dependencies can be quite messy as they might already be running or scheduled on different queues from the related job, this could result
    /// in some odd inter-dependencies between the JobQueues. Instead of this we want all jobs to run on their original assigned queues (so the
    /// concurrency rules remain consistent and easy to reason with), the only downside to this approach is serial queues could potentially be blocked
    /// waiting on unrelated dependencies to be run as this method will insert jobs at the start of the `pendingJobsQueue`
    public func enqueueDependenciesIfNeeded(_ jobs: [Job]) {
        /// Do nothing if we weren't given any jobs
        guard !jobs.isEmpty else { return }
        
        /// Ignore any dependencies which are already running or scheduled
        let dependencyJobQueues: Set<JobQueue> = jobs
            .compactMap { queues[$0.variant] }
            .asSet()
        let allCurrentlyRunningJobIds: [Int64] = dependencyJobQueues
            .flatMap { $0.currentlyRunningJobIds }
        let jobsToEnqueue: [JobQueue: [Job]] = jobs
            .compactMap { job in job.id.map { ($0, job) } }
            .filter { jobId, _ in !allCurrentlyRunningJobIds.contains(jobId) }
            .compactMap { _, job in queues[job.variant].map { (job, $0) } }
            .grouped(by: { _, queue in queue })
            .mapValues { data in data.map { job, _ in job } }
        
        /// Regardless of whether the jobs are dependant jobs or dependencies we want them to be moved to the start of the
        /// `pendingJobsQueue` because at least one job in the job chain has been triggered so we want to try to complete
        /// the entire job chain rather than worry about deadlocks between different job chains
        ///
        /// **Note:** If any of these `dependantJobs` have other dependencies then when they attempt to start they will be
        /// removed from the queue, replaced by their dependencies
        jobsToEnqueue.forEach { queue, jobs in
            queue.insertJobsIfNeeded(jobs, index: 0)
            
            // Start the job queue if needed (might be a different queue from the currently executing one)
            queue.start()
        }
    }
    
    public func manuallyTriggerResult(_ job: Job?, result: JobRunner.JobResult) {
        guard let job: Job = job, let queue: JobQueue = queues[job.variant] else { return }
        
        switch result {
            case .notFound: return
            case .succeeded: queue.handleJobSucceeded(job, shouldStop: false)
            case .deferred: queue.handleJobDeferred(job)
            case .failed(let error, let permanent): queue.handleJobFailed(job, error: error, permanentFailure: permanent)
        }
    }
    
    public func afterJob(_ job: Job?, state: JobRunner.JobState) -> AnyPublisher<JobRunner.JobResult, Never> {
        guard let job: Job = job, let jobId: Int64 = job.id, let queue: JobQueue = queues[job.variant] else {
            return Just(.notFound).eraseToAnyPublisher()
        }
        
        return queue.afterJob(jobId, state: state)
    }
    
    public func removePendingJob(_ job: Job?) {
        guard let job: Job = job, let jobId: Int64 = job.id else { return }
        
        queues[job.variant]?.removePendingJob(jobId)
    }
    
    // MARK: - Convenience

    fileprivate static func getRetryInterval(for job: Job) -> TimeInterval {
        // Arbitrary backoff factor...
        // try  1 delay: 0.5s
        // try  2 delay: 1s
        // ...
        // try  5 delay: 16s
        // ...
        // try 11 delay: 512s
        let maxBackoff: Double = 10 * 60 // 10 minutes
        return 0.25 * min(maxBackoff, pow(2, Double(job.failureCount)))
    }
    
    fileprivate func canAddToQueue(_ job: Job) -> Bool {
        // We can only start the job if it's an "on launch" job or the app has become active
        return (
            job.behaviour == .runOnceNextLaunch ||
            job.behaviour == .recurringOnLaunch ||
            appHasBecomeActive
        )
    }
    
    private func validatedJob(_ db: Database, job: Job?, validation: Validation) -> Job? {
        guard let job: Job = job else { return nil }
        
        switch (validation, job.uniqueHashValue) {
            case (.enqueueOnly, .none): return job
            case (.enqueueOnly, .some(let uniqueHashValue)):
                // Nothing currently running or sitting in a JobQueue
                guard !allJobInfo().contains(where: { _, info -> Bool in info.uniqueHashValue == uniqueHashValue }) else {
                    Log.info(.jobRunner, "Unable to add \(job) due to unique constraint")
                    return nil
                }
                
                return job
                
            case (.persist, .some(let uniqueHashValue)):
                guard
                    // Nothing currently running or sitting in a JobQueue
                    !allJobInfo().contains(where: { _, info -> Bool in info.uniqueHashValue == uniqueHashValue }) &&
                    // Nothing in the database
                    !Job.filter(Job.Columns.uniqueHashValue == uniqueHashValue).isNotEmpty(db)
                else {
                    Log.info(.jobRunner, "Unable to add \(job) due to unique constraint")
                    return nil
                }
                
                fallthrough // Validation passed so try to persist the job
                
            case (.persist, .none):
                guard let updatedJob: Job = try? job.inserted(db), updatedJob.id != nil else {
                    Log.info(.jobRunner, "Unable to add \(job)\(job.id == nil ? " due to missing id" : "")")
                    return nil
                }
                
                return updatedJob
        }
    }
}

// MARK: - JobQueue

public final class JobQueue: Hashable {
    fileprivate enum QueueType: Hashable {
        case blocking
        case general(number: Int)
        case messageSend
        case messageReceive
        case attachmentDownload
        case displayPictureDownload
        case expirationUpdate
        
        var name: String {
            switch self {
                case .blocking: return "Blocking"
                case .general(let number): return "General-\(number)"
                case .messageSend: return "MessageSend"
                case .messageReceive: return "MessageReceive"
                case .attachmentDownload: return "AttachmentDownload"
                case .displayPictureDownload: return "DisplayPictureDownload"
                case .expirationUpdate: return "ExpirationUpdate"
            }
        }
    }
    
    fileprivate enum ExecutionType {
        /// A serial queue will execute one job at a time until the queue is empty, then will load any new/deferred
        /// jobs and run those one at a time
        case serial
        
        /// A concurrent queue will execute as many jobs as the device supports at once until the queue is empty,
        /// then will load any new/deferred jobs and try to start them all
        case concurrent
    }
    
    private class Trigger {
        private var timer: Timer?
        fileprivate var fireTimestamp: TimeInterval = 0
        
        static func create(
            queue: JobQueue,
            timestamp: TimeInterval,
            using dependencies: Dependencies
        ) -> Trigger? {
            /// Setup the trigger (wait at least 1 second before triggering)
            ///
            /// **Note:** We use the `Timer.scheduledTimerOnMainThread` method because running a timer
            /// on our random queue threads results in the timer never firing, the `start` method will redirect itself to
            /// the correct thread
            let trigger: Trigger = Trigger()
            trigger.fireTimestamp = max(1, (timestamp - dependencies.dateNow.timeIntervalSince1970))
            trigger.timer = Timer.scheduledTimerOnMainThread(
                withTimeInterval: trigger.fireTimestamp,
                repeats: false,
                using: dependencies,
                block: { [weak queue] _ in
                    queue?.start(forceWhenAlreadyRunning: (queue?.executionType == .concurrent))
                }
            )
            return trigger
        }
        
        func invalidate() {
            // Need to do this to prevent a strong reference cycle
            timer?.invalidate()
            timer = nil
        }
    }
    
    fileprivate struct JobKey: Equatable, Hashable {
        fileprivate let id: Int64
        fileprivate let variant: Job.Variant
        
        fileprivate init(id: Int64, variant: Job.Variant) {
            self.id = id
            self.variant = variant
        }
        
        fileprivate init?(_ job: Job?) {
            guard let id: Int64 = job?.id, let variant: Job.Variant = job?.variant else { return nil }
            
            self.id = id
            self.variant = variant
        }
    }
    
    private static let deferralLoopThreshold: Int = 3
    
    private let dependencies: Dependencies
    private let id: UUID = UUID()
    fileprivate let type: QueueType
    private let executionType: ExecutionType
    private let qosClass: DispatchQoS
    private let queueKey: DispatchSpecificKey = DispatchSpecificKey<String>()
    fileprivate let queueContext: String
    fileprivate let jobVariants: [Job.Variant]
    
    private lazy var internalQueue: DispatchQueue = {
        let result: DispatchQueue = DispatchQueue(
            label: self.queueContext,
            qos: self.qosClass,
            attributes: (self.executionType == .concurrent ? [.concurrent] : []),
            autoreleaseFrequency: .inherit,
            target: nil
        )
        result.setSpecific(key: queueKey, value: queueContext)
        
        return result
    }()
    
    @ThreadSafeObject private var executorMap: [Job.Variant: JobExecutor.Type] = [:]
    fileprivate var canStart: ((JobQueue?) -> Bool)?
    fileprivate var onQueueDrained: (() -> ())?
    @ThreadSafe fileprivate var hasStartedAtLeastOnce: Bool = false
    @ThreadSafe fileprivate var isRunning: Bool = false
    @ThreadSafeObject fileprivate var pendingJobsQueue: [Job] = []
    @ThreadSafe fileprivate var isRunningInBackgroundTask: Bool = false
    
    @ThreadSafeObject private var nextTrigger: Trigger? = nil
    @ThreadSafeObject fileprivate var currentlyRunningJobIds: Set<Int64> = []
    @ThreadSafeObject private var currentlyRunningJobInfo: [Int64: JobRunner.JobInfo] = [:]
    @ThreadSafeObject fileprivate var deferLoopTracker: [Int64: (count: Int, times: [TimeInterval])] = [:]
    private let maxDeferralsPerSecond: Int
    private let jobCompletedSubject: PassthroughSubject<(Int64?, JobRunner.JobResult), Never> = PassthroughSubject()
    
    fileprivate var hasPendingJobs: Bool { !pendingJobsQueue.isEmpty }
    
    // MARK: - Initialization
    
    fileprivate init(
        type: QueueType,
        executionType: ExecutionType,
        qos: DispatchQoS,
        isTestingJobRunner: Bool,
        jobVariants: [Job.Variant],
        using dependencies: Dependencies
    ) {
        self.dependencies = dependencies
        self.type = type
        self.executionType = executionType
        self.queueContext = "JobQueue-\(type.name)"
        self.qosClass = qos
        self.maxDeferralsPerSecond = (isTestingJobRunner ? 10 : 1)  // Allow for tripping the defer loop in tests
        self.jobVariants = jobVariants
    }
    
    // MARK: - Hashable
    
    public func hash(into hasher: inout Hasher) {
        id.hash(into: &hasher)
    }
    
    public static func == (lhs: JobQueue, rhs: JobQueue) -> Bool {
        return (lhs.id == rhs.id)
    }
    
    // MARK: - Configuration
    
    fileprivate func setExecutor(_ executor: JobExecutor.Type, for variant: Job.Variant) {
        _executorMap.performUpdate { $0.setting(variant, executor) }
    }
    
    fileprivate func setIsRunningBackgroundTask(_ value: Bool) {
        isRunningInBackgroundTask = value
    }
    
    fileprivate func insertJobsIfNeeded(_ jobs: [Job], index: Int) {
        _pendingJobsQueue.performUpdate { pendingJobs in
            pendingJobs
                .filter { !jobs.contains($0) }
                .inserting(contentsOf: jobs, at: 0)
        }
    }
    
    // MARK: - Execution
    
    fileprivate func targetQueue() -> DispatchQueue {
        /// As it turns out Combine doesn't play too nicely with concurrent Dispatch Queues, in Combine events are dispatched asynchronously to
        /// the queue which means an odd situation can occasionally occur where the `finished` event can actually run before the `output`
        /// event - this can result in unexpected behaviours (for more information see https://github.com/groue/GRDB.swift/issues/1334)
        ///
        /// Due to this if a job is meant to run on a concurrent queue then we actually want to create a temporary serial queue just for the execution
        /// of that job
        guard executionType == .concurrent else { return internalQueue }
        
        return DispatchQueue(
            label: "\(self.queueContext)-serial",
            qos: self.qosClass,
            attributes: [],
            autoreleaseFrequency: .inherit,
            target: nil
        )
    }

    fileprivate func add(
        _ db: Database,
        job: Job,
        canStartJob: Bool
    ) {
        // Check if the job should be added to the queue
        guard
            canStartJob,
            job.behaviour != .runOnceNextLaunch,
            job.nextRunTimestamp <= dependencies.dateNow.timeIntervalSince1970
        else { return }
        guard job.id != nil else {
            Log.info(.jobRunner, "Prevented attempt to add \(job) without id to queue")
            return
        }
        
        _pendingJobsQueue.performUpdate { $0.appending(job) }
        
        // If this is a concurrent queue then we should immediately start the next job
        guard executionType == .concurrent else { return }
        
        // Ensure that the database commit has completed and then trigger the next job to run (need
        // to ensure any interactions have been correctly inserted first)
        db.afterNextTransactionNestedOnce(dedupeId: "JobRunner-Add: \(job.variant)", using: dependencies) { [weak self] _ in
            self?.runNextJob()
        }
    }
    
    /// Upsert a job onto the queue, if the queue isn't currently running and 'canStartJob' is true then this will start
    /// the JobRunner
    ///
    /// **Note:** If the job has a `behaviour` of `runOnceNextLaunch` or the `nextRunTimestamp`
    /// is in the future then the job won't be started
    fileprivate func upsert(
        _ db: Database,
        job: Job,
        canStartJob: Bool
    ) -> Bool {
        guard let jobId: Int64 = job.id else {
            Log.warn(.jobRunner, "Prevented attempt to upsert \(job) without id to queue")
            return false
        }
        
        // Lock the pendingJobsQueue while checking the index and inserting to ensure we don't run into
        // any multi-threading shenanigans
        //
        // Note: currently running jobs are removed from the pendingJobsQueue so we don't need to check
        // the 'jobsCurrentlyRunning' set
        var didUpdateExistingJob: Bool = false
        
        _pendingJobsQueue.performUpdate { queue in
            if let jobIndex: Array<Job>.Index = queue.firstIndex(where: { $0.id == jobId }) {
                didUpdateExistingJob = true
                return queue.setting(jobIndex, job)
            }
            
            return queue
        }
        
        // If we didn't update an existing job then we need to add it to the pendingJobsQueue
        guard !didUpdateExistingJob else { return true }
        
        // Make sure the job isn't already running before we add it to the queue
        guard !currentlyRunningJobIds.contains(jobId) else {
            Log.warn(.jobRunner, "Prevented attempt to upsert \(job) which is currently running")
            return false
        }
        
        add(db, job: job, canStartJob: canStartJob)
        return true
    }
    
    fileprivate func insert(_ job: Job, before otherJob: Job) {
        guard job.id != nil else {
            Log.info(.jobRunner, "Prevented attempt to insert \(job) without id to queue")
            return
        }
        
        // Insert the job before the current job (re-adding the current job to
        // the start of the pendingJobsQueue if it's not in there) - this will mean the new
        // job will run and then the otherJob will run (or run again) once it's
        // done
        _pendingJobsQueue.performUpdate {
            guard let otherJobIndex: Int = $0.firstIndex(of: otherJob) else {
                return $0.inserting(contentsOf: [job, otherJob], at: 0)
            }
            
            return $0.inserting(job, at: otherJobIndex)
        }
    }
    
    fileprivate func appDidFinishLaunching(with jobs: [Job], canStart: Bool) {
        _pendingJobsQueue.performUpdate { $0.appending(contentsOf: jobs) }
        
        // Start the job runner if needed
        if canStart && !isRunning {
            start()
        }
    }
    
    fileprivate func appDidBecomeActive(with jobs: [Job], canStart: Bool) {
        let currentlyRunningJobIds: Set<Int64> = currentlyRunningJobIds
        
        _pendingJobsQueue.performUpdate { queue in
            // Avoid re-adding jobs to the queue that are already in it (this can
            // happen if the user sends the app to the background before the 'onActive'
            // jobs and then brings it back to the foreground)
            let jobsNotAlreadyInQueue: [Job] = jobs
                .filter { job in
                    !currentlyRunningJobIds.contains(job.id ?? -1) &&
                    !queue.contains(where: { $0.id == job.id })
                }
            
            return queue.appending(contentsOf: jobsNotAlreadyInQueue)
        }
        
        // Start the job runner if needed
        if canStart && !isRunning {
            start()
        }
    }
    
    fileprivate func infoForAllCurrentlyRunningJobs() -> [Int64: JobRunner.JobInfo] {
        return currentlyRunningJobInfo
    }
    
    fileprivate func afterJob(_ jobId: Int64, state: JobRunner.JobState) -> AnyPublisher<JobRunner.JobResult, Never> {
        /// Check if the current job state matches the requested state (if not then the job in the requested state can't be found so stop here)
        switch (state, currentlyRunningJobIds.contains(jobId)) {
            case (.running, false): return Just(.notFound).eraseToAnyPublisher()
            case (.pending, true): return Just(.notFound).eraseToAnyPublisher()
            default: break
        }
        
        return jobCompletedSubject
            .filter { $0.0 == jobId }
            .map { $0.1 }
            .eraseToAnyPublisher()
    }
    
    fileprivate func hasPendingOrRunningJobWith(
        threadId: String? = nil,
        interactionId: Int64? = nil,
        detailsData: Data? = nil
    ) -> Bool {
        let pendingJobs: [Job] = pendingJobsQueue
        let currentlyRunningJobInfo: [Int64: JobRunner.JobInfo] = currentlyRunningJobInfo
        var possibleJobIds: Set<Int64> = Set(currentlyRunningJobInfo.keys)
            .inserting(contentsOf: pendingJobs.compactMap { $0.id }.asSet())
        
        // Remove any which don't have the matching threadId (if provided)
        if let targetThreadId: String = threadId {
            let pendingJobIdsWithWrongThreadId: Set<Int64> = pendingJobs
                .filter { $0.threadId != targetThreadId }
                .compactMap { $0.id }
                .asSet()
            let runningJobIdsWithWrongThreadId: Set<Int64> = currentlyRunningJobInfo
                .filter { _, info -> Bool in info.threadId != targetThreadId }
                .map { key, _ in key }
                .asSet()
            
            possibleJobIds = possibleJobIds
                .subtracting(pendingJobIdsWithWrongThreadId)
                .subtracting(runningJobIdsWithWrongThreadId)
        }
        
        // Remove any which don't have the matching interactionId (if provided)
        if let targetInteractionId: Int64 = interactionId {
            let pendingJobIdsWithWrongInteractionId: Set<Int64> = pendingJobs
                .filter { $0.interactionId != targetInteractionId }
                .compactMap { $0.id }
                .asSet()
            let runningJobIdsWithWrongInteractionId: Set<Int64> = currentlyRunningJobInfo
                .filter { _, info -> Bool in info.interactionId != targetInteractionId }
                .map { key, _ in key }
                .asSet()
            
            possibleJobIds = possibleJobIds
                .subtracting(pendingJobIdsWithWrongInteractionId)
                .subtracting(runningJobIdsWithWrongInteractionId)
        }
        
        // Remove any which don't have the matching details (if provided)
        if let targetDetailsData: Data = detailsData {
            let pendingJobIdsWithWrongDetailsData: Set<Int64> = pendingJobs
                .filter { $0.details != targetDetailsData }
                .compactMap { $0.id }
                .asSet()
            let runningJobIdsWithWrongDetailsData: Set<Int64> = currentlyRunningJobInfo
                .filter { _, info -> Bool in info.detailsData != detailsData }
                .map { key, _ in key }
                .asSet()
            
            possibleJobIds = possibleJobIds
                .subtracting(pendingJobIdsWithWrongDetailsData)
                .subtracting(runningJobIdsWithWrongDetailsData)
        }
        
        return !possibleJobIds.isEmpty
    }
    
    fileprivate func removePendingJob(_ jobId: Int64) {
        _pendingJobsQueue.performUpdate { queue in
            queue.filter { $0.id != jobId }
        }
    }
    
    // MARK: - Job Running
    
    fileprivate func start(forceWhenAlreadyRunning: Bool = false) {
        // Only start if the JobRunner is allowed to start the queue or if this queue is running in
        // a background task
        let isRunningInBackgroundTask: Bool = self.isRunningInBackgroundTask
        
        guard canStart?(self) == true || isRunningInBackgroundTask else { return }
        guard forceWhenAlreadyRunning || !isRunning || isRunningInBackgroundTask else { return }
        
        // The JobRunner runs synchronously so we need to ensure this doesn't start on the main
        // thread and do so by creating a number of background queues to run the jobs on, if this
        // function was called on the wrong queue then we need to dispatch to the correct one
        guard DispatchQueue.with(key: queueKey, matches: queueContext, using: dependencies) else {
<<<<<<< HEAD
            internalQueue.async { [weak self] in
                self?.start(forceWhenAlreadyRunning: forceWhenAlreadyRunning)
=======
            internalQueue.async(using: dependencies) { [weak self] in
                self?.start(forceWhenAlreadyRunning: forceWhenAlreadyRunning, using: dependencies)
>>>>>>> c1fcf8e4
            }
            return
        }
        
        // Flag the JobRunner as running (to prevent something else from trying to start it
        // and messing with the execution behaviour)
        let wasAlreadyRunning: Bool = _isRunning.performUpdateAndMap { (true, $0) }
        hasStartedAtLeastOnce = true
        
        // Get any pending jobs
        
        let jobVariants: [Job.Variant] = self.jobVariants
        let jobIdsAlreadyRunning: Set<Int64> = currentlyRunningJobIds
        let jobsAlreadyInQueue: Set<Int64> = pendingJobsQueue.compactMap { $0.id }.asSet()
        let jobsToRun: [Job]
        
        switch isRunningInBackgroundTask {
            case true: jobsToRun = []   // When running in a background task we don't want to schedule extra jobs
            case false:
                jobsToRun = dependencies[singleton: .storage].read { db in
                    try Job
                        .filterPendingJobs(
                            variants: jobVariants,
                            excludeFutureJobs: true,
                            includeJobsWithDependencies: false
                        )
                        .filter(!jobIdsAlreadyRunning.contains(Job.Columns.id)) // Exclude jobs already running
                        .filter(!jobsAlreadyInQueue.contains(Job.Columns.id))   // Exclude jobs already in the queue
                        .fetchAll(db)
                }
                .defaulting(to: [])
        }
        
        // Determine the number of jobs to run
        let jobCount: Int = _pendingJobsQueue.performUpdateAndMap { queue in
            let updatedQueue: [Job] = queue.appending(contentsOf: jobsToRun)
            return (updatedQueue, updatedQueue.count)
        }
        
        // If there are no pending jobs and nothing in the queue then schedule the JobRunner
        // to start again when the next scheduled job should start
        guard jobCount > 0 else {
            if jobIdsAlreadyRunning.isEmpty {
                isRunning = false
                scheduleNextSoonestJob()
            }
            return
        }
        
        // Run the first job in the pendingJobsQueue
        if !wasAlreadyRunning {
            Log.info(.jobRunner, "Starting \(queueContext) with \(jobCount) jobs")
        }
        runNextJob()
    }
    
    fileprivate func stopAndClearPendingJobs() {
        isRunning = false
        _pendingJobsQueue.set(to: [])
        _deferLoopTracker.set(to: [:])
    }
    
    private func runNextJob() {
        // Ensure the queue is running (if we've stopped the queue then we shouldn't start the next job)
        guard isRunning else { return }
        
        // Ensure this is running on the correct queue
        guard DispatchQueue.with(key: queueKey, matches: queueContext, using: dependencies) else {
            internalQueue.async { [weak self] in
                self?.runNextJob()
            }
            return
        }
        guard executionType == .concurrent || currentlyRunningJobIds.isEmpty else {
            return Log.info(.jobRunner, "\(queueContext) Ignoring 'runNextJob' due to currently running job in serial queue")
        }
        guard
            let (nextJob, numJobsRemaining): (Job, Int) = _pendingJobsQueue.performUpdateAndMap({ queue in
                var updatedQueue: [Job] = queue
                let nextJob: Job? = updatedQueue.popFirst()
                
                return (updatedQueue, nextJob.map { ($0, updatedQueue.count) })
            })
        else {
            // If it's a serial queue, or there are no more jobs running then update the 'isRunning' flag
            if executionType != .concurrent || currentlyRunningJobIds.isEmpty {
                isRunning = false
            }
            
            // Always attempt to schedule the next soonest job (otherwise if enough jobs get started in rapid
            // succession then pending/failed jobs in the database may never get re-started in a concurrent queue)
            scheduleNextSoonestJob()
            return
        }
        guard let jobExecutor: JobExecutor.Type = executorMap[nextJob.variant] else {
            Log.info(.jobRunner, "\(queueContext) Unable to run \(nextJob) due to missing executor")
            return handleJobFailed(
                nextJob,
                error: JobRunnerError.executorMissing,
                permanentFailure: true
            )
        }
        guard !jobExecutor.requiresThreadId || nextJob.threadId != nil else {
            Log.info(.jobRunner, "\(queueContext) Unable to run \(nextJob) due to missing required threadId")
            return handleJobFailed(
                nextJob,
                error: JobRunnerError.requiredThreadIdMissing,
                permanentFailure: true
            )
        }
        guard !jobExecutor.requiresInteractionId || nextJob.interactionId != nil else {
            Log.info(.jobRunner, "\(queueContext) Unable to run \(nextJob) due to missing required interactionId")
            return handleJobFailed(
                nextJob,
                error: JobRunnerError.requiredInteractionIdMissing,
                permanentFailure: true
            )
        }
        guard nextJob.id != nil else {
            Log.info(.jobRunner, "\(queueContext) Unable to run \(nextJob) due to missing id")
            return handleJobFailed(
                nextJob,
                error: JobRunnerError.jobIdMissing,
                permanentFailure: false
            )
        }
        
        // If the 'nextRunTimestamp' for the job is in the future then don't run it yet
        guard nextJob.nextRunTimestamp <= dependencies.dateNow.timeIntervalSince1970 else {
            handleJobDeferred(nextJob)
            return
        }
        
        // Check if the next job has any dependencies
        let dependencyInfo: (expectedCount: Int, jobs: Set<Job>) = dependencies[singleton: .storage].read { db in
            let expectedDependencies: Set<JobDependencies> = try JobDependencies
                .filter(JobDependencies.Columns.jobId == nextJob.id)
                .fetchSet(db)
            let jobDependencies: Set<Job> = try Job
                .filter(ids: expectedDependencies.compactMap { $0.dependantId })
                .fetchSet(db)
            
            return (expectedDependencies.count, jobDependencies)
        }
        .defaulting(to: (0, []))
        
        guard dependencyInfo.jobs.count == dependencyInfo.expectedCount else {
            Log.info(.jobRunner, "\(queueContext) Removing \(nextJob) due to missing dependencies")
            return handleJobFailed(
                nextJob,
                error: JobRunnerError.missingDependencies,
                permanentFailure: true
            )
        }
        guard dependencyInfo.jobs.isEmpty else {
            Log.info(.jobRunner, "\(queueContext) Deferring \(nextJob) until \(dependencyInfo.jobs.count) dependencies are completed")
            
            // Enqueue the dependencies then defer the current job
            dependencies[singleton: .jobRunner].enqueueDependenciesIfNeeded(Array(dependencyInfo.jobs))
            handleJobDeferred(nextJob)
            return
        }
        
        // Update the state to indicate the particular job is running
        //
        // Note: We need to store 'numJobsRemaining' in it's own variable because
        // the 'Log.info' seems to dispatch to it's own queue which ends up getting
        // blocked by the JobRunner's queue becuase 'jobQueue' is Atomic
        var numJobsRunning: Int = 0
        _nextTrigger.performUpdate { trigger in
            trigger?.invalidate()   // Need to invalidate to prevent a memory leak
            return nil
        }
        _currentlyRunningJobIds.performUpdate { currentlyRunningJobIds in
            let result: Set<Int64> = currentlyRunningJobIds.inserting(nextJob.id)
            numJobsRunning = currentlyRunningJobIds.count
            return result
        }
        _currentlyRunningJobInfo.performUpdate { currentlyRunningJobInfo in
            currentlyRunningJobInfo.setting(
                nextJob.id,
                JobRunner.JobInfo(
                    variant: nextJob.variant,
                    threadId: nextJob.threadId,
                    interactionId: nextJob.interactionId,
                    detailsData: nextJob.details,
                    uniqueHashValue: nextJob.uniqueHashValue
                )
            )
        }
        Log.info(.jobRunner, "\(queueContext) started \(nextJob) (\(executionType == .concurrent ? "\(numJobsRunning) currently running, " : "")\(numJobsRemaining) remaining)")
        
        jobExecutor.run(
            nextJob,
            scheduler: targetQueue(),
            success: handleJobSucceeded,
            failure: handleJobFailed,
            deferred: handleJobDeferred,
            using: dependencies
        )
        
        // If this queue executes concurrently and there are still jobs remaining then immediately attempt
        // to start the next job
        if executionType == .concurrent && numJobsRemaining > 0 {
            internalQueue.async { [weak self] in
                self?.runNextJob()
            }
        }
    }
    
    private func scheduleNextSoonestJob() {
        // Retrieve any pending jobs from the database
        let jobVariants: [Job.Variant] = self.jobVariants
        let jobIdsAlreadyRunning: Set<Int64> = currentlyRunningJobIds
        let nextJobTimestamp: TimeInterval? = dependencies[singleton: .storage].read { db in
            try Job
                .filterPendingJobs(
                    variants: jobVariants,
                    excludeFutureJobs: false,
                    includeJobsWithDependencies: false
                )
                .select(.nextRunTimestamp)
                .filter(!jobIdsAlreadyRunning.contains(Job.Columns.id)) // Exclude jobs already running
                .asRequest(of: TimeInterval.self)
                .fetchOne(db)
        }
        
        // If there are no remaining jobs or the JobRunner isn't allowed to start any queues then trigger
        // the 'onQueueDrained' callback and stop
        guard let nextJobTimestamp: TimeInterval = nextJobTimestamp, canStart?(self) == true else {
            if executionType != .concurrent || currentlyRunningJobIds.isEmpty {
                self.onQueueDrained?()
            }
            return
        }
        
        // If the next job isn't scheduled in the future then just restart the JobRunner immediately
        let secondsUntilNextJob: TimeInterval = (nextJobTimestamp - dependencies.dateNow.timeIntervalSince1970)
        
        guard secondsUntilNextJob > 0 else {
            // Only log that the queue is getting restarted if this queue had actually been about to stop
            if executionType != .concurrent || currentlyRunningJobIds.isEmpty {
                let timingString: String = (nextJobTimestamp == 0 ?
                    "that should be in the queue" :
                    "scheduled \(.seconds(secondsUntilNextJob), unit: .s) ago"
                )
                Log.info(.jobRunner, "Restarting \(queueContext) immediately for job \(timingString)")
            }
            
            // Trigger the 'start' function to load in any pending jobs that aren't already in the
            // queue (for concurrent queues we want to force them to load in pending jobs and add
            // them to the queue regardless of whether the queue is already running)
            internalQueue.async { [weak self] in
                self?.start(forceWhenAlreadyRunning: (self?.executionType != .concurrent))
            }
            return
        }
        
        // Only schedule a trigger if the queue is concurrent, or it has actually completed
        guard executionType == .concurrent || currentlyRunningJobIds.isEmpty else { return }
        
        // Setup a trigger
        Log.info(.jobRunner, "Stopping \(queueContext) until next job in \(.seconds(secondsUntilNextJob), unit: .s)")
        _nextTrigger.performUpdate { trigger in
            trigger?.invalidate()   // Need to invalidate the old trigger to prevent a memory leak
            return Trigger.create(queue: self, timestamp: nextJobTimestamp, using: dependencies)
        }
    }
    
    // MARK: - Handling Results

    /// This function is called when a job succeeds
    fileprivate func handleJobSucceeded(_ job: Job, shouldStop: Bool) {
        /// Retrieve the dependant jobs first (the `JobDependecies` table has cascading deletion when the original `Job` is
        /// removed so we need to retrieve these records before that happens)
        let dependantJobs: [Job] = dependencies[singleton: .storage]
            .read { db in try job.dependantJobs.fetchAll(db) }
            .defaulting(to: [])
        
        switch job.behaviour {
            case .runOnce, .runOnceNextLaunch, .runOnceAfterConfigSyncIgnoringPermanentFailure:
                dependencies[singleton: .storage].write { db in
                    /// Since this job has been completed we can update the dependencies so other job that were dependant
                    /// on this one can be run
                    _ = try JobDependencies
                        .filter(JobDependencies.Columns.dependantId == job.id)
                        .deleteAll(db)
                    
                    _ = try job.delete(db)
                }
                
            case .recurring where shouldStop == true:
                dependencies[singleton: .storage].write { db in
                    /// Since this job has been completed we can update the dependencies so other job that were dependant
                    /// on this one can be run
                    _ = try JobDependencies
                        .filter(JobDependencies.Columns.dependantId == job.id)
                        .deleteAll(db)
                    
                    _ = try job.delete(db)
                }
                
            /// For `recurring` jobs which have already run, they should automatically run again but we want at least 1 second
            /// to pass before doing so - the job itself should really update it's own `nextRunTimestamp` (this is just a safety net)
            case .recurring where job.nextRunTimestamp <= dependencies.dateNow.timeIntervalSince1970:
                guard let jobId: Int64 = job.id else { break }
                
                dependencies[singleton: .storage].write { [dependencies] db in
                    _ = try Job
                        .filter(id: jobId)
                        .updateAll(
                            db,
                            Job.Columns.failureCount.set(to: 0),
                            Job.Columns.nextRunTimestamp.set(to: (dependencies.dateNow.timeIntervalSince1970 + 1))
                        )
                }
                
            /// For `recurringOnLaunch/Active` jobs which have already run but failed once, we need to clear their
            /// `failureCount` and `nextRunTimestamp` to prevent them from endlessly running over and over again
            case .recurringOnLaunch, .recurringOnActive:
                guard
                    let jobId: Int64 = job.id,
                    job.failureCount != 0 &&
                    job.nextRunTimestamp > TimeInterval.leastNonzeroMagnitude
                else { break }
                
                dependencies[singleton: .storage].write { db in
                    _ = try Job
                        .filter(id: jobId)
                        .updateAll(
                            db,
                            Job.Columns.failureCount.set(to: 0),
                            Job.Columns.nextRunTimestamp.set(to: 0)
                        )
                }
            
            default: break
        }
        
        /// Now that the job has been completed we want to enqueue any jobs that were dependant on it
        dependencies[singleton: .jobRunner].enqueueDependenciesIfNeeded(dependantJobs)
        
        // Perform job cleanup and start the next job
        performCleanUp(for: job, result: .succeeded)
        internalQueue.async { [weak self] in
            self?.runNextJob()
        }
    }

    /// This function is called when a job fails, if it's wasn't a permanent failure then the 'failureCount' for the job will be incremented and it'll
    /// be re-run after a retry interval has passed
    fileprivate func handleJobFailed(
        _ job: Job,
        error: Error,
        permanentFailure: Bool
    ) {
        guard dependencies[singleton: .storage].read({ db in try Job.exists(db, id: job.id ?? -1) }) == true else {
            Log.info(.jobRunner, "\(queueContext) \(job) canceled")
            performCleanUp(for: job, result: .failed(error, permanentFailure))
            
            internalQueue.async { [weak self] in
                self?.runNextJob()
            }
            return
        }
        
        // If this is the blocking queue and a "blocking" job failed then rerun it
        // immediately (in this case we don't trigger any job callbacks because the
        // job isn't actually done, it's going to try again immediately)
        if self.type == .blocking && job.shouldBlock {
            Log.info(.jobRunner, "\(queueContext) \(job) failed due to error: \(error); retrying immediately")
            
            // If it was a possible deferral loop then we don't actually want to
            // retry the job (even if it's a blocking one, this gives a small chance
            // that the app could continue to function)
            performCleanUp(
                for: job,
                result: .failed(error, permanentFailure),
                shouldTriggerCallbacks: ((error as? JobRunnerError)?.wasPossibleDeferralLoop == true)
            )
            
            // Only add it back to the queue if it wasn't a deferral loop
            if (error as? JobRunnerError)?.wasPossibleDeferralLoop != true {
                _pendingJobsQueue.performUpdate { $0.inserting(job, at: 0) }
            }
            
            internalQueue.async { [weak self] in
                self?.runNextJob()
            }
            return
        }
        
        // Get the max failure count for the job (a value of '-1' means it will retry indefinitely)
        let maxFailureCount: Int = (executorMap[job.variant]?.maxFailureCount ?? 0)
        let nextRunTimestamp: TimeInterval = (dependencies.dateNow.timeIntervalSince1970 + JobRunner.getRetryInterval(for: job))
        var dependantJobIds: [Int64] = []
        var failureText: String = "failed due to error: \(error)"
        
        dependencies[singleton: .storage].write { db in
            /// Retrieve a list of dependant jobs so we can clear them from the queue
            dependantJobIds = try job.dependantJobs
                .select(.id)
                .asRequest(of: Int64.self)
                .fetchAll(db)

            /// Delete/update the failed jobs and any dependencies
            let updatedFailureCount: UInt = (job.failureCount + 1)
        
            guard
                !permanentFailure && (
                    maxFailureCount < 0 ||
                    updatedFailureCount <= maxFailureCount ||
                    job.behaviour == .runOnceAfterConfigSyncIgnoringPermanentFailure
                )
            else {
                failureText = (maxFailureCount >= 0 && updatedFailureCount > maxFailureCount ?
                    "failed permanently due to error: \(error); too many retries" :
                    "failed permanently due to error: \(error)"
                )
                
                // If the job permanently failed or we have performed all of our retry attempts
                // then delete the job and all of it's dependant jobs (it'll probably never succeed)
                _ = try job.dependantJobs
                    .deleteAll(db)

                _ = try job.delete(db)
                return
            }
            
            failureText = "failed due to error: \(error); scheduling retry (failure count is \(updatedFailureCount))"
            
            try job
                .with(
                    failureCount: updatedFailureCount,
                    nextRunTimestamp: nextRunTimestamp
                )
                .upserted(db)
            
            // Update the failureCount and nextRunTimestamp on dependant jobs as well (update the
            // 'nextRunTimestamp' value to be 1ms later so when the queue gets regenerated they'll
            // come after the dependency)
            try job.dependantJobs
                .updateAll(
                    db,
                    Job.Columns.failureCount.set(to: updatedFailureCount),
                    Job.Columns.nextRunTimestamp.set(to: (nextRunTimestamp + (1 / 1000)))
                )
        }
        
        /// Remove any dependant jobs from the queue (shouldn't be in there but filter the queue just in case so we don't try
        /// to run a deleted job or get stuck in a loop of trying to run dependencies indefinitely)
        if !dependantJobIds.isEmpty {
            _pendingJobsQueue.performUpdate { queue in
                queue.filter { !dependantJobIds.contains($0.id ?? -1) }
            }
        }
        
        Log.error(.jobRunner, "\(queueContext) \(job) \(failureText)")
        performCleanUp(for: job, result: .failed(error, permanentFailure))
        internalQueue.async { [weak self] in
            self?.runNextJob()
        }
    }
    
    /// This function is called when a job neither succeeds or fails (this should only occur if the job has specific logic that makes it dependant
    /// on other jobs, and it should automatically manage those dependencies)
    fileprivate func handleJobDeferred(_ job: Job) {
        var stuckInDeferLoop: Bool = false
        
        _deferLoopTracker.performUpdate {
            guard let lastRecord: (count: Int, times: [TimeInterval]) = $0[job.id] else {
                return $0.setting(
                    job.id,
                    (1, [dependencies.dateNow.timeIntervalSince1970])
                )
            }
            
            let timeNow: TimeInterval = dependencies.dateNow.timeIntervalSince1970
            stuckInDeferLoop = (
                lastRecord.count >= JobQueue.deferralLoopThreshold &&
                (timeNow - lastRecord.times[0]) < CGFloat(lastRecord.count * maxDeferralsPerSecond)
            )
            
            return $0.setting(
                job.id,
                (
                    lastRecord.count + 1,
                    // Only store the last 'deferralLoopThreshold' times to ensure we aren't running faster
                    // than one loop per second
                    lastRecord.times.suffix(JobQueue.deferralLoopThreshold - 1) + [timeNow]
                )
            )
        }
        
        // It's possible (by introducing bugs) to create a loop where a Job tries to run and immediately
        // defers itself but then attempts to run again (resulting in an infinite loop); this won't block
        // the app since it's on a background thread but can result in 100% of a CPU being used (and a
        // battery drain)
        //
        // This code will maintain an in-memory store for any jobs which are deferred too quickly (ie.
        // more than 'deferralLoopThreshold' times within 'deferralLoopThreshold' seconds)
        guard !stuckInDeferLoop else {
            _deferLoopTracker.performUpdate { $0.removingValue(forKey: job.id) }
            handleJobFailed(
                job,
                error: JobRunnerError.possibleDeferralLoop,
                permanentFailure: false
            )
            return
        }
        
        performCleanUp(for: job, result: .deferred)
        internalQueue.async { [weak self] in
            self?.runNextJob()
        }
    }
    
    fileprivate func performCleanUp(
        for job: Job,
        result: JobRunner.JobResult,
        shouldTriggerCallbacks: Bool = true
    ) {
        // The job is removed from the queue before it runs so all we need to to is remove it
        // from the 'currentlyRunning' set
        _currentlyRunningJobIds.performUpdate { $0.removing(job.id) }
        _currentlyRunningJobInfo.performUpdate { $0.removingValue(forKey: job.id) }
        
        guard shouldTriggerCallbacks else { return }
        
        // Notify any listeners of the job result
        jobCompletedSubject.send((job.id, result))
    }
}

// MARK: - Formatting

private extension String.StringInterpolation {
    mutating func appendInterpolation(_ job: Job) {
        appendLiteral("\(job.variant) job (id: \(job.id ?? -1))")
    }
    
    mutating func appendInterpolation(_ job: Job?) {
        switch job {
            case .some(let job): appendInterpolation(job)
            case .none: appendLiteral("null job")
        }
    }
}

extension String.StringInterpolation {
    mutating func appendInterpolation(_ variant: Job.Variant?) {
        appendLiteral(variant.map { "\($0)" } ?? "unknown")
    }
    
    mutating func appendInterpolation(_ behaviour: Job.Behaviour?) {
        appendLiteral(behaviour.map { "\($0)" } ?? "unknown")
    }
}<|MERGE_RESOLUTION|>--- conflicted
+++ resolved
@@ -1355,13 +1355,8 @@
         // thread and do so by creating a number of background queues to run the jobs on, if this
         // function was called on the wrong queue then we need to dispatch to the correct one
         guard DispatchQueue.with(key: queueKey, matches: queueContext, using: dependencies) else {
-<<<<<<< HEAD
-            internalQueue.async { [weak self] in
+            internalQueue.async(using: dependencies) { [weak self] in
                 self?.start(forceWhenAlreadyRunning: forceWhenAlreadyRunning)
-=======
-            internalQueue.async(using: dependencies) { [weak self] in
-                self?.start(forceWhenAlreadyRunning: forceWhenAlreadyRunning, using: dependencies)
->>>>>>> c1fcf8e4
             }
             return
         }
