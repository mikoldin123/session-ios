// Copyright © 2022 Rangeproof Pty Ltd. All rights reserved.

import Foundation
import GRDB

public protocol JobRunnerType {
    // MARK: - Configuration
    
    func setExecutor(_ executor: JobExecutor.Type, for variant: Job.Variant)
    func canStart(queue: JobQueue) -> Bool
        
    // MARK: - State Management
    
    func isCurrentlyRunning(_ job: Job?) -> Bool
    func hasJob<T: Encodable>(of variant: Job.Variant, inState state: JobRunner.JobState, with jobDetails: T) -> Bool
    func detailsFor(jobs: [Job]?, state: JobRunner.JobState, variant: Job.Variant?) -> [Int64: Data?]
    
    func appDidFinishLaunching(dependencies: Dependencies)
    func appDidBecomeActive(dependencies: Dependencies)
    func startNonBlockingQueues(dependencies: Dependencies)
    func stopAndClearPendingJobs(exceptForVariant: Job.Variant?, onComplete: (() -> ())?)
    
    // MARK: - Job Scheduling
    
    func add(_ db: Database, job: Job?, canStartJob: Bool, dependencies: Dependencies)
    func upsert(_ db: Database, job: Job?, canStartJob: Bool, dependencies: Dependencies)
    @discardableResult func insert(_ db: Database, job: Job?, before otherJob: Job, dependencies: Dependencies) -> (Int64, Job)?
}

public extension JobRunnerType {
    func stopAndClearPendingJobs(exceptForVariant: Job.Variant? = nil, onComplete: (() -> ())? = nil) {
        stopAndClearPendingJobs(exceptForVariant: exceptForVariant, onComplete: onComplete)
    }
    
    func hasJob<T: Encodable>(of variant: Job.Variant, inState state: JobRunner.JobState = .any, with jobDetails: T) -> Bool {
        return hasJob(of: variant, inState: state, with: jobDetails)
    }
    
    func details() -> [Int64: Data?] { return detailsFor(jobs: nil, state: .any, variant: nil) }
    
    func detailsFor(jobs: [Job]) -> [Int64: Data?] {
        return detailsFor(jobs: jobs, state: .any, variant: nil)
    }
    
    func detailsFor(jobs: [Job], state: JobRunner.JobState) -> [Int64: Data?] {
        return detailsFor(jobs: jobs, state: state, variant: nil)
    }
    
    func detailsFor(state: JobRunner.JobState) -> [Int64: Data?] {
        return detailsFor(jobs: nil, state: state, variant: nil)
    }
    
    func detailsFor(state: JobRunner.JobState, variant: Job.Variant) -> [Int64: Data?] {
        return detailsFor(jobs: nil, state: state, variant: variant)
    }
    
    func detailsFor(variant: Job.Variant) -> [Int64: Data?] {
        return detailsFor(jobs: nil, state: .any, variant: variant)
    }
}

public protocol JobExecutor {
    /// The maximum number of times the job can fail before it fails permanently
    ///
    /// **Note:** A value of `-1` means it will retry indefinitely
    static var maxFailureCount: Int { get }
    static var requiresThreadId: Bool { get }
    static var requiresInteractionId: Bool { get }

    /// This method contains the logic needed to complete a job
    ///
    /// **Note:** The code in this method should run synchronously and the various
    /// "result" blocks should not be called within a database closure
    ///
    /// - Parameters:
    ///   - job: The job which is being run
    ///   - success: The closure which is called when the job succeeds (with an
    ///   updated `job` and a flag indicating whether the job should forcibly stop running)
    ///   - failure: The closure which is called when the job fails (with an updated
    ///   `job`, an `Error` (if applicable) and a flag indicating whether it was a permanent
    ///   failure)
    ///   - deferred: The closure which is called when the job is deferred (with an
    ///   updated `job`)
    static func run(
        _ job: Job,
        queue: DispatchQueue,
        success: @escaping (Job, Bool, Dependencies) -> (),
        failure: @escaping (Job, Error?, Bool, Dependencies) -> (),
        deferred: @escaping (Job, Dependencies) -> (),
        dependencies: Dependencies
    )
}

public final class JobRunner: JobRunnerType {
    public struct JobState: OptionSet, Hashable {
        public let rawValue: UInt8
        
        public init(rawValue: UInt8) {
            self.rawValue = rawValue
        }
        
        public static let pending: JobState = JobState(rawValue: 1 << 0)
        public static let running: JobState = JobState(rawValue: 1 << 1)
        
        public static let any: JobState = [ .pending, .running ]
    }
    
    public enum JobResult {
        case succeeded
        case failed
        case deferred
        case notFound
    }
    
<<<<<<< HEAD
    // MARK: - Variables
    
    private let allowToExecuteJobs: Bool
    private let blockingQueue: Atomic<JobQueue?>
    private let queues: Atomic<[Job.Variant: JobQueue]>
    
    internal var appReadyToStartQueues: Atomic<Bool> = Atomic(false)
    internal var perSessionJobsCompleted: Atomic<Set<Int64>> = Atomic([])
    internal var hasCompletedInitialBecomeActive: Atomic<Bool> = Atomic(false)
    internal var shutdownBackgroundTask: Atomic<OWSBackgroundTask?> = Atomic(nil)
    
    // MARK: - Initialization
    
    init(
        isTestingJobRunner: Bool = false,
        variantsToExclude: [Job.Variant] = [],
        dependencies: Dependencies = Dependencies()
    ) {
        var jobVariants: Set<Job.Variant> = Job.Variant.allCases
            .filter { !variantsToExclude.contains($0) }
            .asSet()
        
        self.allowToExecuteJobs = (
            isTestingJobRunner || (
                HasAppContext() &&
                CurrentAppContext().isMainApp &&
                !CurrentAppContext().isRunningTests
            )
=======
    private static let blockingQueue: Atomic<JobQueue?> = Atomic(
        JobQueue(
            type: .blocking,
            qos: .default,
            jobVariants: [],
            onQueueDrained: {
                // Once all blocking jobs have been completed we want to start running
                // the remaining job queues
                queues.wrappedValue.forEach { _, queue in queue.start() }
            }
        )
    )
    private static let queues: Atomic<[Job.Variant: JobQueue]> = {
        var jobVariants: Set<Job.Variant> = Job.Variant.allCases.asSet()
        
        let messageSendQueue: JobQueue = JobQueue(
            type: .messageSend,
            executionType: .concurrent, // Allow as many jobs to run at once as supported by the device
            qos: .default,
            jobVariants: [
                jobVariants.remove(.attachmentUpload),
                jobVariants.remove(.messageSend),
                jobVariants.remove(.notifyPushServer),
                jobVariants.remove(.sendReadReceipts),
                jobVariants.remove(.groupLeaving)
            ].compactMap { $0 }
        )
        let messageReceiveQueue: JobQueue = JobQueue(
            type: .messageReceive,
            // Explicitly serial as executing concurrently means message receives getting processed at
            // different speeds which can result in:
            // • Small batches of messages appearing in the UI before larger batches
            // • Closed group messages encrypted with updated keys could start parsing before it's key
            //   update message has been processed (ie. guaranteed to fail)
            executionType: .serial,
            qos: .default,
            jobVariants: [
                jobVariants.remove(.messageReceive)
            ].compactMap { $0 }
        )
        let attachmentDownloadQueue: JobQueue = JobQueue(
            type: .attachmentDownload,
            qos: .utility,
            jobVariants: [
                jobVariants.remove(.attachmentDownload)
            ].compactMap { $0 }
>>>>>>> 2568d508
        )
        self.blockingQueue = Atomic(
            JobQueue(
                type: .blocking,
                qos: .default,
                jobVariants: [],
                onQueueDrained: {
                    // Once all blocking jobs have been completed we want to start running
                    // the remaining job queues
                    dependencies.jobRunner.startNonBlockingQueues(dependencies: dependencies)
                }
            )
        )
        self.queues = Atomic([
            // MARK: -- Message Send Queue
            
            JobQueue(
                type: .messageSend,
                executionType: .concurrent, // Allow as many jobs to run at once as supported by the device
                qos: .default,
                jobVariants: [
                    jobVariants.remove(.attachmentUpload),
                    jobVariants.remove(.messageSend),
                    jobVariants.remove(.notifyPushServer),
                    jobVariants.remove(.sendReadReceipts)
                ].compactMap { $0 }
            ),
            
            // MARK: -- Message Receive Queue
            
            JobQueue(
                type: .messageReceive,
                // Explicitly serial as executing concurrently means message receives getting processed at
                // different speeds which can result in:
                // • Small batches of messages appearing in the UI before larger batches
                // • Closed group messages encrypted with updated keys could start parsing before it's key
                //   update message has been processed (ie. guaranteed to fail)
                executionType: .serial,
                qos: .default,
                jobVariants: [
                    jobVariants.remove(.messageReceive)
                ].compactMap { $0 }
            ),
            
            // MARK: -- Attachment Download Queue
            
            JobQueue(
                type: .attachmentDownload,
                qos: .utility,
                jobVariants: [
                    jobVariants.remove(.attachmentDownload)
                ].compactMap { $0 }
            ),
            
            // MARK: -- General Queue
            
            JobQueue(
                type: .general(number: 0),
                qos: .utility,
                jobVariants: Array(jobVariants)
            )
        ].reduce(into: [:]) { prev, next in
            next.jobVariants.forEach { variant in
                prev[variant] = next
            }
        })
    }
    
    // MARK: - Configuration
    
    public func setExecutor(_ executor: JobExecutor.Type, for variant: Job.Variant) {
        blockingQueue.wrappedValue?.setExecutor(executor, for: variant) // The blocking queue can run any job
        queues.wrappedValue[variant]?.setExecutor(executor, for: variant)
    }
    
    public func canStart(queue: JobQueue) -> Bool {
        return (
            allowToExecuteJobs &&
            appReadyToStartQueues.wrappedValue
        )
    }
    
    // MARK: - State Management
    
    public func isCurrentlyRunning(_ job: Job?) -> Bool {
        guard let job: Job = job else { return false }
        
        return !detailsFor(jobs: [job], state: .running).isEmpty
    }
    
    public func hasJob<T: Encodable>(of variant: Job.Variant, inState state: JobRunner.JobState, with jobDetails: T) -> Bool {
        guard let detailsData: Data = try? JSONEncoder().encode(jobDetails) else { return false }
        
        return detailsFor(state: state, variant: variant).values.contains(detailsData)
    }
    
    public func detailsFor(
        jobs: [Job]?,
        state: JobRunner.JobState,
        variant: Job.Variant?
    ) -> [Int64: Data?] {
        var result: [(Int64, Data?)] = []
        let targetKeys: [JobQueue.JobKey] = (jobs?.compactMap { JobQueue.JobKey($0) } ?? [])
        let targetVariants: [Job.Variant] = (variant.map { [$0] } ?? jobs?.map { $0.variant })
            .defaulting(to: [])
        
        // Insert the state of any pending jobs
        if state.contains(.pending) {
            func detailsFor(queue: JobQueue?, variants: [Job.Variant]) -> [(Int64, Data?)] {
                return (queue?.pendingJobsQueue.wrappedValue
                    .filter { variants.isEmpty || variants.contains($0.variant) }
                    .compactMap { job -> (Int64, Data?)? in
                        guard let jobKey: JobQueue.JobKey = JobQueue.JobKey(job) else { return nil }
                        guard !targetKeys.isEmpty else { return (jobKey.id, job.details) }
                        
                        return (targetKeys.contains(jobKey) ? (jobKey.id, job.details) : nil)
                    })
                    .defaulting(to: [])
            }
            
            result.append(contentsOf: detailsFor(queue: blockingQueue.wrappedValue, variants: targetVariants))
            queues.wrappedValue
                .filter { key, _ -> Bool in targetVariants.isEmpty || targetVariants.contains(key) }
                .values
                .forEach { queue in result.append(contentsOf: detailsFor(queue: queue, variants: targetVariants)) }
        }
        
        // Insert the state of any running jobs
        if state.contains(.running) {
            func detailsFor(queue: JobQueue?, variants: [Job.Variant]) -> [(Int64, Data?)] {
                return (queue?.detailsForCurrentlyRunningJobs.wrappedValue
                    .filter { variants.isEmpty || variants.contains($0.key.variant) }
                    .compactMap { jobKey, details -> (Int64, Data?)? in
                        guard !targetKeys.isEmpty else { return (jobKey.id, details) }
                        
                        return (targetKeys.contains(jobKey) ? (jobKey.id, details) : nil)
                    })
                    .defaulting(to: [])
            }
            
            result.append(contentsOf: detailsFor(queue: blockingQueue.wrappedValue, variants: targetVariants))
            queues.wrappedValue
                .filter { key, _ -> Bool in targetVariants.isEmpty || targetVariants.contains(key) }
                .values
                .forEach { queue in result.append(contentsOf: detailsFor(queue: queue, variants: targetVariants)) }
        }
        
        return result
            .reduce(into: [:]) { result, next in
                result[next.0] = next.1
            }
    }
    
    public func appDidFinishLaunching(dependencies: Dependencies) {
        // Flag that the JobRunner can start it's queues
        appReadyToStartQueues.mutate { $0 = true }
        
        // Note: 'appDidBecomeActive' will run on first launch anyway so we can
        // leave those jobs out and can wait until then to start the JobRunner
        let jobsToRun: (blocking: [Job], nonBlocking: [Job]) = dependencies.storage
            .read { db in
                let blockingJobs: [Job] = try Job
                    .filter(
                        [
                            Job.Behaviour.recurringOnLaunch,
                            Job.Behaviour.runOnceNextLaunch
                        ].contains(Job.Columns.behaviour)
                    )
                    .filter(Job.Columns.shouldBlock == true)
                    .order(Job.Columns.id)
                    .fetchAll(db)
                let nonblockingJobs: [Job] = try Job
                    .filter(
                        [
                            Job.Behaviour.recurringOnLaunch,
                            Job.Behaviour.runOnceNextLaunch
                        ].contains(Job.Columns.behaviour)
                    )
                    .filter(Job.Columns.shouldBlock == false)
                    .order(Job.Columns.id)
                    .fetchAll(db)
                
                return (blockingJobs, nonblockingJobs)
            }
            .defaulting(to: ([], []))
        
        guard !jobsToRun.blocking.isEmpty || !jobsToRun.nonBlocking.isEmpty else { return }
        
        // Add and start any blocking jobs
        blockingQueue.wrappedValue?.appDidFinishLaunching(
            with: jobsToRun.blocking,
            canStart: true,
            dependencies: dependencies
        )
        
        // Add any non-blocking jobs (we don't start these incase there are blocking "on active"
        // jobs as well)
        let jobsByVariant: [Job.Variant: [Job]] = jobsToRun.nonBlocking.grouped(by: \.variant)
        let jobQueues: [Job.Variant: JobQueue] = queues.wrappedValue
        
        jobsByVariant.forEach { variant, jobs in
            jobQueues[variant]?.appDidFinishLaunching(with: jobs, canStart: false, dependencies: dependencies)
        }
    }
    
    public func appDidBecomeActive(dependencies: Dependencies) {
        // Flag that the JobRunner can start it's queues
        appReadyToStartQueues.mutate { $0 = true }
        
        // If we have a running "sutdownBackgroundTask" then we want to cancel it as otherwise it
        // can result in the database being suspended and us being unable to interact with it at all
        shutdownBackgroundTask.mutate {
            $0?.cancel()
            $0 = nil
        }
        
        // Retrieve any jobs which should run when becoming active
        let hasCompletedInitialBecomeActive: Bool = self.hasCompletedInitialBecomeActive.wrappedValue
        let jobsToRun: [Job] = dependencies.storage
            .read { db in
                return try Job
                    .filter(Job.Columns.behaviour == Job.Behaviour.recurringOnActive)
                    .order(Job.Columns.id)
                    .fetchAll(db)
            }
            .defaulting(to: [])
            .filter { hasCompletedInitialBecomeActive || !$0.shouldSkipLaunchBecomeActive }
        
        // Store the current queue state locally to avoid multiple atomic retrievals
        let jobQueues: [Job.Variant: JobQueue] = queues.wrappedValue
        let blockingQueueIsRunning: Bool = (blockingQueue.wrappedValue?.isRunning.wrappedValue == true)
        
        guard !jobsToRun.isEmpty else {
            if !blockingQueueIsRunning {
                jobQueues.forEach { _, queue in queue.start(dependencies: dependencies) }
            }
            return
        }
        
        // Add and start any non-blocking jobs (if there are no blocking jobs)
        let jobsByVariant: [Job.Variant: [Job]] = jobsToRun.grouped(by: \.variant)
        
        jobQueues.forEach { variant, queue in
            queue.appDidBecomeActive(
                with: (jobsByVariant[variant] ?? []),
                canStart: !blockingQueueIsRunning,
                dependencies: dependencies
            )
        }
        self.hasCompletedInitialBecomeActive.mutate { $0 = true }
    }
    
    public func startNonBlockingQueues(dependencies: Dependencies) {
        queues.wrappedValue.forEach { _, queue in
            queue.start(dependencies: dependencies)
        }
    }
    
    public func stopAndClearPendingJobs(
        exceptForVariant: Job.Variant?,
        onComplete: (() -> ())?
    ) {
        // Inform the JobRunner that it can't start any queues (this is to prevent queues from
        // rescheduling themselves while in the background, when the app restarts or becomes active
        // the JobRunenr will update this flag)
        appReadyToStartQueues.mutate { $0 = false }
        
        // Stop all queues except for the one containing the `exceptForVariant`
        queues.wrappedValue
            .values
            .filter { queue -> Bool in
                guard let exceptForVariant: Job.Variant = exceptForVariant else { return true }
                
                return !queue.jobVariants.contains(exceptForVariant)
            }
            .forEach { $0.stopAndClearPendingJobs() }
        
        // Ensure the queue is actually running (if not the trigger the callback immediately)
        guard
            let exceptForVariant: Job.Variant = exceptForVariant,
            let queue: JobQueue = queues.wrappedValue[exceptForVariant],
            queue.isRunning.wrappedValue == true
        else {
            onComplete?()
            return
        }
        
        let oldQueueDrained: (() -> ())? = queue.onQueueDrained
        
        // Create a backgroundTask to give the queue the chance to properly be drained
        shutdownBackgroundTask.mutate {
            $0 = OWSBackgroundTask(labelStr: #function) { [weak queue] state in
                // If the background task didn't succeed then trigger the onComplete (and hope we have
                // enough time to complete it's logic)
                guard state != .cancelled else {
                    queue?.onQueueDrained = oldQueueDrained
                    return
                }
                guard state != .success else { return }
                
                onComplete?()
                queue?.onQueueDrained = oldQueueDrained
                queue?.stopAndClearPendingJobs()
            }
        }
        
        // Add a callback to be triggered once the queue is drained
        queue.onQueueDrained = { [weak self, weak queue] in
            oldQueueDrained?()
            queue?.onQueueDrained = oldQueueDrained
            onComplete?()
            
            self?.shutdownBackgroundTask.mutate { $0 = nil }
        }
    }
    
    // MARK: - Execution
    
    public func add(
        _ db: Database,
        job: Job?,
        canStartJob: Bool,
        dependencies: Dependencies
    ) {
        // Store the job into the database (getting an id for it)
        guard let updatedJob: Job = try? job?.inserted(db) else {
            SNLog("[JobRunner] Unable to add \(job.map { "\($0.variant)" } ?? "unknown") job")
            return
        }
        guard !canStartJob || updatedJob.id != nil else {
            SNLog("[JobRunner] Not starting \(job.map { "\($0.variant)" } ?? "unknown") job due to missing id")
            return
        }
        
        queues.mutate {
            $0[updatedJob.variant]?
                .add(updatedJob, canStartJob: canStartJob, dependencies: dependencies)
        }
        
        // Don't start the queue if the job can't be started
        guard canStartJob else { return }
        
        // Start the job runner if needed
        db.afterNextTransactionNestedOnce(dedupeId: "JobRunner-Start: \(updatedJob.variant)") { [weak self] _ in
            self?.queues.wrappedValue[updatedJob.variant]?.start(dependencies: dependencies)
        }
    }
    
    public func upsert(
        _ db: Database,
        job: Job?,
        canStartJob: Bool,
        dependencies: Dependencies
    ) {
        guard let job: Job = job else { return }    // Ignore null jobs
        guard job.id != nil else {
            add(db, job: job, canStartJob: canStartJob, dependencies: dependencies)
            return
        }
        
        queues.wrappedValue[job.variant]?.upsert(job, canStartJob: canStartJob, dependencies: dependencies)
        
        // Don't start the queue if the job can't be started
        guard canStartJob else { return }
        
        // Start the job runner if needed
        db.afterNextTransactionNestedOnce(dedupeId: "JobRunner-Start: \(job.variant)") { [weak self] _ in
            self?.queues.wrappedValue[job.variant]?.start(dependencies: dependencies)
        }
    }
    
    @discardableResult public func insert(
        _ db: Database,
        job: Job?,
        before otherJob: Job,
        dependencies: Dependencies
    ) -> (Int64, Job)? {
        switch job?.behaviour {
            case .recurringOnActive, .recurringOnLaunch, .runOnceNextLaunch:
                SNLog("[JobRunner] Attempted to insert \(job.map { "\($0.variant)" } ?? "unknown") job before the current one even though it's behaviour is \(job.map { "\($0.behaviour)" } ?? "unknown")")
                return nil
                
            default: break
        }
        
        // Store the job into the database (getting an id for it)
        guard let updatedJob: Job = try? job?.inserted(db) else {
            SNLog("[JobRunner] Unable to add \(job.map { "\($0.variant)" } ?? "unknown") job")
            return nil
        }
        guard let jobId: Int64 = updatedJob.id else {
            SNLog("[JobRunner] Unable to add \(job.map { "\($0.variant)" } ?? "unknown") job due to missing id")
            return nil
        }
        
        queues.wrappedValue[updatedJob.variant]?
            .insert(updatedJob, before: otherJob, dependencies: dependencies)
        
        return (jobId, updatedJob)
    }
    
    internal func afterCurrentlyRunningJob(_ job: Job?, callback: @escaping (JobResult) -> ()) {
        guard let job: Job = job, let jobId: Int64 = job.id, let queue: JobQueue = queues.wrappedValue[job.variant] else {
            callback(.notFound)
            return
        }
        
        queue.afterCurrentlyRunningJob(jobId, callback: callback)
    }
    
    internal func removePendingJob(_ job: Job?) {
        guard let job: Job = job, let jobId: Int64 = job.id else { return }
        
        queues.wrappedValue[job.variant]?.removePendingJob(jobId)
    }
    
    // MARK: - Convenience

    fileprivate static func getRetryInterval(for job: Job) -> TimeInterval {
        // Arbitrary backoff factor...
        // try  1 delay: 0.5s
        // try  2 delay: 1s
        // ...
        // try  5 delay: 16s
        // ...
        // try 11 delay: 512s
        let maxBackoff: Double = 10 * 60 // 10 minutes
        return 0.25 * min(maxBackoff, pow(2, Double(job.failureCount)))
    }
}

// MARK: - JobQueue

public final class JobQueue {
    fileprivate enum QueueType: Hashable {
        case blocking
        case general(number: Int)
        case messageSend
        case messageReceive
        case attachmentDownload
        
        var name: String {
            switch self {
                case .blocking: return "Blocking"
                case .general(let number): return "General-\(number)"
                case .messageSend: return "MessageSend"
                case .messageReceive: return "MessageReceive"
                case .attachmentDownload: return "AttachmentDownload"
            }
        }
    }
    
    fileprivate enum ExecutionType {
        /// A serial queue will execute one job at a time until the queue is empty, then will load any new/deferred
        /// jobs and run those one at a time
        case serial
        
        /// A concurrent queue will execute as many jobs as the device supports at once until the queue is empty,
        /// then will load any new/deferred jobs and try to start them all
        case concurrent
    }
    
    private class Trigger {
        private var timer: Timer?
        fileprivate var fireTimestamp: TimeInterval = 0
        
        static func create(
            queue: JobQueue,
            timestamp: TimeInterval,
            dependencies: Dependencies
        ) -> Trigger? {
            /// Setup the trigger (wait at least 1 second before triggering)
            ///
            /// **Note:** We use the `Timer.scheduledTimerOnMainThread` method because running a timer
            /// on our random queue threads results in the timer never firing, the `start` method will redirect itself to
            /// the correct thread
            let trigger: Trigger = Trigger()
            trigger.fireTimestamp = max(1, (timestamp - Date().timeIntervalSince1970))
            trigger.timer = Timer.scheduledTimerOnMainThread(
                withTimeInterval: trigger.fireTimestamp,
                repeats: false,
                block: { [weak queue] _ in
                    queue?.start(dependencies: dependencies)
                }
            )
            
            return trigger
        }
        
        func invalidate() {
            // Need to do this to prevent a strong reference cycle
            timer?.invalidate()
            timer = nil
        }
    }
    
    fileprivate struct JobKey: Equatable, Hashable {
        fileprivate let id: Int64
        fileprivate let variant: Job.Variant
        
        fileprivate init?(_ job: Job?) {
            guard let id: Int64 = job?.id, let variant: Job.Variant = job?.variant else { return nil }
            
            self.id = id
            self.variant = variant
        }
    }
    
    private static let deferralLoopThreshold: Int = 3
    
    private let type: QueueType
    private let executionType: ExecutionType
    private let qosClass: DispatchQoS
    private let queueKey: DispatchSpecificKey = DispatchSpecificKey<String>()
    private let queueContext: String
    
    /// The specific types of jobs this queue manages, if this is left empty it will handle all jobs not handled by other queues
    fileprivate let jobVariants: [Job.Variant]
    
    fileprivate var onQueueDrained: (() -> ())?
    
    private lazy var internalQueue: DispatchQueue = {
        let result: DispatchQueue = DispatchQueue(
            label: self.queueContext,
            qos: self.qosClass,
            attributes: (self.executionType == .concurrent ? [.concurrent] : []),
            autoreleaseFrequency: .inherit,
            target: nil
        )
        result.setSpecific(key: queueKey, value: queueContext)
        
        return result
    }()
    
    private var executorMap: Atomic<[Job.Variant: JobExecutor.Type]> = Atomic([:])
    private var nextTrigger: Atomic<Trigger?> = Atomic(nil)
    fileprivate var isRunning: Atomic<Bool> = Atomic(false)
    fileprivate var pendingJobsQueue: Atomic<[Job]> = Atomic([])
    fileprivate var jobsCurrentlyRunning: Atomic<Set<Int64>> = Atomic([])
    fileprivate var detailsForCurrentlyRunningJobs: Atomic<[JobKey: Data?]> = Atomic([:])
    private var jobCallbacks: Atomic<[Int64: [(JobRunner.JobResult) -> ()]]> = Atomic([:])
    private var deferLoopTracker: Atomic<[Int64: (count: Int, times: [TimeInterval])]> = Atomic([:])
    
    fileprivate var hasPendingJobs: Bool { !pendingJobsQueue.wrappedValue.isEmpty }
    
    // MARK: - Initialization
    
    fileprivate init(
        type: QueueType,
        executionType: ExecutionType = .serial,
        qos: DispatchQoS,
        jobVariants: [Job.Variant],
        onQueueDrained: (() -> ())? = nil
    ) {
        self.type = type
        self.executionType = executionType
        self.queueContext = "JobQueue-\(type.name)"
        self.qosClass = qos
        self.jobVariants = jobVariants
        self.onQueueDrained = onQueueDrained
    }
    
    // MARK: - Configuration
    
    fileprivate func setExecutor(_ executor: JobExecutor.Type, for variant: Job.Variant) {
        executorMap.mutate { $0[variant] = executor }
    }
    
    // MARK: - Execution
    
    fileprivate func add(_ job: Job, canStartJob: Bool = true, dependencies: Dependencies) {
        // Check if the job should be added to the queue
        guard
            canStartJob,
            job.behaviour != .runOnceNextLaunch,
            job.nextRunTimestamp <= Date().timeIntervalSince1970
        else { return }
        guard job.id != nil else {
            SNLog("[JobRunner] Prevented attempt to add \(job.variant) job without id to queue")
            return
        }
        
        pendingJobsQueue.mutate { $0.append(job) }
    }
    
    /// Upsert a job onto the queue, if the queue isn't currently running and 'canStartJob' is true then this will start
    /// the JobRunner
    ///
    /// **Note:** If the job has a `behaviour` of `runOnceNextLaunch` or the `nextRunTimestamp`
    /// is in the future then the job won't be started
    fileprivate func upsert(_ job: Job, canStartJob: Bool = true, dependencies: Dependencies) {
        guard let jobId: Int64 = job.id else {
            SNLog("[JobRunner] Prevented attempt to upsert \(job.variant) job without id to queue")
            return
        }
        
        // Lock the pendingJobsQueue while checking the index and inserting to ensure we don't run into
        // any multi-threading shenanigans
        //
        // Note: currently running jobs are removed from the pendingJobsQueue so we don't need to check
        // the 'jobsCurrentlyRunning' set
        var didUpdateExistingJob: Bool = false
        
        pendingJobsQueue.mutate { queue in
            if let jobIndex: Array<Job>.Index = queue.firstIndex(where: { $0.id == jobId }) {
                queue[jobIndex] = job
                didUpdateExistingJob = true
            }
        }
        
        // If we didn't update an existing job then we need to add it to the pendingJobsQueue
        guard !didUpdateExistingJob else { return }
        
        add(job, canStartJob: canStartJob, dependencies: dependencies)
    }
    
    fileprivate func insert(_ job: Job, before otherJob: Job, dependencies: Dependencies) {
        guard job.id != nil else {
            SNLog("[JobRunner] Prevented attempt to insert \(job.variant) job without id to queue")
            return
        }
        
        // Insert the job before the current job (re-adding the current job to
        // the start of the pendingJobsQueue if it's not in there) - this will mean the new
        // job will run and then the otherJob will run (or run again) once it's
        // done
        pendingJobsQueue.mutate {
            guard let otherJobIndex: Int = $0.firstIndex(of: otherJob) else {
                $0.insert(contentsOf: [job, otherJob], at: 0)
                return
            }
            
            $0.insert(job, at: otherJobIndex)
        }
    }
    
    fileprivate func appDidFinishLaunching(
        with jobs: [Job],
        canStart: Bool,
        dependencies: Dependencies
    ) {
        pendingJobsQueue.mutate { $0.append(contentsOf: jobs) }
        
        // Start the job runner if needed
        if canStart && !isRunning.wrappedValue {
            start(dependencies: dependencies)
        }
    }
    
    fileprivate func appDidBecomeActive(
        with jobs: [Job],
        canStart: Bool,
        dependencies: Dependencies
    ) {
        pendingJobsQueue.mutate { queue in
            // Avoid re-adding jobs to the pendingJobsQueue that are already in it (this can
            // happen if the user sends the app to the background before the 'onActive'
            // jobs and then brings it back to the foreground)
            let jobsNotAlreadyInQueue: [Job] = jobs
                .filter { job in !queue.contains(where: { $0.id == job.id }) }
            
            queue.append(contentsOf: jobsNotAlreadyInQueue)
        }
        
        // Start the job runner if needed
        if canStart && !isRunning.wrappedValue {
            start(dependencies: dependencies)
        }
    }
    
    fileprivate func afterCurrentlyRunningJob(_ jobId: Int64, callback: @escaping (JobRunner.JobResult) -> ()) {
        guard jobsCurrentlyRunning.wrappedValue.contains(jobId) else {
            callback(.notFound)
            return
        }
        
        jobCallbacks.mutate { jobCallbacks in
            jobCallbacks[jobId] = (jobCallbacks[jobId] ?? []).appending(callback)
        }
    }
    
    fileprivate func removePendingJob(_ jobId: Int64) {
        pendingJobsQueue.mutate { queue in
            queue = queue.filter { $0.id != jobId }
        }
    }
    
    // MARK: - Job Running
    
    fileprivate func start(
        forceWhenAlreadyRunning: Bool = false,
        dependencies: Dependencies
    ) {
        // Only start if the JobRunner is allowed to start the queue
        guard dependencies.jobRunner.canStart(queue: self) else { return }
        guard forceWhenAlreadyRunning || !isRunning.wrappedValue else { return }
        
        // The JobRunner runs synchronously we need to ensure this doesn't start
        // on the main thread (if it is on the main thread then swap to a different thread)
        guard DispatchQueue.getSpecific(key: queueKey) == queueContext else {
            internalQueue.async { [weak self] in
                self?.start(dependencies: dependencies)
            }
            return
        }
        
        // Flag the JobRunner as running (to prevent something else from trying to start it
        // and messing with the execution behaviour)
        var wasAlreadyRunning: Bool = false
        isRunning.mutate { isRunning in
            wasAlreadyRunning = isRunning
            isRunning = true
        }
        
        // Get any pending jobs
        let jobIdsAlreadyRunning: Set<Int64> = jobsCurrentlyRunning.wrappedValue
        let jobsAlreadyInQueue: Set<Int64> = pendingJobsQueue.wrappedValue.compactMap { $0.id }.asSet()
        let jobsToRun: [Job] = dependencies.storage.read { db in
            try Job
                .filterPendingJobs(
                    variants: jobVariants,
                    excludeFutureJobs: true,
                    includeJobsWithDependencies: false
                )
                .filter(!jobIdsAlreadyRunning.contains(Job.Columns.id)) // Exclude jobs already running
                .filter(!jobsAlreadyInQueue.contains(Job.Columns.id))   // Exclude jobs already in the queue
                .fetchAll(db)
        }
        .defaulting(to: [])
        
        // Determine the number of jobs to run
        var jobCount: Int = 0
        
        pendingJobsQueue.mutate { queue in
            queue.append(contentsOf: jobsToRun)
            jobCount = queue.count
        }
        
        // If there are no pending jobs and nothing in the queue then schedule the JobRunner
        // to start again when the next scheduled job should start
        guard jobCount > 0 else {
            if jobIdsAlreadyRunning.isEmpty {
                isRunning.mutate { $0 = false }
                scheduleNextSoonestJob(dependencies: dependencies)
            }
            return
        }
        
        // Run the first job in the pendingJobsQueue
        if !wasAlreadyRunning {
            SNLog("[JobRunner] Starting \(queueContext) with (\(jobCount) job\(jobCount != 1 ? "s" : ""))")
        }
        runNextJob(dependencies: dependencies)
    }
    
    fileprivate func stopAndClearPendingJobs() {
        isRunning.mutate { $0 = false }
        pendingJobsQueue.mutate { $0 = [] }
        deferLoopTracker.mutate { $0 = [:] }
    }
    
    private func runNextJob(dependencies: Dependencies) {
        // Ensure the queue is running (if we've stopped the queue then we shouldn't start the next job)
        guard isRunning.wrappedValue else { return }
        
        // Ensure this is running on the correct queue
        guard DispatchQueue.getSpecific(key: queueKey) == queueContext else {
            internalQueue.async { [weak self] in
                self?.runNextJob(dependencies: dependencies)
            }
            return
        }
        guard let (nextJob, numJobsRemaining): (Job, Int) = pendingJobsQueue.mutate({ queue in queue.popFirst().map { ($0, queue.count) } }) else {
            // If it's a serial queue, or there are no more jobs running then update the 'isRunning' flag
            if executionType != .concurrent || jobsCurrentlyRunning.wrappedValue.isEmpty {
                isRunning.mutate { $0 = false }
            }
            
            // Always attempt to schedule the next soonest job (otherwise if enough jobs get started in rapid
            // succession then pending/failed jobs in the database may never get re-started in a concurrent queue)
            scheduleNextSoonestJob(dependencies: dependencies)
            return
        }
        guard let jobExecutor: JobExecutor.Type = executorMap.wrappedValue[nextJob.variant] else {
            SNLog("[JobRunner] \(queueContext) Unable to run \(nextJob.variant) job due to missing executor")
            handleJobFailed(
                nextJob,
                error: JobRunnerError.executorMissing,
                permanentFailure: true,
                dependencies: dependencies
            )
            return
        }
        guard !jobExecutor.requiresThreadId || nextJob.threadId != nil else {
            SNLog("[JobRunner] \(queueContext) Unable to run \(nextJob.variant) job due to missing required threadId")
            handleJobFailed(
                nextJob,
                error: JobRunnerError.requiredThreadIdMissing,
                permanentFailure: true,
                dependencies: dependencies
            )
            return
        }
        guard !jobExecutor.requiresInteractionId || nextJob.interactionId != nil else {
            SNLog("[JobRunner] \(queueContext) Unable to run \(nextJob.variant) job due to missing required interactionId")
            handleJobFailed(
                nextJob,
                error: JobRunnerError.requiredInteractionIdMissing,
                permanentFailure: true,
                dependencies: dependencies
            )
            return
        }
        guard nextJob.id != nil else {
            SNLog("[JobRunner] \(queueContext) Unable to run \(nextJob.variant) job due to missing id")
            handleJobFailed(
                nextJob,
                error: JobRunnerError.jobIdMissing,
                permanentFailure: false,
                dependencies: dependencies
            )
            return
        }
        
        // If the 'nextRunTimestamp' for the job is in the future then don't run it yet
        guard nextJob.nextRunTimestamp <= dependencies.date.timeIntervalSince1970 else {
            handleJobDeferred(nextJob, dependencies: dependencies)
            return
        }
        
        // Check if the next job has any dependencies
        let dependencyInfo: (expectedCount: Int, jobs: Set<Job>) = dependencies.storage.read { db in
            let expectedDependencies: Set<JobDependencies> = try JobDependencies
                .filter(JobDependencies.Columns.jobId == nextJob.id)
                .fetchSet(db)
            let jobDependencies: Set<Job> = try Job
                .filter(ids: expectedDependencies.compactMap { $0.dependantId })
                .fetchSet(db)
            
            return (expectedDependencies.count, jobDependencies)
        }
        .defaulting(to: (0, []))
        
        guard dependencyInfo.jobs.count == dependencyInfo.expectedCount else {
            SNLog("[JobRunner] \(queueContext) found job with missing dependencies, removing the job")
            handleJobFailed(
                nextJob,
                error: JobRunnerError.missingDependencies,
                permanentFailure: true,
                dependencies: dependencies
            )
            return
        }
        guard dependencyInfo.jobs.isEmpty else {
            SNLog("[JobRunner] \(queueContext) found job with \(dependencyInfo.jobs.count) dependencies, running those first")
            
            /// Remove all jobs this one is dependant on from the queue and re-insert them at the start of the queue
            ///
            /// **Note:** We don't add the current job back the the queue because it should only be re-added if it's dependencies
            /// are successfully completed
            pendingJobsQueue.mutate { queue in
                queue = queue
                    .filter { !dependencyInfo.jobs.contains($0) }
                    .inserting(contentsOf: Array(dependencyInfo.jobs), at: 0)
            }
            handleJobDeferred(nextJob, dependencies: dependencies)
            return
        }
        
        // Update the state to indicate the particular job is running
        //
        // Note: We need to store 'numJobsRemaining' in it's own variable because
        // the 'SNLog' seems to dispatch to it's own queue which ends up getting
        // blocked by the JobRunner's queue becuase 'jobQueue' is Atomic
        var numJobsRunning: Int = 0
        nextTrigger.mutate { trigger in
            trigger?.invalidate()   // Need to invalidate to prevent a memory leak
            trigger = nil
        }
        jobsCurrentlyRunning.mutate { jobsCurrentlyRunning in
            jobsCurrentlyRunning = jobsCurrentlyRunning.inserting(nextJob.id)
            numJobsRunning = jobsCurrentlyRunning.count
        }
        detailsForCurrentlyRunningJobs.mutate { $0 = $0.setting(JobKey(nextJob), nextJob.details) }
        SNLog("[JobRunner] \(queueContext) started \(nextJob.variant) job (\(executionType == .concurrent ? "\(numJobsRunning) currently running, " : "")\(numJobsRemaining) remaining)")
        
        /// As it turns out Combine doesn't play too nicely with concurrent Dispatch Queues, in Combine events are dispatched asynchronously to
        /// the queue which means an odd situation can occasionally occur where the `finished` event can actually run before the `output`
        /// event - this can result in unexpected behaviours (for more information see https://github.com/groue/GRDB.swift/issues/1334)
        ///
        /// Due to this if a job is meant to run on a concurrent queue then we actually want to create a temporary serial queue just for the execution
        /// of that job
        let targetQueue: DispatchQueue = {
            guard executionType == .concurrent else { return internalQueue }
            
            return DispatchQueue(
                label: "\(self.queueContext)-serial",
                qos: self.qosClass,
                attributes: [],
                autoreleaseFrequency: .inherit,
                target: nil
            )
        }()
        
        jobExecutor.run(
            nextJob,
            queue: targetQueue,
            success: handleJobSucceeded,
            failure: handleJobFailed,
            deferred: handleJobDeferred,
            dependencies: dependencies
        )
        
        // If this queue executes concurrently and there are still jobs remaining then immediately attempt
        // to start the next job
        if executionType == .concurrent && numJobsRemaining > 0 {
            internalQueue.async { [weak self] in
                self?.runNextJob(dependencies: dependencies)
            }
        }
    }
    
    private func scheduleNextSoonestJob(dependencies: Dependencies) {
        let jobIdsAlreadyRunning: Set<Int64> = jobsCurrentlyRunning.wrappedValue
        let nextJobTimestamp: TimeInterval? = dependencies.storage.read { db in
            try Job
                .filterPendingJobs(
                    variants: jobVariants,
                    excludeFutureJobs: false,
                    includeJobsWithDependencies: false
                )
                .select(.nextRunTimestamp)
                .filter(!jobIdsAlreadyRunning.contains(Job.Columns.id)) // Exclude jobs already running
                .asRequest(of: TimeInterval.self)
                .fetchOne(db)
        }
        
        // If there are no remaining jobs or the JobRunner isn't allowed to start any queues then trigger
        // the 'onQueueDrained' callback and stop
        guard let nextJobTimestamp: TimeInterval = nextJobTimestamp, dependencies.jobRunner.canStart(queue: self) else {
            if executionType != .concurrent || jobsCurrentlyRunning.wrappedValue.isEmpty {
                self.onQueueDrained?()
            }
            return
        }
        
        // If the next job isn't scheduled in the future then just restart the JobRunner immediately
        let secondsUntilNextJob: TimeInterval = (nextJobTimestamp - Date().timeIntervalSince1970)
        
        guard secondsUntilNextJob > 0 else {
            // Only log that the queue is getting restarted if this queue had actually been about to stop
            if executionType != .concurrent || jobsCurrentlyRunning.wrappedValue.isEmpty {
                let timingString: String = (nextJobTimestamp == 0 ?
                    "that should be in the queue" :
                    "scheduled \(Int(ceil(abs(secondsUntilNextJob)))) second\(Int(ceil(abs(secondsUntilNextJob))) == 1 ? "" : "s") ago"
                )
                SNLog("[JobRunner] Restarting \(queueContext) immediately for job \(timingString)")
            }
            
            // Trigger the 'start' function to load in any pending jobs that aren't already in the
            // queue (for concurrent queues we want to force them to load in pending jobs and add
            // them to the queue regardless of whether the queue is already running)
            internalQueue.async { [weak self] in
                self?.start(forceWhenAlreadyRunning: (self?.executionType == .concurrent), dependencies: dependencies)
            }
            return
        }
        
        // Only schedule a trigger if this queue has actually completed
        guard executionType != .concurrent || jobsCurrentlyRunning.wrappedValue.isEmpty else { return }
        
        // Setup a trigger
        SNLog("[JobRunner] Stopping \(queueContext) until next job in \(Int(ceil(abs(secondsUntilNextJob)))) second\(Int(ceil(abs(secondsUntilNextJob))) == 1 ? "" : "s")")
        nextTrigger.mutate { trigger in
            trigger?.invalidate()   // Need to invalidate the old trigger to prevent a memory leak
            trigger = Trigger.create(queue: self, timestamp: nextJobTimestamp, dependencies: dependencies)
        }
    }
    
    // MARK: - Handling Results

    /// This function is called when a job succeeds
    private func handleJobSucceeded(
        _ job: Job,
        shouldStop: Bool,
        dependencies: Dependencies
    ) {
        /// Retrieve the dependant jobs first (the `JobDependecies` table has cascading deletion when the original `Job` is
        /// removed so we need to retrieve these records before that happens)
        let dependantJobs: [Job] = dependencies.storage
            .read { db in try job.dependantJobs.fetchAll(db) }
            .defaulting(to: [])
        
        switch job.behaviour {
            case .runOnce, .runOnceNextLaunch:
                dependencies.storage.write { db in
                    /// Since this job has been completed we can update the dependencies so other job that were dependant
                    /// on this one can be run
                    _ = try JobDependencies
                        .filter(JobDependencies.Columns.dependantId == job.id)
                        .deleteAll(db)
                    
                    _ = try job.delete(db)
                }
                
            case .recurring where shouldStop == true:
                dependencies.storage.write { db in
                    /// Since this job has been completed we can update the dependencies so other job that were dependant
                    /// on this one can be run
                    _ = try JobDependencies
                        .filter(JobDependencies.Columns.dependantId == job.id)
                        .deleteAll(db)
                    
                    _ = try job.delete(db)
                }
                
            /// For `recurring` jobs which have already run, they should automatically run again but we want at least 1 second
            /// to pass before doing so - the job itself should really update it's own `nextRunTimestamp` (this is just a safety net)
            case .recurring where job.nextRunTimestamp <= Date().timeIntervalSince1970:
                guard let jobId: Int64 = job.id else { break }
                
                dependencies.storage.write { db in
                    _ = try Job
                        .filter(id: jobId)
                        .updateAll(
                            db,
                            Job.Columns.failureCount.set(to: 0),
                            Job.Columns.nextRunTimestamp.set(to: (Date().timeIntervalSince1970 + 1))
                        )
                }
                
            /// For `recurringOnLaunch/Active` jobs which have already run but failed once, we need to clear their
            /// `failureCount` and `nextRunTimestamp` to prevent them from endlessly running over and over again
            case .recurringOnLaunch, .recurringOnActive:
                guard
                    let jobId: Int64 = job.id,
                    job.failureCount != 0 &&
                    job.nextRunTimestamp > TimeInterval.leastNonzeroMagnitude
                else { break }
                
                dependencies.storage.write { db in
                    _ = try Job
                        .filter(id: jobId)
                        .updateAll(
                            db,
                            Job.Columns.failureCount.set(to: 0),
                            Job.Columns.nextRunTimestamp.set(to: 0)
                        )
                }
            
            default: break
        }
        
        /// Now that the job has been completed we want to insert any jobs that were dependant on it to the start of the queue (the
        /// most likely case is that we want an entire job chain to be completed at the same time rather than being blocked by other
        /// unrelated jobs)
        ///
        /// **Note:** If any of these `dependantJobs` have other dependencies then when they attempt to start they will be
        /// removed from the queue, replaced by their dependencies
        if !dependantJobs.isEmpty {
            pendingJobsQueue.mutate { queue in
                queue = queue
                    .filter { !dependantJobs.contains($0) }
                    .inserting(contentsOf: dependantJobs, at: 0)
            }
        }
        
        // Perform job cleanup and start the next job
        performCleanUp(for: job, result: .succeeded)
        internalQueue.async { [weak self] in
            self?.runNextJob(dependencies: dependencies)
        }
    }

    /// This function is called when a job fails, if it's wasn't a permanent failure then the 'failureCount' for the job will be incremented and it'll
    /// be re-run after a retry interval has passed
    private func handleJobFailed(
        _ job: Job,
        error: Error?,
        permanentFailure: Bool,
        dependencies: Dependencies
    ) {
        guard dependencies.storage.read({ db in try Job.exists(db, id: job.id ?? -1) }) == true else {
            SNLog("[JobRunner] \(queueContext) \(job.variant) job canceled")
            performCleanUp(for: job, result: .failed)
            
            internalQueue.async { [weak self] in
                self?.runNextJob(dependencies: dependencies)
            }
            return
        }
        
        // If this is the blocking queue and a "blocking" job failed then rerun it
        // immediately (in this case we don't trigger any job callbacks because the
        // job isn't actually done, it's going to try again immediately)
        if self.type == .blocking && job.shouldBlock {
            SNLog("[JobRunner] \(queueContext) \(job.variant) job failed; retrying immediately")
            
            // If it was a possible deferral loop then we don't actually want to
            // retry the job (even if it's a blocking one, this gives a small chance
            // that the app could continue to function)
            let wasPossibleDeferralLoop: Bool = {
                if let error = error, case JobRunnerError.possibleDeferralLoop = error { return true }
                
                return false
            }()
            performCleanUp(
                for: job,
                result: .failed,
                shouldTriggerCallbacks: wasPossibleDeferralLoop
            )
            
            // Only add it back to the queue if it wasn't a deferral loop
            if !wasPossibleDeferralLoop {
                pendingJobsQueue.mutate { $0.insert(job, at: 0) }
            }
            
            internalQueue.async { [weak self] in
                self?.runNextJob(dependencies: dependencies)
            }
            return
        }
        
        // Get the max failure count for the job (a value of '-1' means it will retry indefinitely)
        let maxFailureCount: Int = (executorMap.wrappedValue[job.variant]?.maxFailureCount ?? 0)
        let nextRunTimestamp: TimeInterval = (Date().timeIntervalSince1970 + JobRunner.getRetryInterval(for: job))
        
        dependencies.storage.write { db in
            /// Remove any dependant jobs from the queue (shouldn't be in there but filter the queue just in case so we don't try
            /// to run a deleted job or get stuck in a loop of trying to run dependencies indefinitely)
            let dependantJobIds: [Int64] = try job.dependantJobs
                .select(.id)
                .asRequest(of: Int64.self)
                .fetchAll(db)
            
            if !dependantJobIds.isEmpty {
                pendingJobsQueue.mutate { queue in
                    queue = queue.filter { !dependantJobIds.contains($0.id ?? -1) }
                }
            }
            
            /// Delete/update the failed jobs and any dependencies
            let updatedFailureCount: UInt = (job.failureCount + 1)
            guard
                !permanentFailure && (
                    maxFailureCount < 0 ||
                    updatedFailureCount <= maxFailureCount
                )
            else {
                SNLog("[JobRunner] \(queueContext) \(job.variant) failed permanently\(maxFailureCount >= 0 ? "; too many retries" : "")")
                
                // If the job permanently failed or we have performed all of our retry attempts
                // then delete the job and all of it's dependant jobs (it'll probably never succeed)
                _ = try job.dependantJobs
                    .deleteAll(db)

                _ = try job.delete(db)
                
                performCleanUp(for: job, result: .failed)
                return
            }
            
            SNLog("[JobRunner] \(queueContext) \(job.variant) job failed; scheduling retry (failure count is \(updatedFailureCount))")
            
            _ = try job
                .with(
                    failureCount: updatedFailureCount,
                    nextRunTimestamp: nextRunTimestamp
                )
                .saved(db)
            
            // Update the failureCount and nextRunTimestamp on dependant jobs as well (update the
            // 'nextRunTimestamp' value to be 1ms later so when the queue gets regenerated they'll
            // come after the dependency)
            try job.dependantJobs
                .updateAll(
                    db,
                    Job.Columns.failureCount.set(to: updatedFailureCount),
                    Job.Columns.nextRunTimestamp.set(to: (nextRunTimestamp + (1 / 1000)))
                )
        }
        
        performCleanUp(for: job, result: .failed)
        internalQueue.async { [weak self] in
            self?.runNextJob(dependencies: dependencies)
        }
    }
    
    /// This function is called when a job neither succeeds or fails (this should only occur if the job has specific logic that makes it dependant
    /// on other jobs, and it should automatically manage those dependencies)
    public func handleJobDeferred(
        _ job: Job,
        dependencies: Dependencies
    ) {
        var stuckInDeferLoop: Bool = false
        
        deferLoopTracker.mutate {
            guard let lastRecord: (count: Int, times: [TimeInterval]) = $0[job.id] else {
                $0 = $0.setting(
                    job.id,
                    (1, [Date().timeIntervalSince1970])
                )
                return
            }
            
            let timeNow: TimeInterval = Date().timeIntervalSince1970
            stuckInDeferLoop = (
                lastRecord.count >= JobQueue.deferralLoopThreshold &&
                (timeNow - lastRecord.times[0]) < CGFloat(lastRecord.count)
            )
            
            $0 = $0.setting(
                job.id,
                (
                    lastRecord.count + 1,
                    // Only store the last 'deferralLoopThreshold' times to ensure we aren't running faster
                    // than one loop per second
                    lastRecord.times.suffix(JobQueue.deferralLoopThreshold - 1) + [timeNow]
                )
            )
        }
        
        // It's possible (by introducing bugs) to create a loop where a Job tries to run and immediately
        // defers itself but then attempts to run again (resulting in an infinite loop); this won't block
        // the app since it's on a background thread but can result in 100% of a CPU being used (and a
        // battery drain)
        //
        // This code will maintain an in-memory store for any jobs which are deferred too quickly (ie.
        // more than 'deferralLoopThreshold' times within 'deferralLoopThreshold' seconds)
        guard !stuckInDeferLoop else {
            deferLoopTracker.mutate { $0 = $0.removingValue(forKey: job.id) }
            handleJobFailed(
                job,
                error: JobRunnerError.possibleDeferralLoop,
                permanentFailure: false,
                dependencies: dependencies
            )
            return
        }
        
        performCleanUp(for: job, result: .deferred)
        internalQueue.async { [weak self] in
            self?.runNextJob(dependencies: dependencies)
        }
    }
    
    private func performCleanUp(for job: Job, result: JobRunner.JobResult, shouldTriggerCallbacks: Bool = true) {
        // The job is removed from the queue before it runs so all we need to to is remove it
        // from the 'currentlyRunning' set
        jobsCurrentlyRunning.mutate { $0 = $0.removing(job.id) }
        detailsForCurrentlyRunningJobs.mutate { $0 = $0.removingValue(forKey: JobKey(job)) }
        
        guard shouldTriggerCallbacks else { return }
        
        // Run any job callbacks now that it's done
        var jobCallbacksToRun: [(JobRunner.JobResult) -> ()] = []
        jobCallbacks.mutate { jobCallbacks in
            jobCallbacksToRun = (jobCallbacks[job.id] ?? [])
            jobCallbacks = jobCallbacks.removingValue(forKey: job.id)
        }
        
        DispatchQueue.global(qos: .default).async {
            jobCallbacksToRun.forEach { $0(result) }
        }
    }
}

// MARK: - JobRunner Singleton
// FIXME: Remove this once the jobRunner is dependency injected everywhere correctly
public extension JobRunner {
    internal static let instance: JobRunner = JobRunner()
    
    // MARK: - Static Access
    
    static func setExecutor(_ executor: JobExecutor.Type, for variant: Job.Variant) {
        instance.setExecutor(executor, for: variant)
    }
    
    static func appDidFinishLaunching(dependencies: Dependencies = Dependencies()) {
        instance.appDidFinishLaunching(dependencies: dependencies)
    }
    
    static func appDidBecomeActive(dependencies: Dependencies = Dependencies()) {
        instance.appDidBecomeActive(dependencies: dependencies)
    }
    
    /// Add a job onto the queue, if the queue isn't currently running and 'canStartJob' is true then this will start
    /// the JobRunner
    ///
    /// **Note:** If the job has a `behaviour` of `runOnceNextLaunch` or the `nextRunTimestamp`
    /// is in the future then the job won't be started
    static func add(
        _ db: Database,
        job: Job?,
        canStartJob: Bool = true,
        dependencies: Dependencies = Dependencies()
    ) { instance.add(db, job: job, canStartJob: canStartJob, dependencies: dependencies) }
    
    /// Upsert a job onto the queue, if the queue isn't currently running and 'canStartJob' is true then this will start
    /// the JobRunner
    ///
    /// **Note:** If the job has a `behaviour` of `runOnceNextLaunch` or the `nextRunTimestamp`
    /// is in the future then the job won't be started
    static func upsert(
        _ db: Database,
        job: Job?,
        canStartJob: Bool = true,
        dependencies: Dependencies = Dependencies()
    ) { instance.upsert(db, job: job, canStartJob: canStartJob, dependencies: dependencies) }
    
    @discardableResult static func insert(
        _ db: Database,
        job: Job?,
        before otherJob: Job,
        dependencies: Dependencies = Dependencies()
    ) -> (Int64, Job)? { instance.insert(db, job: job, before: otherJob, dependencies: dependencies) }
    
    /// Calling this will clear the JobRunner queues and stop it from running new jobs, any currently executing jobs will continue to run
    /// though (this means if we suspend the database it's likely that any currently running jobs will fail to complete and fail to record their
    /// failure - they _should_ be picked up again the next time the app is launched)
    static func stopAndClearPendingJobs(
        exceptForVariant: Job.Variant? = nil,
        onComplete: (() -> ())? = nil
    ) { instance.stopAndClearPendingJobs(exceptForVariant: exceptForVariant, onComplete: onComplete) }
    
    static func isCurrentlyRunning(_ job: Job?) -> Bool {
        return instance.isCurrentlyRunning(job)
    }
    
    static func afterCurrentlyRunningJob(_ job: Job?, callback: @escaping (JobResult) -> ()) {
        instance.afterCurrentlyRunningJob(job, callback: callback)
    }
    
    static func removePendingJob(_ job: Job?) {
        instance.removePendingJob(job)
    }
}<|MERGE_RESOLUTION|>--- conflicted
+++ resolved
@@ -112,7 +112,6 @@
         case notFound
     }
     
-<<<<<<< HEAD
     // MARK: - Variables
     
     private let allowToExecuteJobs: Bool
@@ -141,54 +140,6 @@
                 CurrentAppContext().isMainApp &&
                 !CurrentAppContext().isRunningTests
             )
-=======
-    private static let blockingQueue: Atomic<JobQueue?> = Atomic(
-        JobQueue(
-            type: .blocking,
-            qos: .default,
-            jobVariants: [],
-            onQueueDrained: {
-                // Once all blocking jobs have been completed we want to start running
-                // the remaining job queues
-                queues.wrappedValue.forEach { _, queue in queue.start() }
-            }
-        )
-    )
-    private static let queues: Atomic<[Job.Variant: JobQueue]> = {
-        var jobVariants: Set<Job.Variant> = Job.Variant.allCases.asSet()
-        
-        let messageSendQueue: JobQueue = JobQueue(
-            type: .messageSend,
-            executionType: .concurrent, // Allow as many jobs to run at once as supported by the device
-            qos: .default,
-            jobVariants: [
-                jobVariants.remove(.attachmentUpload),
-                jobVariants.remove(.messageSend),
-                jobVariants.remove(.notifyPushServer),
-                jobVariants.remove(.sendReadReceipts),
-                jobVariants.remove(.groupLeaving)
-            ].compactMap { $0 }
-        )
-        let messageReceiveQueue: JobQueue = JobQueue(
-            type: .messageReceive,
-            // Explicitly serial as executing concurrently means message receives getting processed at
-            // different speeds which can result in:
-            // • Small batches of messages appearing in the UI before larger batches
-            // • Closed group messages encrypted with updated keys could start parsing before it's key
-            //   update message has been processed (ie. guaranteed to fail)
-            executionType: .serial,
-            qos: .default,
-            jobVariants: [
-                jobVariants.remove(.messageReceive)
-            ].compactMap { $0 }
-        )
-        let attachmentDownloadQueue: JobQueue = JobQueue(
-            type: .attachmentDownload,
-            qos: .utility,
-            jobVariants: [
-                jobVariants.remove(.attachmentDownload)
-            ].compactMap { $0 }
->>>>>>> 2568d508
         )
         self.blockingQueue = Atomic(
             JobQueue(
@@ -213,7 +164,8 @@
                     jobVariants.remove(.attachmentUpload),
                     jobVariants.remove(.messageSend),
                     jobVariants.remove(.notifyPushServer),
-                    jobVariants.remove(.sendReadReceipts)
+                    jobVariants.remove(.sendReadReceipts),
+                    jobVariants.remove(.groupLeaving)
                 ].compactMap { $0 }
             ),
             
