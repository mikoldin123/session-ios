// Copyright © 2022 Rangeproof Pty Ltd. All rights reserved.
//
// stringlint:disable

import Foundation
import CocoaLumberjackSwift
<<<<<<< HEAD

// MARK: - Log.Level Convenience

public extension Log.Category {
    static let `default`: Log.Category = .create("default", defaultLevel: .warn)
}

// MARK: - FeatureStorage

public extension FeatureStorage {
    static func logLevel(cat: Log.Category) -> FeatureConfig<Log.Level> {
        return Dependencies.create(
            identifier: cat.identifier,
            groupIdentifier: "logging",
            defaultOption: cat.defaultLevel
        )
    }
    
    static let allLogLevels: FeatureConfig<AllLoggingCategories> = Dependencies.create(
        identifier: "allLogLevels",
        groupIdentifier: "logging"
    )
}
=======
>>>>>>> bd34d1a9

// MARK: - Log

public enum Log {
    fileprivate typealias LogInfo = (
        level: Log.Level,
<<<<<<< HEAD
        message: String,
        withPrefixes: Bool,
        silenceForTests: Bool,
=======
        categories: [Category],
        message: String,
>>>>>>> bd34d1a9
        file: StaticString,
        function: StaticString,
        line: UInt
    )
    
<<<<<<< HEAD
    public enum Level: CaseIterable {
=======
    public enum Level: Comparable {
>>>>>>> bd34d1a9
        case verbose
        case debug
        case info
        case warn
        case error
        case critical
        case off
        
        case `default`
    }
    
    public struct Category: Hashable {
        public let rawValue: String
        fileprivate let customPrefix: String
        public let defaultLevel: Log.Level
        
        fileprivate static let identifierPrefix: String = "logLevel-"
        fileprivate var identifier: String { "\(Category.identifierPrefix)\(rawValue)" }
        
        private init(rawValue: String, customPrefix: String, defaultLevel: Log.Level) {
            self.rawValue = rawValue
            self.customPrefix = customPrefix
            self.defaultLevel = defaultLevel
            
            AllLoggingCategories.register(category: self)
        }
        
        fileprivate init?(identifier: String) {
            guard identifier.hasPrefix(Category.identifierPrefix) else { return nil }
            
            self.init(
                rawValue: identifier.substring(from: Category.identifierPrefix.count),
                customPrefix: "",
                defaultLevel: .default
            )
        }
        
        public init(rawValue: String, customPrefix: String = "") {
            self.init(rawValue: rawValue, customPrefix: customPrefix, defaultLevel: .default)
        }
        
        @discardableResult public static func create(_ rawValue: String, customPrefix: String = "", defaultLevel: Log.Level) -> Log.Category {
            return Log.Category(rawValue: rawValue, customPrefix: customPrefix, defaultLevel: defaultLevel)
        }
    }
    
    private static var logger: Atomic<Logger?> = Atomic(nil)
    private static var pendingStartupLogs: Atomic<[LogInfo]> = Atomic([])
    
    public static func setup(with logger: Logger) {
        logger.retrievePendingStartupLogs.mutate {
            $0 = {
                pendingStartupLogs.mutate { pendingStartupLogs in
                    let logs: [LogInfo] = pendingStartupLogs
                    pendingStartupLogs = []
                    return logs
                }
            }
        }
        Log.logger.mutate { $0 = logger }
    }
    
    public static func appResumedExecution() {
        guard logger.wrappedValue != nil else { return }
        
        logger.wrappedValue?.loadExtensionLogsAndResumeLogging()
    }
    
    public static func logFilePath() -> String? {
        guard
            let logger: Logger = logger.wrappedValue
        else { return nil }
        
        let logFiles: [String] = logger.fileLogger.logFileManager.sortedLogFilePaths
        
        guard !logFiles.isEmpty else { return nil }
        
        // If the latest log file is too short (ie. less that ~100kb) then we want to create a temporary file
        // which contains the previous log file logs plus the logs from the newest file so we don't miss info
        // that might be relevant for debugging
        guard
            logFiles.count > 1,
            let attributes: [FileAttributeKey: Any] = try? FileManager.default.attributesOfItem(atPath: logFiles[0]),
            let fileSize: UInt64 = attributes[.size] as? UInt64,
            fileSize < (100 * 1024)
        else { return logFiles[0] }
        
        // The file is too small so lets create a temp file to share instead
        let tempDirectory: String = NSTemporaryDirectory()
        let tempFilePath: String = URL(fileURLWithPath: tempDirectory)
            .appendingPathComponent(URL(fileURLWithPath: logFiles[1]).lastPathComponent)
            .path
        
        do {
            try FileManager.default.copyItem(
                atPath: logFiles[1],
                toPath: tempFilePath
            )
            
            guard let fileHandle: FileHandle = FileHandle(forWritingAtPath: tempFilePath) else {
                throw StorageError.objectNotFound
            }
            
            // Ensure we close the file handle
            defer { fileHandle.closeFile() }
            
            // Move to the end of the file to insert the logs
            if #available(iOS 13.4, *) { try fileHandle.seekToEnd() }
            else { fileHandle.seekToEndOfFile() }
            
            // Append the data from the newest log to the temp file
            let newestLogData: Data = try Data(contentsOf: URL(fileURLWithPath: logFiles[0]))
            if #available(iOS 13.4, *) { try fileHandle.write(contentsOf: newestLogData) }
            else { fileHandle.write(newestLogData) }
        }
        catch { return logFiles[0] }
        
        return tempFilePath
    }
    
    public static func flush() {
        DDLog.flushLog()
    }
    
    // MARK: - Log Functions
    
    fileprivate static func empty() {
        let emptyArguments: [CVarArg] = []
        
        withVaList(emptyArguments) { ptr in
            DDLog.log(
                asynchronous: true,
                level: .info,
                flag: .info,
                context: 0,
                file: "",
                function: "",
                line: 0,
                tag: nil,
                format: "",
                arguments: ptr)
        }
    }
    
    public static func verbose(
<<<<<<< HEAD
        _ message: String,
        withPrefixes: Bool = true,
        silenceForTests: Bool = false,
        file: StaticString = #file,
        function: StaticString = #function,
        line: UInt = #line
    ) {
        custom(.verbose, [], message, withPrefixes: withPrefixes, silenceForTests: silenceForTests, file: file, function: function, line: line)
    }
    
    public static func debug(
        _ message: String,
        withPrefixes: Bool = true,
        silenceForTests: Bool = false,
        file: StaticString = #file,
        function: StaticString = #function,
        line: UInt = #line
    ) {
        custom(.debug, [], message, withPrefixes: withPrefixes, silenceForTests: silenceForTests, file: file, function: function, line: line)
    }
    
    public static func info(
        _ message: String,
        withPrefixes: Bool = true,
        silenceForTests: Bool = false,
        file: StaticString = #file,
        function: StaticString = #function,
        line: UInt = #line
    ) {
        custom(.info, [], message, withPrefixes: withPrefixes, silenceForTests: silenceForTests, file: file, function: function, line: line)
    }
    
    public static func warn(
        _ message: String,
        withPrefixes: Bool = true,
        silenceForTests: Bool = false,
        file: StaticString = #file,
        function: StaticString = #function,
        line: UInt = #line
    ) {
        custom(.warn, [], message, withPrefixes: withPrefixes, silenceForTests: silenceForTests, file: file, function: function, line: line)
    }
    
    public static func error(
        _ message: String,
        withPrefixes: Bool = true,
        silenceForTests: Bool = false,
=======
        _ msg: String,
        file: StaticString = #file,
        function: StaticString = #function,
        line: UInt = #line
    ) { custom(.verbose, [], msg, file: file, function: function, line: line) }
    public static func verbose(
        _ cat: Category
        , _ msg: String,
        file: StaticString = #file,
        function: StaticString = #function,
        line: UInt = #line
    ) { custom(.verbose, [cat], msg, file: file, function: function, line: line) }
    public static func verbose(
        _ cats: [Category],
        _ msg: String,
        file: StaticString = #file,
        function: StaticString = #function,
        line: UInt = #line
    ) { custom(.verbose, cats, msg, file: file, function: function, line: line) }
    
    public static func debug(
        _ msg: String,
        file: StaticString = #file,
        function: StaticString = #function,
        line: UInt = #line
    ) { custom(.debug, [], msg, file: file, function: function, line: line) }
    public static func debug(
        _ cat: Category,
        _ msg: String,
        file: StaticString = #file,
        function: StaticString = #function,
        line: UInt = #line
    ) { custom(.debug, [cat], msg, file: file, function: function, line: line) }
    public static func debug(
        _ cats: [Category],
        _ msg: String,
        file: StaticString = #file,
        function: StaticString = #function,
        line: UInt = #line
    ) { custom(.debug, cats, msg, file: file, function: function, line: line) }
    
    public static func info(
        _ msg: String,
        file: StaticString = #file,
        function: StaticString = #function,
        line: UInt = #line
    ) { custom(.info, [], msg, file: file, function: function, line: line) }
    public static func info(
        _ cat: Category,
        _ msg: String,
        file: StaticString = #file,
        function: StaticString = #function,
        line: UInt = #line
    ) { custom(.info, [cat], msg, file: file, function: function, line: line) }
    public static func info(
        _ cats: [Category],
        _ msg: String,
        file: StaticString = #file,
        function: StaticString = #function,
        line: UInt = #line
    ) { custom(.info, cats, msg, file: file, function: function, line: line) }
    
    public static func warn(
        _ msg: String,
        file: StaticString = #file,
        function: StaticString = #function,
        line: UInt = #line
    ) { custom(.warn, [], msg, file: file, function: function, line: line) }
    public static func warn(
        _ cat: Category,
        _ msg: String,
        file: StaticString = #file,
        function: StaticString = #function,
        line: UInt = #line
    ) { custom(.warn, [cat], msg, file: file, function: function, line: line) }
    public static func warn(
        _ cats: [Category],
        _ msg: String,
        file: StaticString = #file,
        function: StaticString = #function,
        line: UInt = #line
    ) { custom(.warn, cats, msg, file: file, function: function, line: line) }
    
    public static func error(
        _ msg: String,
        file: StaticString = #file,
        function: StaticString = #function,
        line: UInt = #line
    ) { custom(.error, [], msg, file: file, function: function, line: line) }
    public static func error(
        _ cat: Category,
        _ msg: String,
        file: StaticString = #file,
        function: StaticString = #function,
        line: UInt = #line
    ) { custom(.error, [cat], msg, file: file, function: function, line: line) }
    public static func error(
        _ cats: [Category],
        _ msg: String,
        file: StaticString = #file,
        function: StaticString = #function,
        line: UInt = #line
    ) { custom(.error, cats, msg, file: file, function: function, line: line) }
    
    public static func critical(
        _ msg: String,
        file: StaticString = #file,
        function: StaticString = #function,
        line: UInt = #line
    ) { custom(.critical, [], msg, file: file, function: function, line: line) }
    public static func critical(
        _ cat: Category,
        _ msg: String,
        file: StaticString = #file,
        function: StaticString = #function,
        line: UInt = #line
    ) { custom(.critical, [cat], msg, file: file, function: function, line: line) }
    public static func critical(
        _ cats: [Category],
        _ msg: String,
        file: StaticString = #file,
        function: StaticString = #function,
        line: UInt = #line
    ) { custom(.critical, cats, msg, file: file, function: function, line: line) }

    public static func assert(
        _ condition: Bool,
        _ message: @autoclosure () -> String = String(),
>>>>>>> bd34d1a9
        file: StaticString = #file,
        function: StaticString = #function,
        line: UInt = #line
    ) {
<<<<<<< HEAD
        custom(.error, [], message, withPrefixes: withPrefixes, silenceForTests: silenceForTests, file: file, function: function, line: line)
    }
    
    public static func critical(
        _ message: String,
        withPrefixes: Bool = true,
        silenceForTests: Bool = false,
        file: StaticString = #file,
        function: StaticString = #function,
        line: UInt = #line
    ) {
        custom(.critical, [], message, withPrefixes: withPrefixes, silenceForTests: silenceForTests, file: file, function: function, line: line)
    }
    
    public static func assert(
        _ condition: Bool,
        _ message: @autoclosure () -> String = String(),
        file: StaticString = #file,
        function: StaticString = #function,
        line: UInt = #line
    ) {
        guard !condition else { return }
        
        let filename: String = URL(fileURLWithPath: "\(file)").lastPathComponent
        let message: String = message()
        let logMessage: String = (message.isEmpty ? "Assertion failed." : message)
        let formattedMessage: String = "[\(filename):\(line) \(function)] \(logMessage)"
        custom(.critical, [], formattedMessage, withPrefixes: true, silenceForTests: false, file: file, function: function, line: line)
        assertionFailure(formattedMessage)
    }
    
=======
        guard !condition else { return }
        
        let filename: String = URL(fileURLWithPath: "\(file)").lastPathComponent
        let message: String = message()
        let logMessage: String = (message.isEmpty ? "Assertion failed." : message)
        let formattedMessage: String = "[\(filename):\(line) \(function)] \(logMessage)"
        custom(.critical, [], formattedMessage, file: file, function: function, line: line)
        assertionFailure(formattedMessage)
    }
    
>>>>>>> bd34d1a9
    public static func assertOnMainThread(
        file: StaticString = #file,
        function: StaticString = #function,
        line: UInt = #line
    ) {
        guard !Thread.isMainThread else { return }
        
        let filename: String = URL(fileURLWithPath: "\(file)").lastPathComponent
        let formattedMessage: String = "[\(filename):\(line) \(function)] Must be on main thread."
<<<<<<< HEAD
        custom(.critical, [], formattedMessage, withPrefixes: true, silenceForTests: false, file: file, function: function, line: line)
=======
        custom(.critical, [], formattedMessage, file: file, function: function, line: line)
>>>>>>> bd34d1a9
        assertionFailure(formattedMessage)
    }
    
    public static func custom(
<<<<<<< HEAD
        _ level: Level,
        _ categories: [Category],
        _ message: String,
        withPrefixes: Bool,
        silenceForTests: Bool,
=======
        _ level: Log.Level,
        _ categories: [Category],
        _ message: String,
>>>>>>> bd34d1a9
        file: StaticString = #file,
        function: StaticString = #function,
        line: UInt = #line
    ) {
        guard
            let logger: Logger = logger.wrappedValue,
            !logger.isSuspended.wrappedValue
<<<<<<< HEAD
        else {
            return pendingStartupLogs.mutate {
                $0.append((level, message, withPrefixes, silenceForTests, file, function, line))
            }
        }
        
        logger.log(level, categories, message, withPrefixes: withPrefixes, silenceForTests: silenceForTests, file: file, function: function, line: line)
=======
        else { return pendingStartupLogs.mutate { $0.append((level, categories, message, file, function, line)) } }
        
        logger.log(level, categories, message, file: file, function: function, line: line)
>>>>>>> bd34d1a9
    }
}

// MARK: - Logger

public class Logger {
    private let primaryPrefix: String
    private let forceNSLog: Bool
    private let level: Atomic<Log.Level>
    private let systemLoggers: Atomic<[String: SystemLoggerType]> = Atomic([:])
    fileprivate let fileLogger: DDFileLogger
    fileprivate let isSuspended: Atomic<Bool> = Atomic(true)
    fileprivate let retrievePendingStartupLogs: Atomic<(() -> [Log.LogInfo])?> = Atomic(nil)
    
    public init(
        primaryPrefix: String,
        level: Log.Level,
        customDirectory: String? = nil,
        forceNSLog: Bool = false
    ) {
        self.primaryPrefix = primaryPrefix
        self.level = Atomic(level)
        self.forceNSLog = forceNSLog
        
        switch customDirectory {
            case .none: self.fileLogger = DDFileLogger()
            case .some(let customDirectory):
                let logFileManager: DDLogFileManagerDefault = DDLogFileManagerDefault(logsDirectory: customDirectory)
                self.fileLogger = DDFileLogger(logFileManager: logFileManager)
        }
        
        // We want to use the local datetime and show the timezone offset because it'll make
        // it easier to debug when users provide logs and specify that something happened at
        // a certain time (the default is UTC so we'd need to know the users timezone in order
        // to convert and debug effectively)
        let dateFormatter: DateFormatter = DateFormatter()
        dateFormatter.formatterBehavior = .behavior10_4      // 10.4+ style
        dateFormatter.locale = NSLocale.current              // Use the current locale and include the timezone instead of UTC
        dateFormatter.timeZone = NSTimeZone.local
        dateFormatter.dateFormat = "yyyy/MM/dd HH:mm:ss:SSS ZZZZZ"
        
        self.fileLogger.logFormatter = DDLogFileFormatterDefault(dateFormatter: dateFormatter)
        self.fileLogger.rollingFrequency = (24 * 60 * 60) // Refresh everyday
        self.fileLogger.logFileManager.maximumNumberOfLogFiles = 3 // Save 3 days' log files
        DDLog.add(self.fileLogger)
        
        // Now that we are setup we should load the extension logs which will then
        // complete the startup process when completed
        self.loadExtensionLogsAndResumeLogging()
    }
    
    // MARK: - Functions
    
    fileprivate func loadExtensionLogsAndResumeLogging() {
        // Pause logging while we load the extension logs (want to avoid interleaving them where possible)
        isSuspended.mutate { $0 = true }
        
        // The extensions write their logs to the app shared directory but the main app writes
        // to a local directory (so they can be exported via XCode) - the below code reads any
        // logs from the shared directly and attempts to add them to the main app logs to make
        // debugging user issues in extensions easier
        DispatchQueue.global(qos: .utility).async { [weak self] in
            guard let currentLogFileInfo: DDLogFileInfo = self?.fileLogger.currentLogFileInfo else {
                self?.completeResumeLogging(error: "Unable to retrieve current log file.")
                return
            }
            
            // We only want to append extension logs to the main app logs (so just early out if this isn't
            // the main app)
            guard Singleton.hasAppContext && Singleton.appContext.isMainApp else {
                self?.completeResumeLogging()
                return
            }
            
            DDLog.loggingQueue.async {
                let extensionInfo: [(dir: String, type: ExtensionType)] = [
                    ("\(FileManager.default.appSharedDataDirectoryPath)/Logs/NotificationExtension", .notification),
                    ("\(FileManager.default.appSharedDataDirectoryPath)/Logs/ShareExtension", .share)
                ]
                let extensionLogs: [(path: String, type: ExtensionType)] = extensionInfo.flatMap { dir, type -> [(path: String, type: ExtensionType)] in
                    guard let files: [String] = try? FileManager.default.contentsOfDirectory(atPath: dir) else { return [] }
                    
                    return files.map { ("\(dir)/\($0)", type) }
                }
                
                do {
                    guard let fileHandle: FileHandle = FileHandle(forWritingAtPath: currentLogFileInfo.filePath) else {
                        throw StorageError.objectNotFound
                    }
                    
                    // Ensure we close the file handle
                    defer { fileHandle.closeFile() }
                    
                    // Move to the end of the file to insert the logs
                    if #available(iOS 13.4, *) { try fileHandle.seekToEnd() }
                    else { fileHandle.seekToEndOfFile() }
                    
                    try extensionLogs
                        .grouped(by: \.type)
                        .forEach { type, value in
                            guard !value.isEmpty else { return }    // Ignore if there are no logs
                            guard
                                let typeNameStartData: Data = "🧩 \(type.name) -- Start\n".data(using: .utf8),
                                let typeNameEndData: Data = "🧩 \(type.name) -- End\n".data(using: .utf8)
                            else { throw StorageError.invalidData }
                            
                            var hasWrittenStartLog: Bool = false
                            
                            // Write the logs
                            try value.forEach { path, _ in
                                let logData: Data = try Data(contentsOf: URL(fileURLWithPath: path))
                                
                                guard !logData.isEmpty else { return }  // Ignore empty files
                                
                                // Write the type start separator if needed
                                if !hasWrittenStartLog {
                                    if #available(iOS 13.4, *) { try fileHandle.write(contentsOf: typeNameStartData) }
                                    else { fileHandle.write(typeNameStartData) }
                                    hasWrittenStartLog = true
                                }
                                
                                // Write the log data to the log file
                                if #available(iOS 13.4, *) { try fileHandle.write(contentsOf: logData) }
                                else { fileHandle.write(logData) }
                                
                                // Extension logs have been writen to the app logs, remove them now
                                try? FileManager.default.removeItem(atPath: path)
                            }
                            
                            // Write the type end separator if needed
                            if hasWrittenStartLog {
                                if #available(iOS 13.4, *) { try fileHandle.write(contentsOf: typeNameEndData) }
                                else { fileHandle.write(typeNameEndData) }
                            }
                        }
                }
                catch {
                    self?.completeResumeLogging(error: "Unable to write extension logs to current log file due to error: \(error)")
                    return
                }
                
                self?.completeResumeLogging()
            }
        }
    }
    
    private func completeResumeLogging(error: String? = nil) {
        let pendingLogs: [Log.LogInfo] = isSuspended.mutate { isSuspended in
            isSuspended = false
            
            // Retrieve any logs that were added during
            return retrievePendingStartupLogs.mutate { retriever in
                let result: [Log.LogInfo] = (retriever?() ?? [])
                retriever = nil
                return result
            }
        }
        
        // If we had an error loading the extension logs then actually log it
        if let error: String = error {
            Log.empty()
<<<<<<< HEAD
            log(.error, [], error, withPrefixes: true, silenceForTests: false, file: #file, function: #function, line: #line)
=======
            log(.error, [], error, file: #file, function: #function, line: #line)
>>>>>>> bd34d1a9
        }
        
        // After creating a new logger we want to log two empty lines to make it easier to read
        Log.empty()
        Log.empty()
        
        // Add any logs that were pending during the startup process
<<<<<<< HEAD
        pendingLogs.forEach { level, message, withPrefixes, silenceForTests, file, function, line in
            log(level, [], message, withPrefixes: withPrefixes, silenceForTests: silenceForTests, file: file, function: function, line: line)
=======
        pendingLogs.forEach { level, categories, message, file, function, line in
            log(level, categories, message, file: file, function: function, line: line)
>>>>>>> bd34d1a9
        }
    }
    
    fileprivate func log(
        _ level: Log.Level,
        _ categories: [Log.Category],
        _ message: String,
<<<<<<< HEAD
        withPrefixes: Bool,
        silenceForTests: Bool,
=======
>>>>>>> bd34d1a9
        file: StaticString,
        function: StaticString,
        line: UInt
    ) {
        guard level >= self.level.wrappedValue else { return }
        
        // Sort out the prefixes
        let logPrefix: String = {
            let prefixes: String = [
                primaryPrefix,
                (Thread.isMainThread ? "Main" : nil),
                (DispatchQueue.isDBWriteQueue ? "DBWrite" : nil)
            ]
            .compactMap { $0 }
            .appending(contentsOf: categories.map { "\($0.customPrefix)\($0.rawValue)" })
            .joined(separator: ", ")
            
            return "[\(prefixes)] "
        }()
        
        // Clean up the message if needed (replace double periods with single, trim whitespace)
        let logMessage: String = logPrefix
            .appending(message)
            .replacingOccurrences(of: "...", with: "|||")
            .replacingOccurrences(of: "..", with: ".")
            .replacingOccurrences(of: "|||", with: "...")
            .trimmingCharacters(in: .whitespacesAndNewlines)
        
        switch level {
            case .off, .default: return
            case .verbose: DDLogVerbose("💙 \(logMessage)", file: file, function: function, line: line)
            case .debug: DDLogDebug("💚 \(logMessage)", file: file, function: function, line: line)
            case .info: DDLogInfo("💛 \(logMessage)", file: file, function: function, line: line)
            case .warn: DDLogWarn("🧡 \(logMessage)", file: file, function: function, line: line)
            case .error: DDLogError("❤️ \(logMessage)", file: file, function: function, line: line)
            case .critical: DDLogError("🔥 \(logMessage)", file: file, function: function, line: line)
<<<<<<< HEAD
=======
        }
        
        let mainCategory: String = (categories.first?.rawValue ?? "General")
        var systemLogger: SystemLoggerType? = systemLoggers.wrappedValue[mainCategory]
        
        if systemLogger == nil {
            systemLogger = systemLoggers.mutate {
                if #available(iOS 14.0, *) {
                    $0[mainCategory] = SystemLogger(category: mainCategory)
                }
                else {
                    $0[mainCategory] = LegacySystemLogger(forceNSLog: forceNSLog)
                }
                return $0[mainCategory]
            }
>>>>>>> bd34d1a9
        }
        
        #if DEBUG
        systemLogger?.log(level, logMessage)
        #endif
    }
}

// MARK: - SystemLogger

private protocol SystemLoggerType {
    func log(_ level: Log.Level, _ log: String)
}

private class LegacySystemLogger: SystemLoggerType {
    private let forceNSLog: Bool
    
    init(forceNSLog: Bool) {
        self.forceNSLog = forceNSLog
    }
    
    public func log(_ level: Log.Level, _ log: String) {
        guard !forceNSLog else { return NSLog(log) }
        
        print(log)
    }
}

@available(iOSApplicationExtension 14.0, *)
private class SystemLogger: SystemLoggerType {
    private static let subsystem: String = Bundle.main.bundleIdentifier!
    private let logger: os.Logger
    
    init(category: String) {
        logger = os.Logger(subsystem: SystemLogger.subsystem, category: category)
    }
    
    public func log(_ level: Log.Level, _ log: String) {
        switch level {
            case .off, .default: return
            case .verbose: logger.trace("\(log)")
            case .debug: logger.debug("\(log)")
            case .info: logger.info("\(log)")
            case .warn: logger.warning("\(log)")
            case .error: logger.error("\(log)")
            case .critical: logger.critical("\(log)")
        }
    }
}

// MARK: - Convenience

private enum ExtensionType {
    case share
    case notification
    
    var name: String {
        switch self {
            case .share: return "ShareExtension"
            case .notification: return "NotificationExtension"
        }
    }
}

private extension DispatchQueue {
    static var isDBWriteQueue: Bool {
        /// The `dispatch_queue_get_label` function is used to get the label for a given DispatchQueue, in Swift this
        /// was replaced with the `label` property on a queue instance but you used to be able to just pass `nil` in order
        /// to get the name of the current queue - it seems that there might be a hole in the current design where there isn't
        /// a built-in way to get the label of the current queue natively in Swift
        ///
        /// On a positive note it seems that we can safely call `__dispatch_queue_get_label(nil)` in order to do this,
        /// it won't appear in auto-completed code but works properly
        ///
        /// For more information see
        /// https://developer.apple.com/forums/thread/701313?answerId=705773022#705773022
        /// https://forums.swift.org/t/gcd-getting-current-dispatch-queue-name-with-swift-3/3039/2
        return (String(cString: __dispatch_queue_get_label(nil)) == "\(Storage.queuePrefix).writer")
    }
}

// FIXME: Remove this once everything has been updated to use the new `Log.x()` methods.
public func SNLog(_ message: String, forceNSLog: Bool = false) {
    Log.info(message)
}

<<<<<<< HEAD
// MARK: - Log.Level FeatureOption

extension Log.Level: FeatureOption {
    // MARK: - Initialization
    
    public var rawValue: Int {
        switch self {
            case .verbose: return 1
            case .debug: return 2
            case .info: return 3
            case .warn: return 4
            case .error: return 5
            case .critical: return 6
            case .off: return -1        // `0` is a protected value so can't use it
            case .default: return -2    // `0` is a protected value so can't use it
        }
    }
    
    public init?(rawValue: Int) {
        switch rawValue {
            case -2: self = .default    // `0` is a protected value so can't use it
            case 1: self = .verbose
            case 2: self = .debug
            case 3: self = .info
            case 4: self = .warn
            case 5: self = .error
            case 6: self = .critical
            default: self = .off
        }
    }
    
    // MARK: - Feature Option
    
    public static var defaultOption: Log.Level = .off
    
    public var title: String {
        switch self {
            case .verbose: return "Verbose"
            case .debug: return "Debug"
            case .info: return "Info"
            case .warn: return "Warning"
            case .error: return "Error"
            case .critical: return "Critical"
            case .off: return "Off"
            case .default: return "Default"
        }
    }
    
    public var subtitle: String? {
        switch self {
            case .verbose: return "Show all logging."
            case .debug, .info, .warn, .error: return "Show logs classed as \(title) or higher."
            case .critical: return "Show logs classes as Critical."
            case .off: return "Show no logs."
            case .default: return "Use the default logging level."
        }
    }
}

// MARK: - AllLoggingCategories

public struct AllLoggingCategories: FeatureOption {
    public static let allCases: [AllLoggingCategories] = []
=======
// MARK: - AllLoggingCategories

public struct AllLoggingCategories {
    public static var defaultLevels: [Log.Category: Log.Level] {
        return AllLoggingCategories.registeredCategoryDefaults.wrappedValue
            .reduce(into: [:]) { result, cat in result[cat] = cat.defaultLevel }
    }
>>>>>>> bd34d1a9
    private static let registeredCategoryDefaults: Atomic<Set<Log.Category>> = Atomic([])
    
    // MARK: - Initialization

    public let rawValue: Int

    public init(rawValue: Int) {
        self.rawValue = -1      // `0` is a protected value so can't use it
    }
    
    fileprivate static func register(category: Log.Category) {
        guard
            !registeredCategoryDefaults.wrappedValue.contains(where: { cat in
                /// **Note:** We only want to use the `rawValue` to distinguish between logging categories
                /// as the `defaultLevel` can change via the dev settings and any additional metadata could
                /// be file/class specific
<<<<<<< HEAD
                category.rawValue != cat.rawValue
=======
                category.rawValue == cat.rawValue
>>>>>>> bd34d1a9
            })
        else { return }
        
        registeredCategoryDefaults.mutate { $0.insert(category) }
    }
<<<<<<< HEAD
    
    public func currentValues(using dependencies: Dependencies) -> [Log.Category: Log.Level] {
        return AllLoggingCategories.registeredCategoryDefaults.wrappedValue
            .reduce(into: [:]) { result, cat in
                guard cat != Log.Category.default else { return }
                
                result[cat] = dependencies[feature: .logLevel(cat: cat)]
            }
    }
    
    // MARK: - Feature Option
    
    public static var defaultOption: AllLoggingCategories = AllLoggingCategories(rawValue: -1)
    
    public var title: String = "AllLoggingCategories"
    public let subtitle: String? = nil
=======
>>>>>>> bd34d1a9
}<|MERGE_RESOLUTION|>--- conflicted
+++ resolved
@@ -4,7 +4,6 @@
 
 import Foundation
 import CocoaLumberjackSwift
-<<<<<<< HEAD
 
 // MARK: - Log.Level Convenience
 
@@ -28,32 +27,20 @@
         groupIdentifier: "logging"
     )
 }
-=======
->>>>>>> bd34d1a9
 
 // MARK: - Log
 
 public enum Log {
     fileprivate typealias LogInfo = (
         level: Log.Level,
-<<<<<<< HEAD
-        message: String,
-        withPrefixes: Bool,
-        silenceForTests: Bool,
-=======
         categories: [Category],
         message: String,
->>>>>>> bd34d1a9
         file: StaticString,
         function: StaticString,
         line: UInt
     )
     
-<<<<<<< HEAD
-    public enum Level: CaseIterable {
-=======
-    public enum Level: Comparable {
->>>>>>> bd34d1a9
+    public enum Level: Comparable, CaseIterable {
         case verbose
         case debug
         case info
@@ -199,55 +186,6 @@
     }
     
     public static func verbose(
-<<<<<<< HEAD
-        _ message: String,
-        withPrefixes: Bool = true,
-        silenceForTests: Bool = false,
-        file: StaticString = #file,
-        function: StaticString = #function,
-        line: UInt = #line
-    ) {
-        custom(.verbose, [], message, withPrefixes: withPrefixes, silenceForTests: silenceForTests, file: file, function: function, line: line)
-    }
-    
-    public static func debug(
-        _ message: String,
-        withPrefixes: Bool = true,
-        silenceForTests: Bool = false,
-        file: StaticString = #file,
-        function: StaticString = #function,
-        line: UInt = #line
-    ) {
-        custom(.debug, [], message, withPrefixes: withPrefixes, silenceForTests: silenceForTests, file: file, function: function, line: line)
-    }
-    
-    public static func info(
-        _ message: String,
-        withPrefixes: Bool = true,
-        silenceForTests: Bool = false,
-        file: StaticString = #file,
-        function: StaticString = #function,
-        line: UInt = #line
-    ) {
-        custom(.info, [], message, withPrefixes: withPrefixes, silenceForTests: silenceForTests, file: file, function: function, line: line)
-    }
-    
-    public static func warn(
-        _ message: String,
-        withPrefixes: Bool = true,
-        silenceForTests: Bool = false,
-        file: StaticString = #file,
-        function: StaticString = #function,
-        line: UInt = #line
-    ) {
-        custom(.warn, [], message, withPrefixes: withPrefixes, silenceForTests: silenceForTests, file: file, function: function, line: line)
-    }
-    
-    public static func error(
-        _ message: String,
-        withPrefixes: Bool = true,
-        silenceForTests: Bool = false,
-=======
         _ msg: String,
         file: StaticString = #file,
         function: StaticString = #function,
@@ -376,44 +314,10 @@
     public static func assert(
         _ condition: Bool,
         _ message: @autoclosure () -> String = String(),
->>>>>>> bd34d1a9
         file: StaticString = #file,
         function: StaticString = #function,
         line: UInt = #line
     ) {
-<<<<<<< HEAD
-        custom(.error, [], message, withPrefixes: withPrefixes, silenceForTests: silenceForTests, file: file, function: function, line: line)
-    }
-    
-    public static func critical(
-        _ message: String,
-        withPrefixes: Bool = true,
-        silenceForTests: Bool = false,
-        file: StaticString = #file,
-        function: StaticString = #function,
-        line: UInt = #line
-    ) {
-        custom(.critical, [], message, withPrefixes: withPrefixes, silenceForTests: silenceForTests, file: file, function: function, line: line)
-    }
-    
-    public static func assert(
-        _ condition: Bool,
-        _ message: @autoclosure () -> String = String(),
-        file: StaticString = #file,
-        function: StaticString = #function,
-        line: UInt = #line
-    ) {
-        guard !condition else { return }
-        
-        let filename: String = URL(fileURLWithPath: "\(file)").lastPathComponent
-        let message: String = message()
-        let logMessage: String = (message.isEmpty ? "Assertion failed." : message)
-        let formattedMessage: String = "[\(filename):\(line) \(function)] \(logMessage)"
-        custom(.critical, [], formattedMessage, withPrefixes: true, silenceForTests: false, file: file, function: function, line: line)
-        assertionFailure(formattedMessage)
-    }
-    
-=======
         guard !condition else { return }
         
         let filename: String = URL(fileURLWithPath: "\(file)").lastPathComponent
@@ -424,7 +328,6 @@
         assertionFailure(formattedMessage)
     }
     
->>>>>>> bd34d1a9
     public static func assertOnMainThread(
         file: StaticString = #file,
         function: StaticString = #function,
@@ -434,26 +337,14 @@
         
         let filename: String = URL(fileURLWithPath: "\(file)").lastPathComponent
         let formattedMessage: String = "[\(filename):\(line) \(function)] Must be on main thread."
-<<<<<<< HEAD
-        custom(.critical, [], formattedMessage, withPrefixes: true, silenceForTests: false, file: file, function: function, line: line)
-=======
         custom(.critical, [], formattedMessage, file: file, function: function, line: line)
->>>>>>> bd34d1a9
         assertionFailure(formattedMessage)
     }
     
     public static func custom(
-<<<<<<< HEAD
         _ level: Level,
         _ categories: [Category],
         _ message: String,
-        withPrefixes: Bool,
-        silenceForTests: Bool,
-=======
-        _ level: Log.Level,
-        _ categories: [Category],
-        _ message: String,
->>>>>>> bd34d1a9
         file: StaticString = #file,
         function: StaticString = #function,
         line: UInt = #line
@@ -461,25 +352,16 @@
         guard
             let logger: Logger = logger.wrappedValue,
             !logger.isSuspended.wrappedValue
-<<<<<<< HEAD
-        else {
-            return pendingStartupLogs.mutate {
-                $0.append((level, message, withPrefixes, silenceForTests, file, function, line))
-            }
-        }
-        
-        logger.log(level, categories, message, withPrefixes: withPrefixes, silenceForTests: silenceForTests, file: file, function: function, line: line)
-=======
         else { return pendingStartupLogs.mutate { $0.append((level, categories, message, file, function, line)) } }
         
         logger.log(level, categories, message, file: file, function: function, line: line)
->>>>>>> bd34d1a9
     }
 }
 
 // MARK: - Logger
 
 public class Logger {
+    private let dependencies: Dependencies
     private let primaryPrefix: String
     private let forceNSLog: Bool
     private let level: Atomic<Log.Level>
@@ -492,8 +374,10 @@
         primaryPrefix: String,
         level: Log.Level,
         customDirectory: String? = nil,
-        forceNSLog: Bool = false
+        forceNSLog: Bool = false,
+        using dependencies: Dependencies
     ) {
+        self.dependencies = dependencies
         self.primaryPrefix = primaryPrefix
         self.level = Atomic(level)
         self.forceNSLog = forceNSLog
@@ -535,7 +419,7 @@
         // to a local directory (so they can be exported via XCode) - the below code reads any
         // logs from the shared directly and attempts to add them to the main app logs to make
         // debugging user issues in extensions easier
-        DispatchQueue.global(qos: .utility).async { [weak self] in
+        DispatchQueue.global(qos: .utility).async { [weak self, dependencies] in
             guard let currentLogFileInfo: DDLogFileInfo = self?.fileLogger.currentLogFileInfo else {
                 self?.completeResumeLogging(error: "Unable to retrieve current log file.")
                 return
@@ -543,7 +427,7 @@
             
             // We only want to append extension logs to the main app logs (so just early out if this isn't
             // the main app)
-            guard Singleton.hasAppContext && Singleton.appContext.isMainApp else {
+            guard dependencies[singleton: .appContext].isMainApp else {
                 self?.completeResumeLogging()
                 return
             }
@@ -635,11 +519,7 @@
         // If we had an error loading the extension logs then actually log it
         if let error: String = error {
             Log.empty()
-<<<<<<< HEAD
-            log(.error, [], error, withPrefixes: true, silenceForTests: false, file: #file, function: #function, line: #line)
-=======
             log(.error, [], error, file: #file, function: #function, line: #line)
->>>>>>> bd34d1a9
         }
         
         // After creating a new logger we want to log two empty lines to make it easier to read
@@ -647,13 +527,8 @@
         Log.empty()
         
         // Add any logs that were pending during the startup process
-<<<<<<< HEAD
-        pendingLogs.forEach { level, message, withPrefixes, silenceForTests, file, function, line in
-            log(level, [], message, withPrefixes: withPrefixes, silenceForTests: silenceForTests, file: file, function: function, line: line)
-=======
         pendingLogs.forEach { level, categories, message, file, function, line in
             log(level, categories, message, file: file, function: function, line: line)
->>>>>>> bd34d1a9
         }
     }
     
@@ -661,11 +536,6 @@
         _ level: Log.Level,
         _ categories: [Log.Category],
         _ message: String,
-<<<<<<< HEAD
-        withPrefixes: Bool,
-        silenceForTests: Bool,
-=======
->>>>>>> bd34d1a9
         file: StaticString,
         function: StaticString,
         line: UInt
@@ -702,8 +572,6 @@
             case .warn: DDLogWarn("🧡 \(logMessage)", file: file, function: function, line: line)
             case .error: DDLogError("❤️ \(logMessage)", file: file, function: function, line: line)
             case .critical: DDLogError("🔥 \(logMessage)", file: file, function: function, line: line)
-<<<<<<< HEAD
-=======
         }
         
         let mainCategory: String = (categories.first?.rawValue ?? "General")
@@ -711,15 +579,9 @@
         
         if systemLogger == nil {
             systemLogger = systemLoggers.mutate {
-                if #available(iOS 14.0, *) {
-                    $0[mainCategory] = SystemLogger(category: mainCategory)
-                }
-                else {
-                    $0[mainCategory] = LegacySystemLogger(forceNSLog: forceNSLog)
-                }
+                $0[mainCategory] = SystemLogger(category: mainCategory)
                 return $0[mainCategory]
             }
->>>>>>> bd34d1a9
         }
         
         #if DEBUG
@@ -734,21 +596,6 @@
     func log(_ level: Log.Level, _ log: String)
 }
 
-private class LegacySystemLogger: SystemLoggerType {
-    private let forceNSLog: Bool
-    
-    init(forceNSLog: Bool) {
-        self.forceNSLog = forceNSLog
-    }
-    
-    public func log(_ level: Log.Level, _ log: String) {
-        guard !forceNSLog else { return NSLog(log) }
-        
-        print(log)
-    }
-}
-
-@available(iOSApplicationExtension 14.0, *)
 private class SystemLogger: SystemLoggerType {
     private static let subsystem: String = Bundle.main.bundleIdentifier!
     private let logger: os.Logger
@@ -801,12 +648,6 @@
     }
 }
 
-// FIXME: Remove this once everything has been updated to use the new `Log.x()` methods.
-public func SNLog(_ message: String, forceNSLog: Bool = false) {
-    Log.info(message)
-}
-
-<<<<<<< HEAD
 // MARK: - Log.Level FeatureOption
 
 extension Log.Level: FeatureOption {
@@ -870,15 +711,6 @@
 
 public struct AllLoggingCategories: FeatureOption {
     public static let allCases: [AllLoggingCategories] = []
-=======
-// MARK: - AllLoggingCategories
-
-public struct AllLoggingCategories {
-    public static var defaultLevels: [Log.Category: Log.Level] {
-        return AllLoggingCategories.registeredCategoryDefaults.wrappedValue
-            .reduce(into: [:]) { result, cat in result[cat] = cat.defaultLevel }
-    }
->>>>>>> bd34d1a9
     private static let registeredCategoryDefaults: Atomic<Set<Log.Category>> = Atomic([])
     
     // MARK: - Initialization
@@ -895,17 +727,12 @@
                 /// **Note:** We only want to use the `rawValue` to distinguish between logging categories
                 /// as the `defaultLevel` can change via the dev settings and any additional metadata could
                 /// be file/class specific
-<<<<<<< HEAD
-                category.rawValue != cat.rawValue
-=======
                 category.rawValue == cat.rawValue
->>>>>>> bd34d1a9
             })
         else { return }
         
         registeredCategoryDefaults.mutate { $0.insert(category) }
     }
-<<<<<<< HEAD
     
     public func currentValues(using dependencies: Dependencies) -> [Log.Category: Log.Level] {
         return AllLoggingCategories.registeredCategoryDefaults.wrappedValue
@@ -922,6 +749,9 @@
     
     public var title: String = "AllLoggingCategories"
     public let subtitle: String? = nil
-=======
->>>>>>> bd34d1a9
+}
+
+// FIXME: Remove this once everything has been updated to use the new `Log.x()` methods.
+public func SNLog(_ message: String, forceNSLog: Bool = false) {
+    Log.info(message)
 }