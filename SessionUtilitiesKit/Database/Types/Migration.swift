--- conflicted
+++ resolved
@@ -18,14 +18,10 @@
     /// correctly within migration tests
     static var createdOrAlteredTables: [(TableRecord & FetchableRecord).Type] { get }
     
-<<<<<<< HEAD
-    static func migrate(_ db: Database, using dependencies: Dependencies) throws
-=======
     /// This includes any tables which have been permanently dropped as part of this migration
     static var droppedTables: [(TableRecord & FetchableRecord).Type] { get }
     
-    static func migrate(_ db: Database) throws
->>>>>>> 82767494
+    static func migrate(_ db: Database, using dependencies: Dependencies) throws
 }
 
 public extension Migration {
