// Copyright © 2022 Rangeproof Pty Ltd. All rights reserved.

import Foundation
import CryptoKit
import Combine
import GRDB
import SignalCoreKit

// MARK: - Singleton

public extension Singleton {
    static let storage: SingletonInfo.Config<Storage> = SingletonInfo.create { dependencies in
        Storage(using: dependencies)
    }
    static let scheduler: SingletonInfo.Config<ValueObservationScheduler> = SingletonInfo.create { _ in
        AsyncValueObservationScheduler.async(onQueue: .main)
    }
}

// MARK: - Storage

open class Storage {
    public static let queuePrefix: String = "SessionDatabase"
    private static let dbFileName: String = "Session.sqlite"
    private static let keychainService: String = "TSKeyChainService"
    private static let dbCipherKeySpecKey: String = "GRDBDatabaseCipherKeySpec"
    private static let kSQLCipherKeySpecLength: Int = 48
    private static let writeWarningThreadshold: TimeInterval = 3
    
    private static var sharedDatabaseDirectoryPath: String { "\(OWSFileSystem.appSharedDataDirectoryPath())/database" }
    private static var databasePath: String { "\(Storage.sharedDatabaseDirectoryPath)/\(Storage.dbFileName)" }
    private static var databasePathShm: String { "\(Storage.sharedDatabaseDirectoryPath)/\(Storage.dbFileName)-shm" }
    private static var databasePathWal: String { "\(Storage.sharedDatabaseDirectoryPath)/\(Storage.dbFileName)-wal" }
    
    public static var hasCreatedValidInstance: Bool { internalHasCreatedValidInstance.wrappedValue }
    public static var isDatabasePasswordAccessible: Bool {
        guard (try? getDatabaseCipherKeySpec()) != nil else { return false }
        
        return true
    }
    
    private var startupError: Error?
    private let migrationsCompleted: Atomic<Bool> = Atomic(false)
    private static let internalHasCreatedValidInstance: Atomic<Bool> = Atomic(false)
    internal let internalCurrentlyRunningMigration: Atomic<(identifier: TargetMigrations.Identifier, migration: Migration.Type)?> = Atomic(nil)
    
    public private(set) var isValid: Bool = false
    
    /// This property gets set when triggering the suspend/resume notifications for the database but `GRDB` will attempt to
    /// resume the suspention when it attempts to perform a write so it's possible for this to return a **false-positive** so
    /// this should be taken into consideration when used
    public private(set) var isSuspendedUnsafe: Bool = false
    
    public var hasCompletedMigrations: Bool { migrationsCompleted.wrappedValue }
    public var currentlyRunningMigration: (identifier: TargetMigrations.Identifier, migration: Migration.Type)? {
        internalCurrentlyRunningMigration.wrappedValue
    }
    
    fileprivate var dbWriter: DatabaseWriter?
    internal var testDbWriter: DatabaseWriter? { dbWriter }
    private var unprocessedMigrationRequirements: Atomic<[MigrationRequirement]> = Atomic(MigrationRequirement.allCases)
    private var migrator: DatabaseMigrator?
    private var migrationProgressUpdater: Atomic<((String, CGFloat) -> ())>?
    private var migrationRequirementProcesser: Atomic<(Database, MigrationRequirement) -> ()>?
    
    // MARK: - Initialization
    
    public init(
        customWriter: DatabaseWriter? = nil,
        customMigrationTargets: [MigratableTarget.Type]? = nil,
        using dependencies: Dependencies
    ) {
        configureDatabase(
            customWriter: customWriter,
            customMigrationTargets: customMigrationTargets,
            using: dependencies
        )
    }
    
    private func configureDatabase(
        customWriter: DatabaseWriter? = nil,
        customMigrationTargets: [MigratableTarget.Type]? = nil,
        using dependencies: Dependencies
    ) {
        // Create the database directory if needed and ensure it's protection level is set before attempting to
        // create the database KeySpec or the database itself
        OWSFileSystem.ensureDirectoryExists(Storage.sharedDatabaseDirectoryPath)
        OWSFileSystem.protectFileOrFolder(atPath: Storage.sharedDatabaseDirectoryPath)
        
        // If a custom writer was provided then use that (for unit testing)
        guard customWriter == nil else {
            dbWriter = customWriter
            isValid = true
            Storage.internalHasCreatedValidInstance.mutate { $0 = true }
            perform(
                migrationTargets: (customMigrationTargets ?? []),
                async: false,
                onProgressUpdate: nil,
                onMigrationRequirement: { _, _ in },
                onComplete: { _, _ in },
                using: dependencies
            )
            return
        }
        
        /// Generate the database KeySpec if needed (this MUST be done before we try to access the database as a different thread
        /// might attempt to access the database before the key is successfully created)
        ///
        /// We reset the bytes immediately after generation to ensure the database key doesn't hang around in memory unintentionally
        ///
        /// **Note:** If we fail to get/generate the keySpec then don't bother continuing to setup the Database as it'll just be invalid,
        /// in this case the App/Extensions will have logic that checks the `isValid` flag of the database
        do {
            var tmpKeySpec: Data = try Storage.getOrGenerateDatabaseKeySpec()
            tmpKeySpec.resetBytes(in: 0..<tmpKeySpec.count)
        }
        catch { return }
        
        // Configure the database and create the DatabasePool for interacting with the database
        var config = Configuration()
        config.label = Storage.queuePrefix
        config.maximumReaderCount = 10  // Increase the max read connection limit - Default is 5
        config.observesSuspensionNotifications = true // Minimise `0xDEAD10CC` exceptions
        config.prepareDatabase { db in
            var keySpec: Data = try Storage.getOrGenerateDatabaseKeySpec()
            defer { keySpec.resetBytes(in: 0..<keySpec.count) } // Reset content immediately after use
            
            // Use a raw key spec, where the 96 hexadecimal digits are provided
            // (i.e. 64 hex for the 256 bit key, followed by 32 hex for the 128 bit salt)
            // using explicit BLOB syntax, e.g.:
            //
            // x'98483C6EB40B6C31A448C22A66DED3B5E5E8D5119CAC8327B655C8B5C483648101010101010101010101010101010101'
            keySpec = try (keySpec.toHexString().data(using: .utf8) ?? { throw StorageError.invalidKeySpec }())
            keySpec.insert(contentsOf: [120, 39], at: 0)    // "x'" prefix
            keySpec.append(39)                              // "'" suffix
            
            try db.usePassphrase(keySpec)
            
            // According to the SQLCipher docs iOS needs the 'cipher_plaintext_header_size' value set to at least
            // 32 as iOS extends special privileges to the database and needs this header to be in plaintext
            // to determine the file type
            //
            // For more info see: https://www.zetetic.net/sqlcipher/sqlcipher-api/#cipher_plaintext_header_size
            try db.execute(sql: "PRAGMA cipher_plaintext_header_size = 32")
        }
        
        // Create the DatabasePool to allow us to connect to the database and mark the storage as valid
        do {
            do {
                dbWriter = try DatabasePool(
                    path: "\(Storage.sharedDatabaseDirectoryPath)/\(Storage.dbFileName)",
                    configuration: config
                )
            }
            catch {
                switch error {
                    case DatabaseError.SQLITE_BUSY:
                        /// According to the docs in GRDB there are a few edge-cases where opening the database
                        /// can fail due to it reporting a "busy" state, by changing the behaviour from `immediateError`
                        /// to `timeout(1)` we give the database a 1 second grace period to deal with it's issues
                        /// and get back into a valid state - adding this helps the database resolve situations where it
                        /// can get confused due to crashing mid-transaction
                        config.busyMode = .timeout(1)
                        SNLog("[Database Warning] Database reported busy state during statup, adding grace period to allow startup to continue")
                        
                        // Try to initialise the dbWriter again (hoping the above resolves the lock)
                        dbWriter = try DatabasePool(
                            path: "\(Storage.sharedDatabaseDirectoryPath)/\(Storage.dbFileName)",
                            configuration: config
                        )
                        
                    default: throw error
                }
            }
            isValid = true
            Storage.internalHasCreatedValidInstance.mutate { $0 = true }
        }
        catch { startupError = error }
    }
    
    // MARK: - Migrations
    
    public static func appliedMigrationIdentifiers(_ db: Database) -> Set<String> {
        let migrator: DatabaseMigrator = DatabaseMigrator()
        
        return (try? migrator.appliedIdentifiers(db))
            .defaulting(to: [])
    }
    
    public func perform(
        migrationTargets: [MigratableTarget.Type],
        async: Bool = true,
        onProgressUpdate: ((CGFloat, TimeInterval) -> ())?,
        onMigrationRequirement: @escaping (Database, MigrationRequirement) -> (),
        onComplete: @escaping (Swift.Result<Void, Error>, Bool) -> (),
        using dependencies: Dependencies
    ) {
        guard isValid, let dbWriter: DatabaseWriter = dbWriter else {
            let error: Error = (startupError ?? StorageError.startupFailed)
            SNLog("[Database Error] Statup failed with error: \(error)")
            onComplete(.failure(error), false)
            return
        }
        
        typealias MigrationInfo = (identifier: TargetMigrations.Identifier, migrations: TargetMigrations.MigrationSet)
        let maybeSortedMigrationInfo: [MigrationInfo]? = try? dbWriter
            .read { db -> [MigrationInfo] in
                migrationTargets
                    .map { target -> TargetMigrations in target.migrations(db) }
                    .sorted()
                    .reduce(into: [[MigrationInfo]]()) { result, next in
                        next.migrations.enumerated().forEach { index, migrationSet in
                            if result.count <= index {
                                result.append([])
                            }

                            result[index] = (result[index] + [(next.identifier, migrationSet)])
                        }
                    }
                    .reduce(into: []) { result, next in result.append(contentsOf: next) }
            }
        
        guard let sortedMigrationInfo: [MigrationInfo] = maybeSortedMigrationInfo else {
            SNLog("[Database Error] Statup failed with error: Unable to prepare migrations")
            onComplete(.failure(StorageError.startupFailed), false)
            return
        }
        
        // Setup and run any required migrations
        migrator = { [weak self, dependencies] in
            var migrator: DatabaseMigrator = DatabaseMigrator()
            sortedMigrationInfo.forEach { migrationInfo in
                migrationInfo.migrations.forEach { migration in
                    migrator.registerMigration(
                        self,
                        targetIdentifier: migrationInfo.identifier,
                        migration: migration,
                        using: dependencies
                    )
                }
            }
            
            return migrator
        }()
        
        // Determine which migrations need to be performed and gather the relevant settings needed to
        // inform the app of progress/states
        let completedMigrations: [String] = (try? dbWriter.read { db in try migrator?.completedMigrations(db) })
            .defaulting(to: [])
        let unperformedMigrations: [(key: String, migration: Migration.Type)] = sortedMigrationInfo
            .reduce(into: []) { result, next in
                next.migrations.forEach { migration in
                    let key: String = next.identifier.key(with: migration)
                    
                    guard !completedMigrations.contains(key) else { return }
                    
                    result.append((key, migration))
                }
            }
        let migrationToDurationMap: [String: TimeInterval] = unperformedMigrations
            .reduce(into: [:]) { result, next in
                result[next.key] = next.migration.minExpectedRunDuration
            }
        let unperformedMigrationDurations: [TimeInterval] = unperformedMigrations
            .map { _, migration in migration.minExpectedRunDuration }
        let totalMinExpectedDuration: TimeInterval = migrationToDurationMap.values.reduce(0, +)
        let needsConfigSync: Bool = unperformedMigrations
            .contains(where: { _, migration in migration.needsConfigSync })
        
        self.migrationProgressUpdater = Atomic({ targetKey, progress in
            guard let migrationIndex: Int = unperformedMigrations.firstIndex(where: { key, _ in key == targetKey }) else {
                return
            }
            
            let completedExpectedDuration: TimeInterval = (
                (migrationIndex > 0 ? unperformedMigrationDurations[0..<migrationIndex].reduce(0, +) : 0) +
                (unperformedMigrationDurations[migrationIndex] * progress)
            )
            let totalProgress: CGFloat = (completedExpectedDuration / totalMinExpectedDuration)
            
            DispatchQueue.main.async {
                onProgressUpdate?(totalProgress, totalMinExpectedDuration)
            }
        })
        self.migrationRequirementProcesser = Atomic(onMigrationRequirement)
        
        // Store the logic to run when the migration completes
        let migrationCompleted: (Swift.Result<Void, Error>) -> () = { [weak self] result in
            // Make sure to transition the progress updater to 100% for the final migration (just
            // in case the migration itself didn't update to 100% itself)
            if let lastMigrationKey: String = unperformedMigrations.last?.key {
                self?.migrationProgressUpdater?.wrappedValue(lastMigrationKey, 1)
            }
            
            // Clear out the stored migration state
            let remainingRequirements: [MigrationRequirement] = (self?.unprocessedMigrationRequirements.wrappedValue
                .filter { $0.shouldProcessAtCompletionIfNotRequired })
                .defaulting(to: [])
            let requirementProcesser: ((Database, MigrationRequirement) -> ())? = self?.migrationRequirementProcesser?.wrappedValue
            self?.migrationsCompleted.mutate { $0 = true }
            self?.migrationProgressUpdater = nil
            self?.migrationRequirementProcesser = nil
            
            // Process any unprocessed requirements which need to be processed before completion
            // then clear out the state
            if !remainingRequirements.isEmpty && requirementProcesser != nil {
                self?.write { db in remainingRequirements.forEach { requirementProcesser?(db, $0) } }
            }
            
            // Reset in case there is a requirement on a migration which runs when returning from
            // the background
            self?.unprocessedMigrationRequirements.mutate { $0 = MigrationRequirement.allCases }
            
            // Don't log anything in the case of a 'success' or if the database is suspended (the
            // latter will happen if the user happens to return to the background too quickly on
            // launch so is unnecessarily alarming, it also gets caught and logged separately by
            // the 'write' functions anyway)
            switch result {
                case .success: break
                case .failure(DatabaseError.SQLITE_ABORT): break
                case .failure(let error): SNLog("[Migration Error] Migration failed with error: \(error)")
            }
            
            onComplete(result, needsConfigSync)
        }
        
        // if there aren't any migrations to run then just complete immediately (this way the migrator
        // doesn't try to execute on the DBWrite thread so returning from the background can't get blocked
        // due to some weird endless process running)
        guard !unperformedMigrations.isEmpty else {
            migrationCompleted(.success(()))
            return
        }
        
        // If we have an unperformed migration then trigger the progress updater immediately
        if let firstMigrationKey: String = unperformedMigrations.first?.key {
            self.migrationProgressUpdater?.wrappedValue(firstMigrationKey, 0)
        }
        
        // Note: The non-async migration should only be used for unit tests
        guard async else {
            do { try self.migrator?.migrate(dbWriter) }
            catch { migrationCompleted(Swift.Result<Void, Error>.failure(error)) }
            return
        }
        
        self.migrator?.asyncMigrate(dbWriter) { result in
            let finalResult: Swift.Result<Void, Error> = {
                switch result {
                    case .failure(let error): return .failure(error)
                    case .success: return .success(())
                }
            }()
            
            // Note: We need to dispatch this to the next run toop to prevent any potential re-entrancy
            // issues since the 'asyncMigrate' returns a result containing a DB instance
            DispatchQueue.global(qos: .userInitiated).async {
                migrationCompleted(finalResult)
            }
        }
    }
    
    public func willStartMigration(_ db: Database, _ migration: Migration.Type) {
        let unprocessedRequirements: Set<MigrationRequirement> = migration.requirements.asSet()
            .intersection(unprocessedMigrationRequirements.wrappedValue.asSet())
        
        // No need to do anything if there are no unprocessed requirements
        guard !unprocessedRequirements.isEmpty else { return }
        
        // Process all of the requirements for this migration
        unprocessedRequirements.forEach { migrationRequirementProcesser?.wrappedValue(db, $0) }
        
        // Remove any processed requirements from the list (don't want to process them multiple times)
        unprocessedMigrationRequirements.mutate {
            $0 = Array($0.asSet().subtracting(migration.requirements.asSet()))
        }
    }
    
    public static func update(
        progress: CGFloat,
        for migration: Migration.Type,
        in target: TargetMigrations.Identifier,
        using dependencies: Dependencies
    ) {
        // In test builds ignore any migration progress updates (we run in a custom database writer anyway)
        guard !SNUtilitiesKit.isRunningTests else { return }
        
        dependencies[singleton: .storage].migrationProgressUpdater?
            .wrappedValue(target.key(with: migration), progress)
    }
    
    // MARK: - Security
    
    private static func getDatabaseCipherKeySpec() throws -> Data {
        return try SSKDefaultKeychainStorage.shared.data(forService: keychainService, key: dbCipherKeySpecKey)
    }
    
    @discardableResult private static func getOrGenerateDatabaseKeySpec() throws -> Data {
        do {
            var keySpec: Data = try getDatabaseCipherKeySpec()
            defer { keySpec.resetBytes(in: 0..<keySpec.count) }
            
            guard keySpec.count == kSQLCipherKeySpecLength else { throw StorageError.invalidKeySpec }
            
            return keySpec
        }
        catch {
            switch (error, (error as? KeychainStorageError)?.code) {
                case (StorageError.invalidKeySpec, _):
                    // For these cases it means either the keySpec or the keychain has become corrupt so in order to
                    // get back to a "known good state" and behave like a new install we need to reset the storage
                    // and regenerate the key
                    if !SNUtilitiesKit.isRunningTests {
                        // Try to reset app by deleting database.
                        resetAllStorage()
                    }
                    fallthrough
                
                case (_, errSecItemNotFound):
                    // No keySpec was found so we need to generate a new one
                    do {
                        var keySpec: Data = try Randomness.generateRandomBytes(numberBytes: kSQLCipherKeySpecLength)
                        defer { keySpec.resetBytes(in: 0..<keySpec.count) } // Reset content immediately after use
                        
                        try SSKDefaultKeychainStorage.shared.set(data: keySpec, service: keychainService, key: dbCipherKeySpecKey)
                        return keySpec
                    }
                    catch {
                        SNLog("Setting keychain value failed with error: \(error.localizedDescription)")
                        Thread.sleep(forTimeInterval: 15)    // Sleep to allow any background behaviours to complete
                        throw StorageError.keySpecCreationFailed
                    }
                    
                default:
                    // Because we use kSecAttrAccessibleAfterFirstUnlockThisDeviceOnly, the keychain will be inaccessible
                    // after device restart until device is unlocked for the first time. If the app receives a push
                    // notification, we won't be able to access the keychain to process that notification, so we should
                    // just terminate by throwing an uncaught exception
                    if HasAppContext() && (CurrentAppContext().isMainApp || CurrentAppContext().isInBackground()) {
                        let appState: UIApplication.State = CurrentAppContext().reportedApplicationState
                        SNLog("CipherKeySpec inaccessible. New install or no unlock since device restart?, ApplicationState: \(NSStringForUIApplicationState(appState))")
                        
                        // In this case we should have already detected the situation earlier and exited
                        // gracefully (in the app delegate) using isDatabasePasswordAccessible, but we
                        // want to stop the app running here anyway
                        Thread.sleep(forTimeInterval: 5)    // Sleep to allow any background behaviours to complete
                        throw StorageError.keySpecInaccessible
                    }
                    
                    SNLog("CipherKeySpec inaccessible; not main app.")
                    Thread.sleep(forTimeInterval: 5)    // Sleep to allow any background behaviours to complete
                    throw StorageError.keySpecInaccessible
            }
        }
    }
    
    // MARK: - File Management
    
    /// In order to avoid the `0xdead10cc` exception when accessing the database while another target is accessing it we call
    /// the experimental `Database.suspendNotification` notification (and store the current suspended state) to prevent
    /// `GRDB` from trying to access the locked database file
    ///
    /// The generally suggested approach is to avoid this entirely by not storing the database in an AppGroup folder and sharing it
    /// with extensions - this may be possible but will require significant refactoring and a potentially painful migration to move the
    /// database and other files into the App folder
    public static func suspendDatabaseAccess(using dependencies: Dependencies = Dependencies()) {
        NotificationCenter.default.post(name: Database.suspendNotification, object: self)
        if Storage.hasCreatedValidInstance { dependencies[singleton: .storage].isSuspendedUnsafe = true }
    }
    
    /// This method reverses the database suspension used to prevent the `0xdead10cc` exception (see `suspendDatabaseAccess()`
    /// above for more information
    public static func resumeDatabaseAccess(using dependencies: Dependencies = Dependencies()) {
        NotificationCenter.default.post(name: Database.resumeNotification, object: self)
        if Storage.hasCreatedValidInstance { dependencies[singleton: .storage].isSuspendedUnsafe = false }
    }
    
    public static func resetAllStorage(using dependencies: Dependencies = Dependencies()) {
        dependencies[singleton: .storage].isValid = false
        dependencies[singleton: .storage].migrationsCompleted.mutate { $0 = false }
        dependencies[singleton: .storage].dbWriter = nil
        Storage.internalHasCreatedValidInstance.mutate { $0 = false }
        
        deleteDatabaseFiles()
        try? deleteDbKeys()
    }
    
<<<<<<< HEAD
    public static func resetForCleanMigration(using dependencies: Dependencies = Dependencies()) {
=======
    public static func reconfigureDatabase() {
        Storage.shared.configureDatabase()
    }
    
    public static func resetForCleanMigration() {
>>>>>>> 65acd798
        // Clear existing content
        resetAllStorage()
        
        // Reconfigure
<<<<<<< HEAD
        dependencies[singleton: .storage].configureDatabase(using: dependencies)
=======
        reconfigureDatabase()
>>>>>>> 65acd798
    }
    
    private static func deleteDatabaseFiles() {
        OWSFileSystem.deleteFile(databasePath)
        OWSFileSystem.deleteFile(databasePathShm)
        OWSFileSystem.deleteFile(databasePathWal)
    }
    
    private static func deleteDbKeys() throws {
        try SSKDefaultKeychainStorage.shared.remove(service: keychainService, key: dbCipherKeySpecKey)
    }
    
    // MARK: - Logging Functions
    
    typealias CallInfo = (file: String, function: String, line: Int)

    private static func logSlowWrites<T>(
        info: CallInfo,
        updates: @escaping (Database) throws -> T
    ) -> (Database) throws -> T {
        return { db in
            let start: CFTimeInterval = CACurrentMediaTime()
            let fileName: String = (info.file.components(separatedBy: "/").last.map { " \($0):\(info.line)" } ?? "")
            let timeout: Timer = Timer.scheduledTimerOnMainThread(withTimeInterval: writeWarningThreadshold) {
                $0.invalidate()
                
                // Don't want to log on the main thread as to avoid confusion when debugging issues
                DispatchQueue.global(qos: .default).async {
                    SNLog("[Storage\(fileName)] Slow write taking longer than \(writeWarningThreadshold, format: ".2", omitZeroDecimal: true)s - \(info.function)")
                }
            }
            defer {
                // If we timed out then log the actual duration to help us prioritise performance issues
                if !timeout.isValid {
                    let end: CFTimeInterval = CACurrentMediaTime()
                    
                    DispatchQueue.global(qos: .default).async {
                        SNLog("[Storage\(fileName)] Slow write completed after \(end - start, format: ".2", omitZeroDecimal: true)s")
                    }
                }
                
                timeout.invalidate()
            }
            
            return try updates(db)
        }
    }
    
    private static func logIfNeeded(_ error: Error, isWrite: Bool) {
        switch error {
            case DatabaseError.SQLITE_ABORT:
                let message: String = ((error as? DatabaseError)?.message ?? "Unknown")
                SNLog("[Storage] Database \(isWrite ? "write" : "read") failed due to error: \(message)")
                
            default: break
        }
    }
    
    private static func logIfNeeded<T>(_ error: Error, isWrite: Bool) -> T? {
        logIfNeeded(error, isWrite: isWrite)
        return nil
    }
    
    // MARK: - Functions
    
    @discardableResult public func write<T>(
        fileName: String = #file,
        functionName: String = #function,
        lineNumber: Int = #line,
        using dependencies: Dependencies = Dependencies(),
        updates: @escaping (Database) throws -> T?
    ) -> T? {
        guard isValid, let dbWriter: DatabaseWriter = dbWriter else { return nil }
        
        let info: CallInfo = (fileName, functionName, lineNumber)
        
        do { return try dbWriter.write(Storage.logSlowWrites(info: info, updates: updates)) }
        catch { return Storage.logIfNeeded(error, isWrite: true) }
    }
    
    open func writeAsync<T>(
        fileName: String = #file,
        functionName: String = #function,
        lineNumber: Int = #line,
        using dependencies: Dependencies = Dependencies(),
        updates: @escaping (Database) throws -> T
    ) {
        writeAsync(
            fileName: fileName,
            functionName: functionName,
            lineNumber: lineNumber,
            using: dependencies,
            updates: updates,
            completion: { _, _ in }
        )
    }
    
    open func writeAsync<T>(
        fileName: String = #file,
        functionName: String = #function,
        lineNumber: Int = #line,
        using dependencies: Dependencies = Dependencies(),
        updates: @escaping (Database) throws -> T,
        completion: @escaping (Database, Swift.Result<T, Error>) throws -> Void
    ) {
        guard isValid, let dbWriter: DatabaseWriter = dbWriter else { return }
        
        let info: CallInfo = (fileName, functionName, lineNumber)
        
        dbWriter.asyncWrite(
            Storage.logSlowWrites(info: info, updates: updates),
            completion: { db, result in
                switch result {
                    case .failure(let error): Storage.logIfNeeded(error, isWrite: true)
                    default: break
                }
                
                try? completion(db, result)
            }
        )
    }
    
    open func writePublisher<T>(
        fileName: String = #file,
        functionName: String = #function,
        lineNumber: Int = #line,
        using dependencies: Dependencies = Dependencies(),
        updates: @escaping (Database) throws -> T
    ) -> AnyPublisher<T, Error> {
        guard isValid, let dbWriter: DatabaseWriter = dbWriter else {
            return Fail<T, Error>(error: StorageError.databaseInvalid)
                .eraseToAnyPublisher()
        }
        
        let info: CallInfo = (fileName, functionName, lineNumber)
        
        /// **Note:** GRDB does have a `writePublisher` method but it appears to asynchronously trigger
        /// both the `output` and `complete` closures at the same time which causes a lot of unexpected
        /// behaviours (this behaviour is apparently expected but still causes a number of odd behaviours in our code
        /// for more information see https://github.com/groue/GRDB.swift/issues/1334)
        ///
        /// Instead of this we are just using `Deferred { Future {} }` which is executed on the specified scheduled
        /// which behaves in a much more expected way than the GRDB `writePublisher` does
        return Deferred {
            Future { resolver in
                do { resolver(Result.success(try dbWriter.write(Storage.logSlowWrites(info: info, updates: updates)))) }
                catch {
                    Storage.logIfNeeded(error, isWrite: true)
                    resolver(Result.failure(error))
                }
            }
        }.eraseToAnyPublisher()
    }
    
    open func readPublisher<T>(
        using dependencies: Dependencies = Dependencies(),
        value: @escaping (Database) throws -> T
    ) -> AnyPublisher<T, Error> {
        guard isValid, let dbWriter: DatabaseWriter = dbWriter else {
            return Fail<T, Error>(error: StorageError.databaseInvalid)
                .eraseToAnyPublisher()
        }
        
        /// **Note:** GRDB does have a `readPublisher` method but it appears to asynchronously trigger
        /// both the `output` and `complete` closures at the same time which causes a lot of unexpected
        /// behaviours (this behaviour is apparently expected but still causes a number of odd behaviours in our code
        /// for more information see https://github.com/groue/GRDB.swift/issues/1334)
        ///
        /// Instead of this we are just using `Deferred { Future {} }` which is executed on the specified scheduled
        /// which behaves in a much more expected way than the GRDB `readPublisher` does
        return Deferred {
            Future { resolver in
                do { resolver(Result.success(try dbWriter.read(value))) }
                catch {
                    Storage.logIfNeeded(error, isWrite: false)
                    resolver(Result.failure(error))
                }
            }
        }.eraseToAnyPublisher()
    }
    
    @discardableResult public func read<T>(
        using dependencies: Dependencies = Dependencies(),
        _ value: (Database) throws -> T?
    ) -> T? {
        guard isValid, let dbWriter: DatabaseWriter = dbWriter else { return nil }
        
        do { return try dbWriter.read(value) }
        catch { return Storage.logIfNeeded(error, isWrite: false) }
    }
    
    /// Rever to the `ValueObservation.start` method for full documentation
    ///
    /// - parameter observation: The observation to start
    /// - parameter scheduler: A Scheduler. By default, fresh values are
    ///   dispatched asynchronously on the main queue.
    /// - parameter onError: A closure that is provided eventual errors that
    ///   happen during observation
    /// - parameter onChange: A closure that is provided fresh values
    /// - returns: a DatabaseCancellable
    public func start<Reducer: ValueReducer>(
        _ observation: ValueObservation<Reducer>,
        scheduling scheduler: ValueObservationScheduler = .async(onQueue: .main),
        onError: @escaping (Error) -> Void,
        onChange: @escaping (Reducer.Value) -> Void
    ) -> DatabaseCancellable {
        guard isValid, let dbWriter: DatabaseWriter = dbWriter else {
            onError(StorageError.databaseInvalid)
            return AnyDatabaseCancellable(cancel: {})
        }
        
        return observation.start(
            in: dbWriter,
            scheduling: scheduler,
            onError: onError,
            onChange: onChange
        )
    }
    
    public func addObserver(_ observer: TransactionObserver?) {
        guard isValid, let dbWriter: DatabaseWriter = dbWriter else { return }
        guard let observer: TransactionObserver = observer else { return }
        
        // Note: This actually triggers a write to the database so can be blocked by other
        // writes, since it's usually called on the main thread when creating a view controller
        // this can result in the UI hanging - to avoid this we dispatch (and hope there isn't
        // negative impact)
        DispatchQueue.global(qos: .default).async {
            dbWriter.add(transactionObserver: observer)
        }
    }
    
    public func removeObserver(_ observer: TransactionObserver?) {
        guard isValid, let dbWriter: DatabaseWriter = dbWriter else { return }
        guard let observer: TransactionObserver = observer else { return }
        
        // Note: This actually triggers a write to the database so can be blocked by other
        // writes, since it's usually called on the main thread when creating a view controller
        // this can result in the UI hanging - to avoid this we dispatch (and hope there isn't
        // negative impact)
        DispatchQueue.global(qos: .default).async {
            dbWriter.remove(transactionObserver: observer)
        }
    }
}

// MARK: - Combine Extensions

public extension ValueObservation {
    func publisher(
        in storage: Storage,
        scheduling scheduler: ValueObservationScheduler
    ) -> AnyPublisher<Reducer.Value, Error> where Reducer: ValueReducer {
        guard storage.isValid, let dbWriter: DatabaseWriter = storage.dbWriter else {
            return Fail(error: StorageError.databaseInvalid).eraseToAnyPublisher()
        }
        
        return self.publisher(in: dbWriter, scheduling: scheduler)
            .eraseToAnyPublisher()
    }
}

// MARK: - Debug Convenience

#if DEBUG
public extension Storage {
    func exportInfo(password: String) throws -> (dbPath: String, keyPath: String) {
        var keySpec: Data = try Storage.getOrGenerateDatabaseKeySpec()
        defer { keySpec.resetBytes(in: 0..<keySpec.count) } // Reset content immediately after use
        
        guard var passwordData: Data = password.data(using: .utf8) else { throw StorageError.generic }
        defer { passwordData.resetBytes(in: 0..<passwordData.count) } // Reset content immediately after use
        
        /// Encrypt the `keySpec` value using a SHA256 of the password provided and a nonce then base64-encode the encrypted
        /// data and save it to a temporary file to share alongside the database
        ///
        /// Decrypt the key via the termincal on macOS by running the command in the project root directory
        /// `swift ./Scropts/DecryptExportedKey.swift {BASE64_CIPHERTEXT} {PASSWORD}`
        ///
        /// Where `BASE64_CIPHERTEXT` is the content of the `key.enc` file and `PASSWORD` is the password provided via the
        /// prompt during export
        let nonce: ChaChaPoly.Nonce = ChaChaPoly.Nonce()
        let hash: SHA256.Digest = SHA256.hash(data: passwordData)
        let key: SymmetricKey = SymmetricKey(data: Data(hash.makeIterator()))
        let sealedBox: ChaChaPoly.SealedBox = try ChaChaPoly.seal(keySpec, using: key, nonce: nonce, authenticating: Data())
        let keyInfoPath: String = "\(NSTemporaryDirectory())key.enc"
        let encryptedKeyBase64: String = sealedBox.combined.base64EncodedString()
        try encryptedKeyBase64.write(toFile: keyInfoPath, atomically: true, encoding: .utf8)
        
        return (
            Storage.databasePath,
            keyInfoPath
        )
    }
}
#endif<|MERGE_RESOLUTION|>--- conflicted
+++ resolved
@@ -485,24 +485,16 @@
         try? deleteDbKeys()
     }
     
-<<<<<<< HEAD
+    public static func reconfigureDatabase(using dependencies: Dependencies = Dependencies()) {
+        dependencies[singleton: .storage].configureDatabase(using: dependencies)
+    }
+    
     public static func resetForCleanMigration(using dependencies: Dependencies = Dependencies()) {
-=======
-    public static func reconfigureDatabase() {
-        Storage.shared.configureDatabase()
-    }
-    
-    public static func resetForCleanMigration() {
->>>>>>> 65acd798
         // Clear existing content
         resetAllStorage()
         
         // Reconfigure
-<<<<<<< HEAD
-        dependencies[singleton: .storage].configureDatabase(using: dependencies)
-=======
-        reconfigureDatabase()
->>>>>>> 65acd798
+        reconfigureDatabase(using: dependencies)
     }
     
     private static func deleteDatabaseFiles() {
