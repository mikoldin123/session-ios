// Copyright © 2022 Rangeproof Pty Ltd. All rights reserved.
//
// stringlint:disable

import UIKit
import CryptoKit
import Combine
import GRDB

// MARK: - Singleton

public extension Singleton {
    static let storage: SingletonConfig<Storage> = Dependencies.create(
        identifier: "storage",
        createInstance: { dependencies in Storage(using: dependencies) }
    )
    static let scheduler: SingletonConfig<ValueObservationScheduler> = Dependencies.create(
        identifier: "scheduler",
        createInstance: { _ in AsyncValueObservationScheduler.async(onQueue: .main) }
    )
}

// MARK: - Log.Category

public extension Log.Category {
    static let storage: Log.Category = .create("Storage", defaultLevel: .info)
}

// MARK: - KeychainStorage

public extension KeychainStorage.DataKey { static let dbCipherKeySpec: Self = "GRDBDatabaseCipherKeySpec" }

// MARK: - Storage

open class Storage {
    public static let queuePrefix: String = "SessionDatabase"
<<<<<<< HEAD
    private static let dbFileName: String = "Session.sqlite"
    private static let SQLCipherKeySpecLength: Int = 48
=======
    public static let dbFileName: String = "Session.sqlite"
    private static let kSQLCipherKeySpecLength: Int = 48
>>>>>>> 5db5fbd9
    
    /// If a transaction takes longer than this duration a warning will be logged but the transaction will continue to run
    private static let slowTransactionThreshold: TimeInterval = 3
    
    /// When attempting to do a write the transaction will wait this long to acquite a lock before failing
    private static let writeTransactionStartTimeout: TimeInterval = 5
    
    private static var sharedDatabaseDirectoryPath: String { "\(SessionFileManager.nonInjectedAppSharedDataDirectoryPath)/database" }
    private static var databasePath: String { "\(Storage.sharedDatabaseDirectoryPath)/\(Storage.dbFileName)" }
    private static var databasePathShm: String { "\(Storage.sharedDatabaseDirectoryPath)/\(Storage.dbFileName)-shm" }
    private static var databasePathWal: String { "\(Storage.sharedDatabaseDirectoryPath)/\(Storage.dbFileName)-wal" }
    
    private let dependencies: Dependencies
    private var startupError: Error?
    fileprivate var dbWriter: DatabaseWriter?
    internal var testDbWriter: DatabaseWriter? { dbWriter }
    private var unprocessedMigrationRequirements: Atomic<[MigrationRequirement]> = Atomic(MigrationRequirement.allCases)
    private var migrationProgressUpdater: Atomic<((String, CGFloat) -> ())>?
    private var migrationRequirementProcesser: Atomic<(Database, MigrationRequirement) -> ()>?
    
    // MARK: - Database State Variables
    
    public private(set) var isValid: Bool = false
    public private(set) var isSuspended: Bool = false
    public var isDatabasePasswordAccessible: Bool { ((try? getDatabaseCipherKeySpec()) != nil) }
    
    /// This property gets set the first time we successfully read from the database
    public private(set) var hasSuccessfullyRead: Bool = false
    
    /// This property gets set the first time we successfully write to the database
    public private(set) var hasSuccessfullyWritten: Bool = false
    
    private let migrationsCompleted: Atomic<Bool> = Atomic(false)
    internal let internalCurrentlyRunningMigration: Atomic<(identifier: TargetMigrations.Identifier, migration: Migration.Type)?> = Atomic(nil)
    public var hasCompletedMigrations: Bool { migrationsCompleted.wrappedValue }
    public var currentlyRunningMigration: (identifier: TargetMigrations.Identifier, migration: Migration.Type)? {
        internalCurrentlyRunningMigration.wrappedValue
    }
    
    // MARK: - Initialization
    
    public init(customWriter: DatabaseWriter? = nil, using dependencies: Dependencies) {
        self.dependencies = dependencies
        
        configureDatabase(customWriter: customWriter)
    }
    
    public init(
        testAccessTo databasePath: String,
        encryptedKeyPath: String,
        encryptedKeyPassword: String
    ) throws {
        try testAccess(
            databasePath: databasePath,
            encryptedKeyPath: encryptedKeyPath,
            encryptedKeyPassword: encryptedKeyPassword
        )
    }
    
    private func configureDatabase(customWriter: DatabaseWriter? = nil) {
        // Create the database directory if needed and ensure it's protection level is set before attempting to
        // create the database KeySpec or the database itself
        try? dependencies[singleton: .fileManager].ensureDirectoryExists(at: Storage.sharedDatabaseDirectoryPath)
        try? dependencies[singleton: .fileManager].protectFileOrFolder(at: Storage.sharedDatabaseDirectoryPath)
        
        // If a custom writer was provided then use that (for unit testing)
        guard customWriter == nil else {
            dbWriter = customWriter
            isValid = true
            return
        }
        
        /// Generate the database KeySpec if needed (this MUST be done before we try to access the database as a different thread
        /// might attempt to access the database before the key is successfully created)
        ///
        /// We reset the bytes immediately after generation to ensure the database key doesn't hang around in memory unintentionally
        ///
        /// **Note:** If we fail to get/generate the keySpec then don't bother continuing to setup the Database as it'll just be invalid,
        /// in this case the App/Extensions will have logic that checks the `isValid` flag of the database
        do {
            var tmpKeySpec: Data = try getOrGenerateDatabaseKeySpec()
            tmpKeySpec.resetBytes(in: 0..<tmpKeySpec.count)
        }
        catch { return }
        
        // Configure the database and create the DatabasePool for interacting with the database
        var config = Configuration()
        config.label = Storage.queuePrefix
        config.maximumReaderCount = 10                   /// Increase the max read connection limit - Default is 5

        /// It seems we should do this per https://github.com/groue/GRDB.swift/pull/1485 but with this change
        /// we then need to define how long a write transaction should wait for before timing out (read transactions always run
        /// in`DEFERRED` mode so won't be affected by these settings)
        config.defaultTransactionKind = .immediate
        config.busyMode = .timeout(Storage.writeTransactionStartTimeout)

        /// Load in the SQLCipher keys
        config.prepareDatabase { [weak self] db in
            var keySpec: Data = try self?.getOrGenerateDatabaseKeySpec() ?? { throw StorageError.invalidKeySpec }()
            defer { keySpec.resetBytes(in: 0..<keySpec.count) } // Reset content immediately after use
            
            // Use a raw key spec, where the 96 hexadecimal digits are provided
            // (i.e. 64 hex for the 256 bit key, followed by 32 hex for the 128 bit salt)
            // using explicit BLOB syntax, e.g.:
            //
            // x'98483C6EB40B6C31A448C22A66DED3B5E5E8D5119CAC8327B655C8B5C483648101010101010101010101010101010101'
            keySpec = try (keySpec.toHexString().data(using: .utf8) ?? { throw StorageError.invalidKeySpec }())
            keySpec.insert(contentsOf: [120, 39], at: 0)    // "x'" prefix
            keySpec.append(39)                              // "'" suffix
            
            try db.usePassphrase(keySpec)
            
            // According to the SQLCipher docs iOS needs the 'cipher_plaintext_header_size' value set to at least
            // 32 as iOS extends special privileges to the database and needs this header to be in plaintext
            // to determine the file type
            //
            // For more info see: https://www.zetetic.net/sqlcipher/sqlcipher-api/#cipher_plaintext_header_size
            try db.execute(sql: "PRAGMA cipher_plaintext_header_size = 32")
        }
        
        // Create the DatabasePool to allow us to connect to the database and mark the storage as valid
        do {
            do {
                dbWriter = try DatabasePool(
                    path: "\(Storage.sharedDatabaseDirectoryPath)/\(Storage.dbFileName)",
                    configuration: config
                )
            }
            catch {
                switch error {
                    case DatabaseError.SQLITE_BUSY:
                        /// According to the docs in GRDB there are a few edge-cases where opening the database
                        /// can fail due to it reporting a "busy" state, by changing the behaviour from `immediateError`
                        /// to `timeout(1)` we give the database a 1 second grace period to deal with it's issues
                        /// and get back into a valid state - adding this helps the database resolve situations where it
                        /// can get confused due to crashing mid-transaction
                        config.busyMode = .timeout(1)
                        Log.warn(.storage, "Database reported busy state during statup, adding grace period to allow startup to continue")
                        
                        // Try to initialise the dbWriter again (hoping the above resolves the lock)
                        dbWriter = try DatabasePool(
                            path: "\(Storage.sharedDatabaseDirectoryPath)/\(Storage.dbFileName)",
                            configuration: config
                        )
                        
                    default: throw error
                }
            }
            isValid = true
        }
        catch { startupError = error }
    }
    
    // MARK: - Migrations
    
    public typealias KeyedMigration = (key: String, identifier: TargetMigrations.Identifier, migration: Migration.Type)
    
    public static func appliedMigrationIdentifiers(_ db: Database) -> Set<String> {
        let migrator: DatabaseMigrator = DatabaseMigrator()
        
        return (try? migrator.appliedIdentifiers(db))
            .defaulting(to: [])
    }
    
    public static func sortedMigrationInfo(migrationTargets: [MigratableTarget.Type]) -> [KeyedMigration] {
        typealias MigrationInfo = (identifier: TargetMigrations.Identifier, migrations: TargetMigrations.MigrationSet)
        
        return migrationTargets
            .map { target -> TargetMigrations in target.migrations() }
            .sorted()
            .reduce(into: [[MigrationInfo]]()) { result, next in
                next.migrations.enumerated().forEach { index, migrationSet in
                    if result.count <= index {
                        result.append([])
                    }

                    result[index] = (result[index] + [(next.identifier, migrationSet)])
                }
            }
            .reduce(into: []) { result, next in
                next.forEach { identifier, migrations in
                    result.append(contentsOf: migrations.map { (identifier.key(with: $0), identifier, $0) })
                }
            }
    }
    
    public func perform(
        migrationTargets: [MigratableTarget.Type],
        async: Bool = true,
        onProgressUpdate: ((CGFloat, TimeInterval) -> ())?,
        onMigrationRequirement: @escaping (Database, MigrationRequirement) -> (),
        onComplete: @escaping (Result<Void, Error>, Bool) -> ()
    ) {
        perform(
            sortedMigrations: Storage.sortedMigrationInfo(migrationTargets: migrationTargets),
            async: async,
            onProgressUpdate: onProgressUpdate,
            onMigrationRequirement: onMigrationRequirement,
            onComplete: onComplete
        )
    }
    
    internal func perform(
        sortedMigrations: [KeyedMigration],
        async: Bool,
        onProgressUpdate: ((CGFloat, TimeInterval) -> ())?,
        onMigrationRequirement: @escaping (Database, MigrationRequirement) -> (),
        onComplete: @escaping (Result<Void, Error>, Bool) -> ()
    ) {
        guard isValid, let dbWriter: DatabaseWriter = dbWriter else {
            let error: Error = (startupError ?? StorageError.startupFailed)
            Log.error(.storage, "Statup failed with error: \(error)")
            onComplete(.failure(error), false)
            return
        }
        
        // Setup and run any required migrations
        var migrator: DatabaseMigrator = DatabaseMigrator()
        sortedMigrations.forEach { _, identifier, migration in
            migrator.registerMigration(
                self,
                targetIdentifier: identifier,
                migration: migration,
                using: dependencies
            )
        }
        
        // Determine which migrations need to be performed and gather the relevant settings needed to
        // inform the app of progress/states
        let completedMigrations: [String] = (try? dbWriter.read { db in try migrator.completedMigrations(db) })
            .defaulting(to: [])
        let unperformedMigrations: [KeyedMigration] = sortedMigrations
            .reduce(into: []) { result, next in
                guard !completedMigrations.contains(next.key) else { return }
                
                result.append(next)
            }
        let migrationToDurationMap: [String: TimeInterval] = unperformedMigrations
            .reduce(into: [:]) { result, next in
                result[next.key] = next.migration.minExpectedRunDuration
            }
        let unperformedMigrationDurations: [TimeInterval] = unperformedMigrations
            .map { _, _, migration in migration.minExpectedRunDuration }
        let totalMinExpectedDuration: TimeInterval = migrationToDurationMap.values.reduce(0, +)
        let needsConfigSync: Bool = unperformedMigrations
            .contains(where: { _, _, migration in migration.needsConfigSync })
        
        self.migrationProgressUpdater = Atomic({ targetKey, progress in
            guard let migrationIndex: Int = unperformedMigrations.firstIndex(where: { key, _, _ in key == targetKey }) else {
                return
            }
            
            let completedExpectedDuration: TimeInterval = (
                (migrationIndex > 0 ? unperformedMigrationDurations[0..<migrationIndex].reduce(0, +) : 0) +
                (unperformedMigrationDurations[migrationIndex] * progress)
            )
            let totalProgress: CGFloat = (completedExpectedDuration / totalMinExpectedDuration)
            
            DispatchQueue.main.async {
                onProgressUpdate?(totalProgress, totalMinExpectedDuration)
            }
        })
        self.migrationRequirementProcesser = Atomic(onMigrationRequirement)
        
        // Store the logic to run when the migration completes
        let migrationCompleted: (Result<Void, Error>) -> () = { [weak self, migrator, dbWriter] result in
            // Make sure to transition the progress updater to 100% for the final migration (just
            // in case the migration itself didn't update to 100% itself)
            if let lastMigrationKey: String = unperformedMigrations.last?.key {
                self?.migrationProgressUpdater?.wrappedValue(lastMigrationKey, 1)
            }
            
            // Process any unprocessed requirements which need to be processed before completion
            // then clear out the state
            let requirementProcessor: ((Database, MigrationRequirement) -> ())? = self?.migrationRequirementProcesser?.wrappedValue
            let remainingMigrationRequirements: [MigrationRequirement] = (self?.unprocessedMigrationRequirements.wrappedValue
                .filter { $0.shouldProcessAtCompletionIfNotRequired })
                .defaulting(to: [])
            self?.migrationsCompleted.mutate { $0 = true }
            self?.migrationProgressUpdater = nil
            self?.migrationRequirementProcesser = nil
            
            // Process any remaining migration requirements
            if !remainingMigrationRequirements.isEmpty && requirementProcessor != nil {
                self?.write { db in
                    remainingMigrationRequirements.forEach { requirementProcessor?(db, $0) }
                }
            }
            
            // Reset in case there is a requirement on a migration which runs when returning from
            // the background
            self?.unprocessedMigrationRequirements.mutate { $0 = MigrationRequirement.allCases }
            
            // Don't log anything in the case of a 'success' or if the database is suspended (the
            // latter will happen if the user happens to return to the background too quickly on
            // launch so is unnecessarily alarming, it also gets caught and logged separately by
            // the 'write' functions anyway)
            switch result {
                case .success: break
                case .failure(DatabaseError.SQLITE_ABORT): break
                case .failure(let error):
                    let completedMigrations: [String] = (try? dbWriter
                        .read { db in try migrator.completedMigrations(db) })
                        .defaulting(to: [])
                    let failedMigrationName: String = migrator.migrations
                        .filter { !completedMigrations.contains($0) }
                        .first
                        .defaulting(to: "Unknown")
                    Log.critical(.migration, "Migration '\(failedMigrationName)' failed with error: \(error)")
            }
            
            onComplete(result, needsConfigSync)
        }
        
        // if there aren't any migrations to run then just complete immediately (this way the migrator
        // doesn't try to execute on the DBWrite thread so returning from the background can't get blocked
        // due to some weird endless process running)
        guard !unperformedMigrations.isEmpty else {
            migrationCompleted(.success(()))
            return
        }
        
        // If we have an unperformed migration then trigger the progress updater immediately
        if let firstMigrationKey: String = unperformedMigrations.first?.key {
            self.migrationProgressUpdater?.wrappedValue(firstMigrationKey, 0)
        }
        
        // Note: The non-async migration should only be used for unit tests
        guard async else { return migrationCompleted(Result(catching: { try migrator.migrate(dbWriter) })) }
        
        migrator.asyncMigrate(dbWriter) { result in
            let finalResult: Result<Void, Error> = {
                switch result {
                    case .failure(let error): return .failure(error)
                    case .success: return .success(())
                }
            }()
            
            // Note: We need to dispatch this to the next run toop to prevent any potential re-entrancy
            // issues since the 'asyncMigrate' returns a result containing a DB instance
            DispatchQueue.global(qos: .userInitiated).async {
                migrationCompleted(finalResult)
            }
        }
    }
    
    public func willStartMigration(_ db: Database, _ migration: Migration.Type) {
        guard let largestMigrationRequirement: MigrationRequirement = migration.requirements.max() else { return }
        
        // Get all requirements that are earlier than the largest requirement on the migration and find
        // any that haven't yet been run
        let unprocessedRequirements: [MigrationRequirement] = MigrationRequirement.allCases
            .filter { $0 <= largestMigrationRequirement }
            .asSet()
            .intersection(unprocessedMigrationRequirements.wrappedValue.asSet())
            .sorted()
        
        // No need to do anything if there are no unprocessed requirements
        guard !unprocessedRequirements.isEmpty else { return }
        
        // Process all of the requirements for this migration
        unprocessedRequirements.forEach { migrationRequirementProcesser?.wrappedValue(db, $0) }
        
        // Remove any processed requirements from the list (don't want to process them multiple times)
        unprocessedMigrationRequirements.mutate {
            $0 = Array($0.asSet().subtracting(unprocessedRequirements.asSet()))
        }
    }
    
    public static func update(
        progress: CGFloat,
        for migration: Migration.Type,
        in target: TargetMigrations.Identifier,
        using dependencies: Dependencies
    ) {
        // In test builds ignore any migration progress updates (we run in a custom database writer anyway)
        guard !SNUtilitiesKit.isRunningTests else { return }
        
        dependencies[singleton: .storage].migrationProgressUpdater?
            .wrappedValue(target.key(with: migration), progress)
    }
    
    // MARK: - Security
    
    private func getDatabaseCipherKeySpec() throws -> Data {
        try dependencies[singleton: .keychain].migrateLegacyKeyIfNeeded(
            legacyKey: "GRDBDatabaseCipherKeySpec",
            legacyService: "TSKeyChainService",
            toKey: .dbCipherKeySpec
        )
        return try dependencies[singleton: .keychain].data(forKey: .dbCipherKeySpec)
    }
    
    private func getOrGenerateDatabaseKeySpec() throws -> Data {
        do {
            var keySpec: Data = try getDatabaseCipherKeySpec()
            defer { keySpec.resetBytes(in: 0..<keySpec.count) }
            
            guard keySpec.count == Storage.SQLCipherKeySpecLength else { throw StorageError.invalidKeySpec }
            
            return keySpec
        }
        catch {
            switch (error, (error as? KeychainStorageError)?.code) {
                case (StorageError.invalidKeySpec, _):
                    // For these cases it means either the keySpec or the keychain has become corrupt so in order to
                    // get back to a "known good state" and behave like a new install we need to reset the storage
                    // and regenerate the key
                    if !SNUtilitiesKit.isRunningTests {
                        // Try to reset app by deleting database.
                        resetAllStorage()
                    }
                    fallthrough
                
                case (_, errSecItemNotFound):
                    // No keySpec was found so we need to generate a new one
                    do {
                        var keySpec: Data = try dependencies[singleton: .crypto].tryGenerate(.randomBytes(Storage.SQLCipherKeySpecLength))
                        defer { keySpec.resetBytes(in: 0..<keySpec.count) } // Reset content immediately after use
                        
                        try dependencies[singleton: .keychain].set(data: keySpec, forKey: .dbCipherKeySpec)
                        return keySpec
                    }
                    catch {
                        Log.error(.storage, "Setting keychain value failed with error: \(error)")
                        Thread.sleep(forTimeInterval: 15)    // Sleep to allow any background behaviours to complete
                        throw StorageError.keySpecCreationFailed
                    }
                    
                default:
                    // Because we use kSecAttrAccessibleAfterFirstUnlockThisDeviceOnly, the keychain will be inaccessible
                    // after device restart until device is unlocked for the first time. If the app receives a push
                    // notification, we won't be able to access the keychain to process that notification, so we should
                    // just terminate by throwing an uncaught exception
                    if dependencies[singleton: .appContext].isMainApp || dependencies[singleton: .appContext].isInBackground {
                        let appState: UIApplication.State = dependencies[singleton: .appContext].reportedApplicationState
                        Log.error(.storage, "CipherKeySpec inaccessible. New install or no unlock since device restart?, ApplicationState: \(appState.name)")
                        
                        // In this case we should have already detected the situation earlier and exited
                        // gracefully (in the app delegate) using isDatabasePasswordAccessible(using:), but we
                        // want to stop the app running here anyway
                        Thread.sleep(forTimeInterval: 5)    // Sleep to allow any background behaviours to complete
                        throw StorageError.keySpecInaccessible
                    }
                    
                    Log.error(.storage, "CipherKeySpec inaccessible; not main app.")
                    Thread.sleep(forTimeInterval: 5)    // Sleep to allow any background behaviours to complete
                    throw StorageError.keySpecInaccessible
            }
        }
    }
    
    // MARK: - File Management
    
    /// In order to avoid the `0xdead10cc` exception we manually track whether database access should be suspended, when
    /// in a suspended state this class will fail/reject all read/write calls made to it. Additionally if there was an existing transaction
    /// in progress it will be interrupted.
    ///
    /// The generally suggested approach is to avoid this entirely by not storing the database in an AppGroup folder and sharing it
    /// with extensions - this may be possible but will require significant refactoring and a potentially painful migration to move the
    /// database and other files into the App folder
    public func suspendDatabaseAccess() {
        guard !isSuspended else { return }
        
        isSuspended = true
        Log.info(.storage, "Database access suspended.")
        
        /// Interrupt any open transactions (if this function is called then we are expecting that all processes have finished running
        /// and don't actually want any more transactions to occur)
        dbWriter?.interrupt()
    }
    
    /// This method reverses the database suspension used to prevent the `0xdead10cc` exception (see `suspendDatabaseAccess()`
    /// above for more information
    public func resumeDatabaseAccess() {
        guard isSuspended else { return }
        
        isSuspended = false
        Log.info(.storage, "Database access resumed.")
    }
    
    public func checkpoint(_ mode: Database.CheckpointMode) throws {
        try dbWriter?.writeWithoutTransaction { db in _ = try db.checkpoint(mode) }
    }
    
    public func closeDatabase() throws {
        suspendDatabaseAccess()
        isValid = false
        dbWriter = nil
    }
    
    public func resetAllStorage() {
        isValid = false
        migrationsCompleted.mutate { $0 = false }
        dbWriter = nil
        
        deleteDatabaseFiles()
        do { try deleteDbKeys() } catch { Log.warn(.storage, "Failed to delete database keys.") }
    }
    
    public func reconfigureDatabase() {
        configureDatabase()
    }
    
    public func resetForCleanMigration() {
        // Clear existing content
        resetAllStorage()
        
        // Reconfigure
        reconfigureDatabase()
    }
    
    private func deleteDatabaseFiles() {
        do { try dependencies[singleton: .fileManager].removeItem(atPath: Storage.databasePath) }
        catch { Log.warn(.storage, "Failed to delete database.") }
        do { try dependencies[singleton: .fileManager].removeItem(atPath: Storage.databasePathShm) }
        catch { Log.warn(.storage, "Failed to delete database-shm.") }
        do { try dependencies[singleton: .fileManager].removeItem(atPath: Storage.databasePathWal) }
        catch { Log.warn(.storage, "Failed to delete database-wal.") }
    }
    
    private func deleteDbKeys() throws {
        try dependencies[singleton: .keychain].remove(key: .dbCipherKeySpec)
    }
    
    // MARK: - Logging Functions
    
    enum StorageState {
        case valid(DatabaseWriter)
        case invalid(Error)
        
        init(_ storage: Storage) {
            switch (storage.isSuspended, storage.isValid, storage.dbWriter) {
                case (true, _, _): self = .invalid(StorageError.databaseSuspended)
                case (false, true, .some(let dbWriter)): self = .valid(dbWriter)
                default: self = .invalid(StorageError.databaseInvalid)
            }
        }
        
        static func logIfNeeded(_ error: Error, isWrite: Bool) {
            switch error {
                case DatabaseError.SQLITE_ABORT, DatabaseError.SQLITE_INTERRUPT:
                    let message: String = ((error as? DatabaseError)?.message ?? "Unknown")
                    Log.error(.storage, "Database \(isWrite ? "write" : "read") failed due to error: \(message)")
                
                case StorageError.databaseSuspended:
                    Log.error(.storage, "Database \(isWrite ? "write" : "read") failed as the database is suspended.")
                    
                default: break
            }
        }
        
        static func logIfNeeded<T>(_ error: Error, isWrite: Bool) -> T? {
            logIfNeeded(error, isWrite: isWrite)
            return nil
        }
        
        static func logIfNeeded<T>(_ error: Error, isWrite: Bool) -> AnyPublisher<T, Error> {
            logIfNeeded(error, isWrite: isWrite)
            return Fail<T, Error>(error: error).eraseToAnyPublisher()
        }
    }
    
    private static func perform<T>(
        info: CallInfo,
        updates: @escaping (Database) throws -> T
    ) -> (Database) throws -> T {
        return { db in
            guard info.storage?.isSuspended == false else { throw StorageError.databaseSuspended }
            
            let timer: TransactionTimer = TransactionTimer.start(duration: Storage.slowTransactionThreshold, info: info)
            defer { timer.stop() }
            
            // Get the result
            let result: T = try updates(db)
            
            // Update the state flags
            switch info.isWrite {
                case true: info.storage?.hasSuccessfullyWritten = true
                case false: info.storage?.hasSuccessfullyRead = true
            }
            
            return result
        }
    }
    
    // MARK: - Functions
    
    @discardableResult public func write<T>(
        fileName: String = #file,
        functionName: String = #function,
        lineNumber: Int = #line,
        updates: @escaping (Database) throws -> T?
    ) -> T? {
        switch StorageState(self) {
            case .invalid(let error): return StorageState.logIfNeeded(error, isWrite: true)
            case .valid(let dbWriter):
                let info: CallInfo = CallInfo(fileName, functionName, lineNumber, true, self)
                do { return try dbWriter.write(Storage.perform(info: info, updates: updates)) }
                catch { return StorageState.logIfNeeded(error, isWrite: true) }
        }
    }
    
    open func writeAsync<T>(
        fileName: String = #file,
        functionName: String = #function,
        lineNumber: Int = #line,
        updates: @escaping (Database) throws -> T,
        completion: @escaping (Database, Swift.Result<T, Error>) throws -> Void = { _, _ in }
    ) {
        switch StorageState(self) {
            case .invalid(let error): return StorageState.logIfNeeded(error, isWrite: true)
            case .valid(let dbWriter):
                let info: CallInfo = CallInfo(fileName, functionName, lineNumber, true, self)
                dbWriter.asyncWrite(
                    Storage.perform(info: info, updates: updates),
                    completion: { db, result in
                        switch result {
                            case .failure(let error): StorageState.logIfNeeded(error, isWrite: true)
                            default: break
                        }
                        
                        try? completion(db, result)
                    }
                )
        }
    }
    
    open func writePublisher<T>(
        fileName: String = #file,
        functionName: String = #function,
        lineNumber: Int = #line,
        updates: @escaping (Database) throws -> T
    ) -> AnyPublisher<T, Error> {
        switch StorageState(self) {
            case .invalid(let error): return StorageState.logIfNeeded(error, isWrite: true)
            case .valid(let dbWriter):
                /// **Note:** GRDB does have a `writePublisher` method but it appears to asynchronously trigger
                /// both the `output` and `complete` closures at the same time which causes a lot of unexpected
                /// behaviours (this behaviour is apparently expected but still causes a number of odd behaviours in our code
                /// for more information see https://github.com/groue/GRDB.swift/issues/1334)
                ///
                /// Instead of this we are just using `Deferred { Future {} }` which is executed on the specified scheduled
                /// which behaves in a much more expected way than the GRDB `writePublisher` does
                let info: CallInfo = CallInfo(fileName, functionName, lineNumber, true, self)
                return Deferred {
                    Future { resolver in
                        do { resolver(Result.success(try dbWriter.write(Storage.perform(info: info, updates: updates)))) }
                        catch {
                            StorageState.logIfNeeded(error, isWrite: true)
                            resolver(Result.failure(error))
                        }
                    }
                }.eraseToAnyPublisher()
        }
    }
    
    @discardableResult public func read<T>(
        fileName: String = #file,
        functionName: String = #function,
        lineNumber: Int = #line,
        _ value: @escaping (Database) throws -> T?
    ) -> T? {
        switch StorageState(self) {
            case .invalid(let error): return StorageState.logIfNeeded(error, isWrite: false)
            case .valid(let dbWriter):
                let info: CallInfo = CallInfo(fileName, functionName, lineNumber, false, self)
                do { return try dbWriter.read(Storage.perform(info: info, updates: value)) }
                catch { return StorageState.logIfNeeded(error, isWrite: false) }
        }
    }
    
    open func readPublisher<T>(
        fileName: String = #file,
        functionName: String = #function,
        lineNumber: Int = #line,
        value: @escaping (Database) throws -> T
    ) -> AnyPublisher<T, Error> {
        switch StorageState(self) {
            case .invalid(let error): return StorageState.logIfNeeded(error, isWrite: false)
            case .valid(let dbWriter):
                /// **Note:** GRDB does have a `readPublisher` method but it appears to asynchronously trigger
                /// both the `output` and `complete` closures at the same time which causes a lot of unexpected
                /// behaviours (this behaviour is apparently expected but still causes a number of odd behaviours in our code
                /// for more information see https://github.com/groue/GRDB.swift/issues/1334)
                ///
                /// Instead of this we are just using `Deferred { Future {} }` which is executed on the specified scheduled
                /// which behaves in a much more expected way than the GRDB `readPublisher` does
                let info: CallInfo = CallInfo(fileName, functionName, lineNumber, false, self)
                return Deferred {
                    Future { resolver in
                        do { resolver(Result.success(try dbWriter.read(Storage.perform(info: info, updates: value)))) }
                        catch {
                            StorageState.logIfNeeded(error, isWrite: false)
                            resolver(Result.failure(error))
                        }
                    }
                }.eraseToAnyPublisher()
        }
    }
    
    /// Rever to the `ValueObservation.start` method for full documentation
    ///
    /// - parameter observation: The observation to start
    /// - parameter scheduler: A Scheduler. By default, fresh values are
    ///   dispatched asynchronously on the main queue.
    /// - parameter onError: A closure that is provided eventual errors that
    ///   happen during observation
    /// - parameter onChange: A closure that is provided fresh values
    /// - returns: a DatabaseCancellable
    public func start<Reducer: ValueReducer>(
        _ observation: ValueObservation<Reducer>,
        scheduling scheduler: ValueObservationScheduler = .async(onQueue: .main),
        onError: @escaping (Error) -> Void,
        onChange: @escaping (Reducer.Value) -> Void
    ) -> DatabaseCancellable {
        guard isValid, let dbWriter: DatabaseWriter = dbWriter else {
            onError(StorageError.databaseInvalid)
            return AnyDatabaseCancellable(cancel: {})
        }
        
        return observation.start(
            in: dbWriter,
            scheduling: scheduler,
            onError: onError,
            onChange: onChange
        )
    }
    
    public func addObserver(_ observer: TransactionObserver?) {
        guard isValid, let dbWriter: DatabaseWriter = dbWriter else { return }
        guard let observer: TransactionObserver = observer else { return }
        
        // Note: This actually triggers a write to the database so can be blocked by other
        // writes, since it's usually called on the main thread when creating a view controller
        // this can result in the UI hanging - to avoid this we dispatch (and hope there isn't
        // negative impact)
        DispatchQueue.global(qos: .default).async {
            dbWriter.add(transactionObserver: observer)
        }
    }
    
    public func removeObserver(_ observer: TransactionObserver?) {
        guard isValid, let dbWriter: DatabaseWriter = dbWriter else { return }
        guard let observer: TransactionObserver = observer else { return }
        
        // Note: This actually triggers a write to the database so can be blocked by other
        // writes, since it's usually called on the main thread when creating a view controller
        // this can result in the UI hanging - to avoid this we dispatch (and hope there isn't
        // negative impact)
        DispatchQueue.global(qos: .default).async {
            dbWriter.remove(transactionObserver: observer)
        }
    }
}

// MARK: - Combine Extensions

public extension ValueObservation {
    func publisher(
        in storage: Storage,
        scheduling scheduler: ValueObservationScheduler
    ) -> AnyPublisher<Reducer.Value, Error> where Reducer: ValueReducer {
        guard storage.isValid, let dbWriter: DatabaseWriter = storage.dbWriter else {
            return Fail(error: StorageError.databaseInvalid).eraseToAnyPublisher()
        }
        
        return self.publisher(in: dbWriter, scheduling: scheduler)
            .eraseToAnyPublisher()
    }
}

<<<<<<< HEAD
public extension Publisher where Failure == Error {
    func flatMapStorageWritePublisher<T>(using dependencies: Dependencies, updates: @escaping (Database, Output) throws -> T) -> AnyPublisher<T, Error> {
        return self.flatMap { output -> AnyPublisher<T, Error> in
            dependencies[singleton: .storage].writePublisher(updates: { db in try updates(db, output) })
        }.eraseToAnyPublisher()
    }
    
    func flatMapStorageReadPublisher<T>(using dependencies: Dependencies, value: @escaping (Database, Output) throws -> T) -> AnyPublisher<T, Error> {
        return self.flatMap { output -> AnyPublisher<T, Error> in
            dependencies[singleton: .storage].readPublisher(value: { db in try value(db, output) })
        }.eraseToAnyPublisher()
=======
// MARK: - Debug Convenience

public extension Storage {
    static let encKeyFilename: String = "key.enc"
    
    func testAccess(
        databasePath: String,
        encryptedKeyPath: String,
        encryptedKeyPassword: String
    ) throws {
        /// First we need to ensure we can decrypt the encrypted key file
        do {
            var tmpKeySpec: Data = try decryptSecureExportedKey(
                path: encryptedKeyPath,
                password: encryptedKeyPassword
            )
            tmpKeySpec.resetBytes(in: 0..<tmpKeySpec.count)
        }
        catch { return }
        
        /// Then configure the database using the key
        var config = Configuration()

        /// Load in the SQLCipher keys
        config.prepareDatabase { [weak self] db in
            var keySpec: Data = try self?.decryptSecureExportedKey(
                path: encryptedKeyPath,
                password: encryptedKeyPassword
            ) ?? { throw StorageError.invalidKeySpec }()
            defer { keySpec.resetBytes(in: 0..<keySpec.count) } // Reset content immediately after use
            
            // Use a raw key spec, where the 96 hexadecimal digits are provided
            // (i.e. 64 hex for the 256 bit key, followed by 32 hex for the 128 bit salt)
            // using explicit BLOB syntax, e.g.:
            //
            // x'98483C6EB40B6C31A448C22A66DED3B5E5E8D5119CAC8327B655C8B5C483648101010101010101010101010101010101'
            keySpec = try (keySpec.toHexString().data(using: .utf8) ?? { throw StorageError.invalidKeySpec }())
            keySpec.insert(contentsOf: [120, 39], at: 0)    // "x'" prefix
            keySpec.append(39)                              // "'" suffix
            
            try db.usePassphrase(keySpec)
            
            // According to the SQLCipher docs iOS needs the 'cipher_plaintext_header_size' value set to at least
            // 32 as iOS extends special privileges to the database and needs this header to be in plaintext
            // to determine the file type
            //
            // For more info see: https://www.zetetic.net/sqlcipher/sqlcipher-api/#cipher_plaintext_header_size
            try db.execute(sql: "PRAGMA cipher_plaintext_header_size = 32")
        }
        
        // Create the DatabasePool to allow us to connect to the database and mark the storage as valid
        dbWriter = try DatabasePool(path: databasePath, configuration: config)
        isValid = true
    }
    
    func secureExportKey(password: String) throws -> String {
        var keySpec: Data = try getOrGenerateDatabaseKeySpec()
        defer { keySpec.resetBytes(in: 0..<keySpec.count) } // Reset content immediately after use
        
        guard var passwordData: Data = password.data(using: .utf8) else { throw StorageError.generic }
        defer { passwordData.resetBytes(in: 0..<passwordData.count) } // Reset content immediately after use
        
        /// Encrypt the `keySpec` value using a SHA256 of the password provided and a nonce then base64-encode the encrypted
        /// data and save it to a temporary file to share alongside the database
        ///
        /// Decrypt the key via the termincal on macOS by running the command in the project root directory
        /// `swift ./Scropts/DecryptExportedKey.swift {BASE64_CIPHERTEXT} {PASSWORD}`
        ///
        /// Where `BASE64_CIPHERTEXT` is the content of the `key.enc` file and `PASSWORD` is the password provided via the
        /// prompt during export
        let nonce: ChaChaPoly.Nonce = ChaChaPoly.Nonce()
        let hash: SHA256.Digest = SHA256.hash(data: passwordData)
        let key: SymmetricKey = SymmetricKey(data: Data(hash.makeIterator()))
        let sealedBox: ChaChaPoly.SealedBox = try ChaChaPoly.seal(keySpec, using: key, nonce: nonce, authenticating: Data())
        let keyInfoPath: String = (Singleton.hasAppContext ?
            "\(Singleton.appContext.temporaryDirectory)/\(Storage.encKeyFilename)" :
            "\(NSTemporaryDirectory())\(Storage.encKeyFilename)"
        )
        let encryptedKeyBase64: String = sealedBox.combined.base64EncodedString()
        try encryptedKeyBase64.write(toFile: keyInfoPath, atomically: true, encoding: .utf8)
        
        return keyInfoPath
    }
    
    func replaceDatabaseKey(path: String, password: String) throws {
        var keySpec: Data = try decryptSecureExportedKey(path: path, password: password)
        defer { keySpec.resetBytes(in: 0..<keySpec.count) } // Reset content immediately after use
        
        try Singleton.keychain.set(data: keySpec, forKey: .dbCipherKeySpec)
    }
    
    fileprivate func decryptSecureExportedKey(path: String, password: String) throws -> Data {
        let encKeyBase64: String = try String(contentsOf: URL(fileURLWithPath: path), encoding: .utf8)
        
        guard
            var passwordData: Data = password.data(using: .utf8),
            var encKeyData: Data = Data(base64Encoded: encKeyBase64)
        else { throw StorageError.generic }
        defer {
            // Reset content immediately after use
            passwordData.resetBytes(in: 0..<passwordData.count)
            encKeyData.resetBytes(in: 0..<encKeyData.count)
        }
        
        let hash: SHA256.Digest = SHA256.hash(data: passwordData)
        let key: SymmetricKey = SymmetricKey(data: Data(hash.makeIterator()))
        
        let sealedBox: ChaChaPoly.SealedBox = try ChaChaPoly.SealedBox(combined: encKeyData)
        
        return try ChaChaPoly.open(sealedBox, using: key, authenticating: Data())
>>>>>>> 5db5fbd9
    }
}

// MARK: - CallInfo

private extension Storage {
    class CallInfo {
        let file: String
        let function: String
        let line: Int
        let isWrite: Bool
        weak var storage: Storage?
        
        var callInfo: String {
            let fileInfo: String = (file.components(separatedBy: "/").last.map { "\($0):\(line) - " } ?? "")
            
            return "\(fileInfo)\(function)"
        }
        
        init(
            _ file: String,
            _ function: String,
            _ line: Int,
            _ isWrite: Bool,
            _ storage: Storage?
        ) {
            self.file = file
            self.function = function
            self.line = line
            self.isWrite = isWrite
            self.storage = storage
        }
    }
}

// MARK: - TransactionTimer

private extension Storage {
    private static let timerQueue = DispatchQueue(label: "\(Storage.queuePrefix)-.transactionTimer", qos: .background)
    
    class TransactionTimer {
        private let info: Storage.CallInfo
        private let start: CFTimeInterval = CACurrentMediaTime()
        private var timer: DispatchSourceTimer? = DispatchSource.makeTimerSource(queue: Storage.timerQueue)
        private var wasSlowTransaction: Bool = false
        
        private init(info: Storage.CallInfo) {
            self.info = info
        }

        static func start(duration: TimeInterval, info: Storage.CallInfo) -> TransactionTimer {
            let result: TransactionTimer = TransactionTimer(info: info)
            result.timer?.schedule(deadline: .now() + .seconds(Int(duration)), repeating: .infinity) // Infinity to fire once
            result.timer?.setEventHandler { [weak result] in
                result?.timer?.cancel()
                result?.timer = nil
                
                let action: String = (info.isWrite ? "write" : "read")
                Log.warn(.storage, "Slow \(action) taking longer than \(Storage.slowTransactionThreshold, format: ".2", omitZeroDecimal: true)s - [ \(info.callInfo) ]")
                result?.wasSlowTransaction = true
            }
            result.timer?.resume()
            
            return result
        }

        func stop() {
            timer?.cancel()
            timer = nil
            
            guard wasSlowTransaction else { return }
            
            let end: CFTimeInterval = CACurrentMediaTime()
            let action: String = (info.isWrite ? "write" : "read")
            Log.warn(.storage, "Slow \(action) completed after \(end - start, format: ".2", omitZeroDecimal: true)s - [ \(info.callInfo) ]")
        }
    }
}

// MARK: - Debug Convenience

public extension Storage {
    func exportInfo(password: String, using dependencies: Dependencies) throws -> (dbPath: String, keyPath: String) {
        var keySpec: Data = try dependencies[singleton: .storage].getOrGenerateDatabaseKeySpec()
        defer { keySpec.resetBytes(in: 0..<keySpec.count) } // Reset content immediately after use
        
        guard var passwordData: Data = password.data(using: .utf8) else { throw StorageError.generic }
        defer { passwordData.resetBytes(in: 0..<passwordData.count) } // Reset content immediately after use
        
        /// Encrypt the `keySpec` value using a SHA256 of the password provided and a nonce then base64-encode the encrypted
        /// data and save it to a temporary file to share alongside the database
        ///
        /// Decrypt the key via the termincal on macOS by running the command in the project root directory
        /// `swift ./Scropts/DecryptExportedKey.swift {BASE64_CIPHERTEXT} {PASSWORD}`
        ///
        /// Where `BASE64_CIPHERTEXT` is the content of the `key.enc` file and `PASSWORD` is the password provided via the
        /// prompt during export
        let nonce: ChaChaPoly.Nonce = ChaChaPoly.Nonce()
        let hash: SHA256.Digest = SHA256.hash(data: passwordData)
        let key: SymmetricKey = SymmetricKey(data: Data(hash.makeIterator()))
        let sealedBox: ChaChaPoly.SealedBox = try ChaChaPoly.seal(keySpec, using: key, nonce: nonce, authenticating: Data())
        let keyInfoPath: String = "\(dependencies[singleton: .fileManager].temporaryDirectory)key.enc"
        let encryptedKeyBase64: String = sealedBox.combined.base64EncodedString()
        try encryptedKeyBase64.write(toFile: keyInfoPath, atomically: true, encoding: .utf8)
        
        return (
            Storage.databasePath,
            keyInfoPath
        )
    }
}<|MERGE_RESOLUTION|>--- conflicted
+++ resolved
@@ -34,13 +34,8 @@
 
 open class Storage {
     public static let queuePrefix: String = "SessionDatabase"
-<<<<<<< HEAD
-    private static let dbFileName: String = "Session.sqlite"
+    public static let dbFileName: String = "Session.sqlite"
     private static let SQLCipherKeySpecLength: Int = 48
-=======
-    public static let dbFileName: String = "Session.sqlite"
-    private static let kSQLCipherKeySpecLength: Int = 48
->>>>>>> 5db5fbd9
     
     /// If a transaction takes longer than this duration a warning will be logged but the transaction will continue to run
     private static let slowTransactionThreshold: TimeInterval = 3
@@ -91,8 +86,11 @@
     public init(
         testAccessTo databasePath: String,
         encryptedKeyPath: String,
-        encryptedKeyPassword: String
+        encryptedKeyPassword: String,
+        using dependencies: Dependencies
     ) throws {
+        self.dependencies = dependencies
+        
         try testAccess(
             databasePath: databasePath,
             encryptedKeyPath: encryptedKeyPath,
@@ -813,7 +811,6 @@
     }
 }
 
-<<<<<<< HEAD
 public extension Publisher where Failure == Error {
     func flatMapStorageWritePublisher<T>(using dependencies: Dependencies, updates: @escaping (Database, Output) throws -> T) -> AnyPublisher<T, Error> {
         return self.flatMap { output -> AnyPublisher<T, Error> in
@@ -825,7 +822,85 @@
         return self.flatMap { output -> AnyPublisher<T, Error> in
             dependencies[singleton: .storage].readPublisher(value: { db in try value(db, output) })
         }.eraseToAnyPublisher()
-=======
+    }
+}
+
+// MARK: - CallInfo
+
+private extension Storage {
+    class CallInfo {
+        let file: String
+        let function: String
+        let line: Int
+        let isWrite: Bool
+        weak var storage: Storage?
+        
+        var callInfo: String {
+            let fileInfo: String = (file.components(separatedBy: "/").last.map { "\($0):\(line) - " } ?? "")
+            
+            return "\(fileInfo)\(function)"
+        }
+        
+        init(
+            _ file: String,
+            _ function: String,
+            _ line: Int,
+            _ isWrite: Bool,
+            _ storage: Storage?
+        ) {
+            self.file = file
+            self.function = function
+            self.line = line
+            self.isWrite = isWrite
+            self.storage = storage
+        }
+    }
+}
+
+// MARK: - TransactionTimer
+
+private extension Storage {
+    private static let timerQueue = DispatchQueue(label: "\(Storage.queuePrefix)-.transactionTimer", qos: .background)
+    
+    class TransactionTimer {
+        private let info: Storage.CallInfo
+        private let start: CFTimeInterval = CACurrentMediaTime()
+        private var timer: DispatchSourceTimer? = DispatchSource.makeTimerSource(queue: Storage.timerQueue)
+        private var wasSlowTransaction: Bool = false
+        
+        private init(info: Storage.CallInfo) {
+            self.info = info
+        }
+
+        static func start(duration: TimeInterval, info: Storage.CallInfo) -> TransactionTimer {
+            let result: TransactionTimer = TransactionTimer(info: info)
+            result.timer?.schedule(deadline: .now() + .seconds(Int(duration)), repeating: .infinity) // Infinity to fire once
+            result.timer?.setEventHandler { [weak result] in
+                result?.timer?.cancel()
+                result?.timer = nil
+                
+                let action: String = (info.isWrite ? "write" : "read")
+                Log.warn(.storage, "Slow \(action) taking longer than \(Storage.slowTransactionThreshold, format: ".2", omitZeroDecimal: true)s - [ \(info.callInfo) ]")
+                result?.wasSlowTransaction = true
+            }
+            result.timer?.resume()
+            
+            return result
+        }
+
+        func stop() {
+            timer?.cancel()
+            timer = nil
+            
+            guard wasSlowTransaction else { return }
+            
+            let end: CFTimeInterval = CACurrentMediaTime()
+            let action: String = (info.isWrite ? "write" : "read")
+            Log.warn(.storage, "Slow \(action) completed after \(end - start, format: ".2", omitZeroDecimal: true)s - [ \(info.callInfo) ]")
+        }
+    }
+}
+
 // MARK: - Debug Convenience
 
 public extension Storage {
@@ -900,10 +975,7 @@
         let hash: SHA256.Digest = SHA256.hash(data: passwordData)
         let key: SymmetricKey = SymmetricKey(data: Data(hash.makeIterator()))
         let sealedBox: ChaChaPoly.SealedBox = try ChaChaPoly.seal(keySpec, using: key, nonce: nonce, authenticating: Data())
-        let keyInfoPath: String = (Singleton.hasAppContext ?
-            "\(Singleton.appContext.temporaryDirectory)/\(Storage.encKeyFilename)" :
-            "\(NSTemporaryDirectory())\(Storage.encKeyFilename)"
-        )
+        let keyInfoPath: String = "\(dependencies[singleton: .fileManager].temporaryDirectory)/\(Storage.encKeyFilename)"
         let encryptedKeyBase64: String = sealedBox.combined.base64EncodedString()
         try encryptedKeyBase64.write(toFile: keyInfoPath, atomically: true, encoding: .utf8)
         
@@ -914,7 +986,7 @@
         var keySpec: Data = try decryptSecureExportedKey(path: path, password: password)
         defer { keySpec.resetBytes(in: 0..<keySpec.count) } // Reset content immediately after use
         
-        try Singleton.keychain.set(data: keySpec, forKey: .dbCipherKeySpec)
+        try dependencies[singleton: .keychain].set(data: keySpec, forKey: .dbCipherKeySpec)
     }
     
     fileprivate func decryptSecureExportedKey(path: String, password: String) throws -> Data {
@@ -936,115 +1008,5 @@
         let sealedBox: ChaChaPoly.SealedBox = try ChaChaPoly.SealedBox(combined: encKeyData)
         
         return try ChaChaPoly.open(sealedBox, using: key, authenticating: Data())
->>>>>>> 5db5fbd9
-    }
-}
-
-// MARK: - CallInfo
-
-private extension Storage {
-    class CallInfo {
-        let file: String
-        let function: String
-        let line: Int
-        let isWrite: Bool
-        weak var storage: Storage?
-        
-        var callInfo: String {
-            let fileInfo: String = (file.components(separatedBy: "/").last.map { "\($0):\(line) - " } ?? "")
-            
-            return "\(fileInfo)\(function)"
-        }
-        
-        init(
-            _ file: String,
-            _ function: String,
-            _ line: Int,
-            _ isWrite: Bool,
-            _ storage: Storage?
-        ) {
-            self.file = file
-            self.function = function
-            self.line = line
-            self.isWrite = isWrite
-            self.storage = storage
-        }
-    }
-}
-
-// MARK: - TransactionTimer
-
-private extension Storage {
-    private static let timerQueue = DispatchQueue(label: "\(Storage.queuePrefix)-.transactionTimer", qos: .background)
-    
-    class TransactionTimer {
-        private let info: Storage.CallInfo
-        private let start: CFTimeInterval = CACurrentMediaTime()
-        private var timer: DispatchSourceTimer? = DispatchSource.makeTimerSource(queue: Storage.timerQueue)
-        private var wasSlowTransaction: Bool = false
-        
-        private init(info: Storage.CallInfo) {
-            self.info = info
-        }
-
-        static func start(duration: TimeInterval, info: Storage.CallInfo) -> TransactionTimer {
-            let result: TransactionTimer = TransactionTimer(info: info)
-            result.timer?.schedule(deadline: .now() + .seconds(Int(duration)), repeating: .infinity) // Infinity to fire once
-            result.timer?.setEventHandler { [weak result] in
-                result?.timer?.cancel()
-                result?.timer = nil
-                
-                let action: String = (info.isWrite ? "write" : "read")
-                Log.warn(.storage, "Slow \(action) taking longer than \(Storage.slowTransactionThreshold, format: ".2", omitZeroDecimal: true)s - [ \(info.callInfo) ]")
-                result?.wasSlowTransaction = true
-            }
-            result.timer?.resume()
-            
-            return result
-        }
-
-        func stop() {
-            timer?.cancel()
-            timer = nil
-            
-            guard wasSlowTransaction else { return }
-            
-            let end: CFTimeInterval = CACurrentMediaTime()
-            let action: String = (info.isWrite ? "write" : "read")
-            Log.warn(.storage, "Slow \(action) completed after \(end - start, format: ".2", omitZeroDecimal: true)s - [ \(info.callInfo) ]")
-        }
-    }
-}
-
-// MARK: - Debug Convenience
-
-public extension Storage {
-    func exportInfo(password: String, using dependencies: Dependencies) throws -> (dbPath: String, keyPath: String) {
-        var keySpec: Data = try dependencies[singleton: .storage].getOrGenerateDatabaseKeySpec()
-        defer { keySpec.resetBytes(in: 0..<keySpec.count) } // Reset content immediately after use
-        
-        guard var passwordData: Data = password.data(using: .utf8) else { throw StorageError.generic }
-        defer { passwordData.resetBytes(in: 0..<passwordData.count) } // Reset content immediately after use
-        
-        /// Encrypt the `keySpec` value using a SHA256 of the password provided and a nonce then base64-encode the encrypted
-        /// data and save it to a temporary file to share alongside the database
-        ///
-        /// Decrypt the key via the termincal on macOS by running the command in the project root directory
-        /// `swift ./Scropts/DecryptExportedKey.swift {BASE64_CIPHERTEXT} {PASSWORD}`
-        ///
-        /// Where `BASE64_CIPHERTEXT` is the content of the `key.enc` file and `PASSWORD` is the password provided via the
-        /// prompt during export
-        let nonce: ChaChaPoly.Nonce = ChaChaPoly.Nonce()
-        let hash: SHA256.Digest = SHA256.hash(data: passwordData)
-        let key: SymmetricKey = SymmetricKey(data: Data(hash.makeIterator()))
-        let sealedBox: ChaChaPoly.SealedBox = try ChaChaPoly.seal(keySpec, using: key, nonce: nonce, authenticating: Data())
-        let keyInfoPath: String = "\(dependencies[singleton: .fileManager].temporaryDirectory)key.enc"
-        let encryptedKeyBase64: String = sealedBox.combined.base64EncodedString()
-        try encryptedKeyBase64.write(toFile: keyInfoPath, atomically: true, encoding: .utf8)
-        
-        return (
-            Storage.databasePath,
-            keyInfoPath
-        )
     }
 }