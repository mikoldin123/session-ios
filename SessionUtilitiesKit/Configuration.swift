// Copyright © 2022 Rangeproof Pty Ltd. All rights reserved.

import Foundation
import GRDB

public enum SNUtilitiesKit: MigratableTarget { // Just to make the external API nice
    public static var isRunningTests: Bool {
        ProcessInfo.processInfo.environment["XCTestConfigurationFilePath"] != nil   // stringlint:disable
    }

    public static func migrations() -> TargetMigrations {
        return TargetMigrations(
            identifier: .utilitiesKit,
            migrations: [
                [
                    // Intentionally including the '_003_YDBToGRDBMigration' in the first migration
                    // set to ensure the 'Identity' data is migrated before any other migrations are
                    // run (some need access to the users publicKey)
                    _001_InitialSetupMigration.self,
                    _002_SetupStandardJobs.self,
                    _003_YDBToGRDBMigration.self
                ],  // Initial DB Creation
                [], // YDB to GRDB Migration
                [], // Legacy DB removal
                [
<<<<<<< HEAD
                    _004_AddJobPriority.self,
                    _005_AddJobUniqueHash.self
                ]
=======
                    _004_AddJobPriority.self
                ],  // Add job priorities
                [], // Fix thread FTS
                []
>>>>>>> a6931bb9
            ]
        )
    }

    public static func configure(maxFileSize: UInt) {
        SNUtilitiesKitConfiguration.maxFileSize = maxFileSize
    }
}

@objc public final class SNUtilitiesKitConfiguration: NSObject {
    @objc public static var maxFileSize: UInt = 0
    @objc public static var isRunningTests: Bool { return SNUtilitiesKit.isRunningTests }
}<|MERGE_RESOLUTION|>--- conflicted
+++ resolved
@@ -23,16 +23,12 @@
                 [], // YDB to GRDB Migration
                 [], // Legacy DB removal
                 [
-<<<<<<< HEAD
-                    _004_AddJobPriority.self,
-                    _005_AddJobUniqueHash.self
-                ]
-=======
                     _004_AddJobPriority.self
                 ],  // Add job priorities
                 [], // Fix thread FTS
-                []
->>>>>>> a6931bb9
+                [
+                    _005_AddJobUniqueHash.self
+                ]
             ]
         )
     }
