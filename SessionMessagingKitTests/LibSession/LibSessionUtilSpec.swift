// Copyright © 2023 Rangeproof Pty Ltd. All rights reserved.

import Foundation
import GRDB
import SessionUtil
import SessionUtilitiesKit

import Quick
import Nimble

@testable import SessionMessagingKit

class LibSessionUtilSpec: QuickSpec {
    static let maxMessageSizeBytes: Int = 76800  // Storage server's limit, should match `config.hpp` in libSession
    
    // FIXME: Would be good to move the identity generation into the libSession-util instead of using Sodium separately
    static let userSeed: Data = Data(hex: "0123456789abcdef0123456789abcdef")
    static let seed: Data = Data(
        hex: "0123456789abcdef0123456789abcdeffedcba9876543210fedcba9876543210"
    )
    static let identity: (ed25519KeyPair: KeyPair, x25519KeyPair: KeyPair) = try! Identity.generate(from: userSeed, using: TestDependencies())
    static let keyPair: KeyPair = Crypto(using: .any).generate(.ed25519KeyPair(seed: Array(seed)))!
    static let userEdSK: [UInt8] = identity.ed25519KeyPair.secretKey
    static let edPK: [UInt8] = keyPair.publicKey
    static let edSK: [UInt8] = keyPair.secretKey
    
    // Since we can't test the group without encryption keys and the C API doesn't have
    // a way to manually provide encryption keys we needed to create a dump with valid
    // key data and load that in so we can test the other cases, this dump contains a
    // single admin member and a single encryption key
    static let groupKeysDump: Data = Data(hex:
        "64363a6163746976656c65343a6b6579736c65373a70656e64696e6764313a633136373a" +
        "64313a2332343ae3abc434666653cb7e913a3101b83704e86a7395ac21a026313a476930" +
        "65313a4b34383a150c55d933f0c44d1e2527590ae8efbb482f17e04e2a6a3a23f7e900ad" +
        "2f69f9442fcd4e2fc623e63d7ccaf9a79ffcac313a6b6c65313a7e36343a64d960c70ff1" +
        "2967b677a8a2ce6e624e1da4c8e372c56d8c8e212ea6b420359e4b244efcb3f5cac8a86d" +
        "4bfe9dcb6fe9bbdfc98180851decf965dc6a6d2dce0865313a67693065313a6b33323a3e" +
        "c807213e56d2e3ddcf5096ae414db1689d2f436a6e6ec8e9178b4205e65f926565"
    )
    
    override class func spec() {
        // MARK: - libSession
        describe("libSession") {
            contactsSpec()
            userProfileSpec()
            convoInfoVolatileSpec()
            userGroupsSpec()
            groupInfoSpec()
            groupMembersSpec()
            groupKeysSpec()
            
            // MARK: -- has correct test seed data
            it("has correct test seed data") {
                expect(LibSessionUtilSpec.userEdSK.toHexString().suffix(64))
                    .to(equal("4cb76fdc6d32278e3f83dbf608360ecc6b65727934b85d2fb86862ff98c46ab7"))
                expect(LibSessionUtilSpec.identity.x25519KeyPair.publicKey.toHexString())
                    .to(equal("d2ad010eeb72d72e561d9de7bd7b6989af77dcabffa03a5111a6c859ae5c3a72"))
                expect(String(LibSessionUtilSpec.userEdSK.toHexString().prefix(32)))
                    .to(equal(LibSessionUtilSpec.userSeed.toHexString()))
                
                expect(LibSessionUtilSpec.edPK.toHexString())
                    .to(equal("cbd569f56fb13ea95a3f0c05c331cc24139c0090feb412069dc49fab34406ece"))
                expect(String(Data(LibSessionUtilSpec.edSK.prefix(32)).toHexString()))
                    .to(equal(LibSessionUtilSpec.seed.toHexString()))
            }
            
            // MARK: -- parses community URLs correctly
            it("parses community URLs correctly") {
                let result1 = LibSession.parseCommunity(url: [
                    "https://example.com/",
                    "SomeRoom?public_key=0123456789abcdef0123456789abcdef0123456789abcdef0123456789abcdef"
                ].joined())
                let result2 = LibSession.parseCommunity(url: [
                    "HTTPS://EXAMPLE.COM/",
                    "sOMErOOM?public_key=0123456789aBcdEF0123456789abCDEF0123456789ABCdef0123456789ABCDEF"
                ].joined())
                let result3 = LibSession.parseCommunity(url: [
                    "HTTPS://EXAMPLE.COM/r/",
                    "someroom?public_key=0123456789aBcdEF0123456789abCDEF0123456789ABCdef0123456789ABCDEF"
                ].joined())
                let result4 = LibSession.parseCommunity(url: [
                    "http://example.com/r/",
                    "someroom?public_key=0123456789aBcdEF0123456789abCDEF0123456789ABCdef0123456789ABCDEF"
                ].joined())
                let result5 = LibSession.parseCommunity(url: [
                    "HTTPS://EXAMPLE.com:443/r/",
                    "someroom?public_key=0123456789aBcdEF0123456789abCDEF0123456789ABCdef0123456789ABCDEF"
                ].joined())
                let result6 = LibSession.parseCommunity(url: [
                    "HTTP://EXAMPLE.com:80/r/",
                    "someroom?public_key=0123456789aBcdEF0123456789abCDEF0123456789ABCdef0123456789ABCDEF"
                ].joined())
                let result7 = LibSession.parseCommunity(url: [
                    "http://example.com:80/r/",
                    "someroom?public_key=ASNFZ4mrze8BI0VniavN7wEjRWeJq83vASNFZ4mrze8"
                ].joined())
                let result8 = LibSession.parseCommunity(url: [
                    "http://example.com:80/r/",
                    "someroom?public_key=yrtwk3hjixg66yjdeiuauk6p7hy1gtm8tgih55abrpnsxnpm3zzo"
                ].joined())
                
                expect(result1?.server).to(equal("https://example.com"))
                expect(result1?.server).to(equal(result2?.server))
                expect(result1?.server).to(equal(result3?.server))
                expect(result1?.server).toNot(equal(result4?.server))
                expect(result4?.server).to(equal("http://example.com"))
                expect(result1?.server).to(equal(result5?.server))
                expect(result4?.server).to(equal(result6?.server))
                expect(result4?.server).to(equal(result7?.server))
                expect(result4?.server).to(equal(result8?.server))
                expect(result1?.room).to(equal("SomeRoom"))
                expect(result2?.room).to(equal("sOMErOOM"))
                expect(result3?.room).to(equal("someroom"))
                expect(result4?.room).to(equal("someroom"))
                expect(result5?.room).to(equal("someroom"))
                expect(result6?.room).to(equal("someroom"))
                expect(result7?.room).to(equal("someroom"))
                expect(result8?.room).to(equal("someroom"))
                expect(result1?.publicKey)
                    .to(equal("0123456789abcdef0123456789abcdef0123456789abcdef0123456789abcdef"))
                expect(result2?.publicKey)
                    .to(equal("0123456789abcdef0123456789abcdef0123456789abcdef0123456789abcdef"))
                expect(result3?.publicKey)
                    .to(equal("0123456789abcdef0123456789abcdef0123456789abcdef0123456789abcdef"))
                expect(result4?.publicKey)
                    .to(equal("0123456789abcdef0123456789abcdef0123456789abcdef0123456789abcdef"))
                expect(result5?.publicKey)
                    .to(equal("0123456789abcdef0123456789abcdef0123456789abcdef0123456789abcdef"))
                expect(result6?.publicKey)
                    .to(equal("0123456789abcdef0123456789abcdef0123456789abcdef0123456789abcdef"))
                expect(result7?.publicKey)
                    .to(equal("0123456789abcdef0123456789abcdef0123456789abcdef0123456789abcdef"))
                expect(result8?.publicKey)
                    .to(equal("0123456789abcdef0123456789abcdef0123456789abcdef0123456789abcdef"))
            }
        }
    }
}

// MARK: - CONTACTS

fileprivate extension LibSessionUtilSpec {
    enum ContactProperty: CaseIterable {
        case name
        case nickname
        case approved
        case approved_me
        case blocked
        case profile_pic
        case created
        case notifications
        case mute_until
        case priority
        case exp_mode
        case exp_seconds
    }

    class func contactsSpec() {
        context("CONTACTS") {
            @TestState var userEdSK: [UInt8]! = LibSessionUtilSpec.userEdSK
            @TestState var error: [CChar]! = [CChar](repeating: 0, count: 256)
            @TestState var conf: UnsafeMutablePointer<config_object>?
            @TestState var initResult: Int32! = { contacts_init(&conf, &userEdSK, nil, 0, &error) }()
            @TestState var numRecords: Int! = 0
            @TestState var randomGenerator: ARC4RandomNumberGenerator! = ARC4RandomNumberGenerator(seed: 1000)
            
            beforeEach {
                _ = initResult
            }
            
            // MARK: -- when checking error catching
            context("when checking error catching") {
                // MARK: ---- it can catch size limit errors thrown when pushing
                it("can catch size limit errors thrown when pushing") {
<<<<<<< HEAD
=======
                    var randomGenerator: ARC4RandomNumberGenerator = ARC4RandomNumberGenerator(seed: 1000)
                    
>>>>>>> d21578e7
                    try (0..<2500).forEach { index in
                        var contact: contacts_contact = try createContact(
                            for: index,
                            in: conf,
                            rand: &randomGenerator,
                            maxing: .allProperties
                        )
                        contacts_set(conf, &contact)
                    }
                    
                    expect(contacts_size(conf)).to(equal(2500))
                    expect(config_needs_push(conf)).to(beTrue())
                    expect(config_needs_dump(conf)).to(beTrue())
                    
                    expect {
                        config_push(conf)?.deallocate()
                        try LibSessionError.throwIfNeeded(conf)
                    }
                    .to(throwError(LibSessionError.libSessionError("Config data is too large.")))
                }
            }
            
            // MARK: -- when checking size limits
            context("when checking size limits") {
                // MARK: ---- has not changed the max empty records
                it("has not changed the max empty records") {
<<<<<<< HEAD
=======
                    var randomGenerator: ARC4RandomNumberGenerator = ARC4RandomNumberGenerator(seed: 1000)
>>>>>>> d21578e7
                    let expectedRecords: Int = 2212
                    
                    repeat {
                        var contact: contacts_contact = try createContact(
                            for: numRecords,
                            in: conf,
                            rand: &randomGenerator
                        )
                        contacts_set(conf, &contact)
                    } while !has(conf, with: &numRecords, hitLimit: expectedRecords)
                    
                    // Check that the record count matches the maximum when we last checked
                    expect(numRecords).to(equal(expectedRecords))
                }
                
                // MARK: ---- has not changed the max name only records
                it("has not changed the max name only records") {
<<<<<<< HEAD
=======
                    var randomGenerator: ARC4RandomNumberGenerator = ARC4RandomNumberGenerator(seed: 1000)
>>>>>>> d21578e7
                    let expectedRecords: Int = 742
                    
                    repeat {
                        var contact: contacts_contact = try createContact(
                            for: numRecords,
                            in: conf,
                            rand: &randomGenerator,
                            maxing: [.name]
                        )
                        contacts_set(conf, &contact)
                    } while !has(conf, with: &numRecords, hitLimit: expectedRecords)
                    
                    // Check that the record count matches the maximum when we last checked
                    expect(numRecords).to(equal(expectedRecords))
                }
                
                // MARK: ---- has not changed the max name and profile pic only records
                it("has not changed the max name and profile pic only records") {
<<<<<<< HEAD
=======
                    var randomGenerator: ARC4RandomNumberGenerator = ARC4RandomNumberGenerator(seed: 1000)
>>>>>>> d21578e7
                    let expectedRecords: Int = 274
                    
                    repeat {
                        var contact: contacts_contact = try createContact(
                            for: numRecords,
                            in: conf,
                            rand: &randomGenerator,
                            maxing: [.name, .profile_pic]
                        )
                        contacts_set(conf, &contact)
                    } while !has(conf, with: &numRecords, hitLimit: expectedRecords)
                    
                    // Check that the record count matches the maximum when we last checked
                    expect(numRecords).to(equal(expectedRecords))
                }
                
                // MARK: ---- has not changed the max filled records
                it("has not changed the max filled records") {
<<<<<<< HEAD
=======
                    var randomGenerator: ARC4RandomNumberGenerator = ARC4RandomNumberGenerator(seed: 1000)
>>>>>>> d21578e7
                    let expectedRecords: [Int] = [222, 223]
                    
                    repeat {
                        var contact: contacts_contact = try createContact(
                            for: numRecords,
                            in: conf,
                            rand: &randomGenerator,
                            maxing: .allProperties
                        )
                        contacts_set(conf, &contact)
                    } while !has(conf, with: &numRecords, hitLimit: expectedRecords.max()!)
                    
                    // Check that the record count matches the maximum when we last checked (seems to swap between
                    // these two on different test runs for some reason)
                    expect(numRecords).to(satisfyAnyOf(expectedRecords.map { equal($0) }))
                }
            }
            
            // MARK: -- generates config correctly
            
            it("generates config correctly") {
                let createdTs: Int64 = 1680064059
                let nowTs: Int64 = Int64(Date().timeIntervalSince1970)
                expect(initResult).to(equal(0))
                
                // Empty contacts shouldn't have an existing contact
                let definitelyRealId: String = "050000000000000000000000000000000000000000000000000000000000000000"
                var cDefinitelyRealId: [CChar] = definitelyRealId.cString(using: .utf8)!
                let contactPtr: UnsafeMutablePointer<contacts_contact>? = nil
                expect(contacts_get(conf, contactPtr, &cDefinitelyRealId)).to(beFalse())
                
                expect(contacts_size(conf)).to(equal(0))
                
                var contact2: contacts_contact = contacts_contact()
                expect(contacts_get_or_construct(conf, &contact2, &cDefinitelyRealId)).to(beTrue())
                expect(contact2.get(\.name, nullIfEmpty: false)).to(beEmpty())
                expect(contact2.get(\.nickname, nullIfEmpty: false)).to(beEmpty())
                expect(contact2.approved).to(beFalse())
                expect(contact2.approved_me).to(beFalse())
                expect(contact2.blocked).to(beFalse())
                expect(contact2.profile_pic).toNot(beNil()) // Creates an empty instance apparently
                expect(contact2.get(\.profile_pic.url, nullIfEmpty: false)).to(beEmpty())
                expect(contact2.created).to(equal(0))
                expect(contact2.notifications).to(equal(CONVO_NOTIFY_DEFAULT))
                expect(contact2.mute_until).to(equal(0))
                
                expect(config_needs_push(conf)).to(beFalse())
                expect(config_needs_dump(conf)).to(beFalse())
                
                let pushData1: UnsafeMutablePointer<config_push_data> = config_push(conf)
                expect(pushData1.pointee.seqno).to(equal(0))
                pushData1.deallocate()
                
                // Update the contact data
                contact2.set(\.name, to: "Joe")
                contact2.set(\.nickname, to: "Joey")
                contact2.approved = true
                contact2.approved_me = true
                contact2.created = createdTs
                contact2.notifications = CONVO_NOTIFY_ALL
                contact2.mute_until = nowTs + 1800
                
                // Update the contact
                contacts_set(conf, &contact2)
                
                // Ensure the contact details were updated
                var contact3: contacts_contact = contacts_contact()
                expect(contacts_get(conf, &contact3, &cDefinitelyRealId)).to(beTrue())
                expect(contact3.get(\.name, nullIfEmpty: false)).to(equal("Joe"))
                expect(contact3.get(\.nickname, nullIfEmpty: false)).to(equal("Joey"))
                expect(contact3.approved).to(beTrue())
                expect(contact3.approved_me).to(beTrue())
                expect(contact3.profile_pic).toNot(beNil()) // Creates an empty instance apparently
                expect(contact3.get(\.profile_pic.url, nullIfEmpty: false)).to(beEmpty())
                expect(contact3.blocked).to(beFalse())
                expect(contact3.get(\.session_id, nullIfEmpty: false)).to(equal(definitelyRealId))
                expect(contact3.created).to(equal(createdTs))
                expect(contact2.notifications).to(equal(CONVO_NOTIFY_ALL))
                expect(contact2.mute_until).to(equal(Int64(nowTs + 1800)))
                
                
                // Since we've made changes, we should need to push new config to the swarm, *and* should need
                // to dump the updated state:
                expect(config_needs_push(conf)).to(beTrue())
                expect(config_needs_dump(conf)).to(beTrue())
                
                // incremented since we made changes (this only increments once between
                // dumps; even though we changed multiple fields here).
                let pushData2: UnsafeMutablePointer<config_push_data> = config_push(conf)
                
                // incremented since we made changes (this only increments once between
                // dumps; even though we changed multiple fields here).
                expect(pushData2.pointee.seqno).to(equal(1))
                
                // Pretend we uploaded it
                let fakeHash1: String = "fakehash1"
                var cFakeHash1: [CChar] = fakeHash1.cString(using: .utf8)!
                config_confirm_pushed(conf, pushData2.pointee.seqno, &cFakeHash1)
                expect(config_needs_push(conf)).to(beFalse())
                expect(config_needs_dump(conf)).to(beTrue())
                pushData2.deallocate()
                
                // NB: Not going to check encrypted data and decryption here because that's general (not
                // specific to contacts) and is covered already in the user profile tests.
                var dump1: UnsafeMutablePointer<UInt8>? = nil
                var dump1Len: Int = 0
                config_dump(conf, &dump1, &dump1Len)
                
                var error2: [CChar] = [CChar](repeating: 0, count: 256)
                var conf2: UnsafeMutablePointer<config_object>? = nil
                expect(contacts_init(&conf2, &userEdSK, dump1, dump1Len, &error2)).to(equal(0))
                dump1?.deallocate()
                
                expect(config_needs_push(conf2)).to(beFalse())
                expect(config_needs_dump(conf2)).to(beFalse())
                
                let pushData3: UnsafeMutablePointer<config_push_data> = config_push(conf2)
                expect(pushData3.pointee.seqno).to(equal(1))
                pushData3.deallocate()
                
                // Because we just called dump() above, to load up contacts2
                expect(config_needs_dump(conf)).to(beFalse())
                
                // Ensure the contact details were updated
                var contact4: contacts_contact = contacts_contact()
                expect(contacts_get(conf2, &contact4, &cDefinitelyRealId)).to(beTrue())
                expect(contact4.get(\.name, nullIfEmpty: false)).to(equal("Joe"))
                expect(contact4.get(\.nickname, nullIfEmpty: false)).to(equal("Joey"))
                expect(contact4.approved).to(beTrue())
                expect(contact4.approved_me).to(beTrue())
                expect(contact4.profile_pic).toNot(beNil()) // Creates an empty instance apparently
                expect(contact4.get(\.profile_pic.url, nullIfEmpty: false)).to(beEmpty())
                expect(contact4.blocked).to(beFalse())
                expect(contact4.created).to(equal(createdTs))
                
                let anotherId: String = "051111111111111111111111111111111111111111111111111111111111111111"
                var cAnotherId: [CChar] = anotherId.cString(using: .utf8)!
                var contact5: contacts_contact = contacts_contact()
                expect(contacts_get_or_construct(conf2, &contact5, &cAnotherId)).to(beTrue())
                expect(contact5.get(\.name, nullIfEmpty: false)).to(beEmpty())
                expect(contact5.get(\.nickname, nullIfEmpty: false)).to(beEmpty())
                expect(contact5.approved).to(beFalse())
                expect(contact5.approved_me).to(beFalse())
                expect(contact5.profile_pic).toNot(beNil()) // Creates an empty instance apparently
                expect(contact5.get(\.profile_pic.url, nullIfEmpty: false)).to(beEmpty())
                expect(contact5.blocked).to(beFalse())
                
                // We're not setting any fields, but we should still keep a record of the session id
                contacts_set(conf2, &contact5)
                expect(config_needs_push(conf2)).to(beTrue())
                
                let pushData4: UnsafeMutablePointer<config_push_data> = config_push(conf2)
                expect(pushData4.pointee.seqno).to(equal(2))
                
                // Check the merging
                let fakeHash2: String = "fakehash2"
                var cFakeHash2: [CChar] = fakeHash2.cString(using: .utf8)!
                var mergeHashes: [UnsafePointer<CChar>?] = ((try? [cFakeHash2].unsafeCopyCStringArray()) ?? [])
                var mergeData: [UnsafePointer<UInt8>?] = [UnsafePointer(pushData4.pointee.config)]
                var mergeSize: [Int] = [pushData4.pointee.config_len]
                let mergedHashes: UnsafeMutablePointer<config_string_list>? = config_merge(conf, &mergeHashes, &mergeData, &mergeSize, 1)
                expect([String](pointer: mergedHashes?.pointee.value, count: mergedHashes?.pointee.len))
                    .to(equal(["fakehash2"]))
                config_confirm_pushed(conf2, pushData4.pointee.seqno, &cFakeHash2)
                mergeHashes.forEach { $0?.deallocate() }
                mergedHashes?.deallocate()
                pushData4.deallocate()
                
                expect(config_needs_push(conf)).to(beFalse())
                
                let pushData5: UnsafeMutablePointer<config_push_data> = config_push(conf)
                expect(pushData5.pointee.seqno).to(equal(2))
                pushData5.deallocate()
                
                // Iterate through and make sure we got everything we expected
                var sessionIds: [String] = []
                var nicknames: [String] = []
                expect(contacts_size(conf)).to(equal(2))
                
                var contact6: contacts_contact = contacts_contact()
                let contactIterator: UnsafeMutablePointer<contacts_iterator> = contacts_iterator_new(conf)
                while !contacts_iterator_done(contactIterator, &contact6) {
                    sessionIds.append(contact6.get(\.session_id))
                    nicknames.append(contact6.get(\.nickname, nullIfEmpty: true) ?? "(N/A)")
                    contacts_iterator_advance(contactIterator)
                }
                contacts_iterator_free(contactIterator) // Need to free the iterator
                
                expect(sessionIds.count).to(equal(2))
                expect(sessionIds.count).to(equal(contacts_size(conf)))
                expect(sessionIds.first).to(equal(definitelyRealId))
                expect(sessionIds.last).to(equal(anotherId))
                expect(nicknames.first).to(equal("Joey"))
                expect(nicknames.last).to(equal("(N/A)"))
                
                // Conflict! Oh no!
                
                // On client 1 delete a contact:
                contacts_erase(conf, definitelyRealId)
                
                // Client 2 adds a new friend:
                let thirdId: String = "052222222222222222222222222222222222222222222222222222222222222222"
                var cThirdId: [CChar] = thirdId.cString(using: .utf8)!
                var contact7: contacts_contact = contacts_contact()
                expect(contacts_get_or_construct(conf2, &contact7, &cThirdId)).to(beTrue())
                contact7.set(\.nickname, to: "Nickname 3")
                contact7.approved = true
                contact7.approved_me = true
                contact7.set(\.profile_pic.url, to: "http://example.com/huge.bmp")
                contact7.set(\.profile_pic.key, to: "qwerty78901234567890123456789012".data(using: .utf8)!)
                contacts_set(conf2, &contact7)
                
                expect(config_needs_push(conf)).to(beTrue())
                expect(config_needs_push(conf2)).to(beTrue())
                
                let pushData6: UnsafeMutablePointer<config_push_data> = config_push(conf)
                expect(pushData6.pointee.seqno).to(equal(3))
                
                let pushData7: UnsafeMutablePointer<config_push_data> = config_push(conf2)
                expect(pushData7.pointee.seqno).to(equal(3))
                
                let pushData6Data: Data = Data(bytes: pushData6.pointee.config, count: pushData6.pointee.config_len)
                let pushData7Data: Data = Data(bytes: pushData7.pointee.config, count: pushData7.pointee.config_len)
                expect(pushData6Data).toNot(equal(pushData7Data))
                expect([String](pointer: pushData6.pointee.obsolete, count: pushData6.pointee.obsolete_len))
                    .to(equal([fakeHash2]))
                expect([String](pointer: pushData7.pointee.obsolete, count: pushData7.pointee.obsolete_len))
                    .to(equal([fakeHash2]))
                
                let fakeHash3a: String = "fakehash3a"
                var cFakeHash3a: [CChar] = fakeHash3a.cString(using: .utf8)!
                let fakeHash3b: String = "fakehash3b"
                var cFakeHash3b: [CChar] = fakeHash3b.cString(using: .utf8)!
                config_confirm_pushed(conf, pushData6.pointee.seqno, &cFakeHash3a)
                config_confirm_pushed(conf2, pushData7.pointee.seqno, &cFakeHash3b)
                
                var mergeHashes2: [UnsafePointer<CChar>?] = ((try? [cFakeHash3b].unsafeCopyCStringArray()) ?? [])
                var mergeData2: [UnsafePointer<UInt8>?] = [UnsafePointer(pushData7.pointee.config)]
                var mergeSize2: [Int] = [pushData7.pointee.config_len]
                let mergedHashes2: UnsafeMutablePointer<config_string_list>? = config_merge(conf, &mergeHashes2, &mergeData2, &mergeSize2, 1)
                expect([String](pointer: mergedHashes2?.pointee.value, count: mergedHashes2?.pointee.len))
                    .to(equal(["fakehash3b"]))
                expect(config_needs_push(conf)).to(beTrue())
                mergeHashes2.forEach { $0?.deallocate() }
                mergedHashes2?.deallocate()
                pushData7.deallocate()
                
                var mergeHashes3: [UnsafePointer<CChar>?] = ((try? [cFakeHash3a].unsafeCopyCStringArray()) ?? [])
                var mergeData3: [UnsafePointer<UInt8>?] = [UnsafePointer(pushData6.pointee.config)]
                var mergeSize3: [Int] = [pushData6.pointee.config_len]
                let mergedHashes3: UnsafeMutablePointer<config_string_list>? = config_merge(conf2, &mergeHashes3, &mergeData3, &mergeSize3, 1)
                expect([String](pointer: mergedHashes3?.pointee.value, count: mergedHashes3?.pointee.len))
                    .to(equal(["fakehash3a"]))
                expect(config_needs_push(conf2)).to(beTrue())
                mergeHashes3.forEach { $0?.deallocate() }
                mergedHashes3?.deallocate()
                pushData6.deallocate()
                
                let pushData8: UnsafeMutablePointer<config_push_data> = config_push(conf)
                expect(pushData8.pointee.seqno).to(equal(4))
                
                let pushData9: UnsafeMutablePointer<config_push_data> = config_push(conf2)
                expect(pushData9.pointee.seqno).to(equal(pushData8.pointee.seqno))
                
                let pushData8Data: Data = Data(bytes: pushData8.pointee.config, count: pushData8.pointee.config_len)
                let pushData9Data: Data = Data(bytes: pushData9.pointee.config, count: pushData9.pointee.config_len)
                expect(pushData8Data).to(equal(pushData9Data))
                expect([String](pointer: pushData8.pointee.obsolete, count: pushData8.pointee.obsolete_len))
                    .to(equal([fakeHash3b, fakeHash3a]))
                expect([String](pointer: pushData9.pointee.obsolete, count: pushData9.pointee.obsolete_len))
                    .to(equal([fakeHash3a, fakeHash3b]))
                
                let fakeHash4: String = "fakeHash4"
                var cFakeHash4: [CChar] = fakeHash4.cString(using: .utf8)!
                config_confirm_pushed(conf, pushData8.pointee.seqno, &cFakeHash4)
                config_confirm_pushed(conf2, pushData9.pointee.seqno, &cFakeHash4)
                pushData8.deallocate()
                pushData9.deallocate()
                
                expect(config_needs_push(conf)).to(beFalse())
                expect(config_needs_push(conf2)).to(beFalse())
                
                // Validate the changes
                var sessionIds2: [String] = []
                var nicknames2: [String] = []
                expect(contacts_size(conf)).to(equal(2))
                
                var contact8: contacts_contact = contacts_contact()
                let contactIterator2: UnsafeMutablePointer<contacts_iterator> = contacts_iterator_new(conf)
                while !contacts_iterator_done(contactIterator2, &contact8) {
                    sessionIds2.append(contact8.get(\.session_id))
                    nicknames2.append(contact8.get(\.nickname, nullIfEmpty: true) ?? "(N/A)")
                    contacts_iterator_advance(contactIterator2)
                }
                contacts_iterator_free(contactIterator2) // Need to free the iterator
                
                expect(sessionIds2.count).to(equal(2))
                expect(sessionIds2.first).to(equal(anotherId))
                expect(sessionIds2.last).to(equal(thirdId))
                expect(nicknames2.first).to(equal("(N/A)"))
                expect(nicknames2.last).to(equal("Nickname 3"))
            }
        }
    }
    
    // MARK: - Convenience
    
    private static func createContact(
        for index: Int,
        in conf: UnsafeMutablePointer<config_object>?,
        rand: inout ARC4RandomNumberGenerator,
        maxing properties: [ContactProperty] = []
    ) throws -> contacts_contact {
        let postPrefixId: String = "05\(rand.nextBytes(count: 32).toHexString())"
        let sessionId: String = ("05\(index)a" + postPrefixId.suffix(postPrefixId.count - "05\(index)a".count))
        var cSessionId: [CChar] = sessionId.cString(using: .utf8)!
        var contact: contacts_contact = contacts_contact()
        
        guard contacts_get_or_construct(conf, &contact, &cSessionId) else {
            throw LibSessionError.getOrConstructFailedUnexpectedly
        }
        
        // Set the values to the maximum data that can fit
        properties.forEach { property in
            switch property {
                case .approved: contact.approved = true
                case .approved_me: contact.approved_me = true
                case .blocked: contact.blocked = true
                case .created: contact.created = Int64.max
                case .notifications: contact.notifications = CONVO_NOTIFY_MENTIONS_ONLY
                case .mute_until: contact.mute_until = Int64.max
                case .priority: contact.priority = Int32.max
                case .exp_mode: contact.exp_mode = CONVO_EXPIRATION_AFTER_SEND
                case .exp_seconds: contact.exp_seconds = Int32.max
                
                case .name:
                    contact.set(\.name, to: rand.nextBytes(count: LibSession.sizeMaxNameBytes).toHexString())
                
                case .nickname:
                    contact.set(\.nickname, to: rand.nextBytes(count: LibSession.sizeMaxNameBytes).toHexString())
                    
                case .profile_pic:
                    contact.set(\.profile_pic.url, to: rand.nextBytes(count: LibSession.sizeMaxProfileUrlBytes).toHexString())
                    contact.set(\.profile_pic.key, to: rand.nextBytes(count: DisplayPictureManager.aes256KeyByteLength))
            }
        }
        
        return contact
    }
}

fileprivate extension Array where Element == LibSessionUtilSpec.ContactProperty {
    static var allProperties: [LibSessionUtilSpec.ContactProperty] = LibSessionUtilSpec.ContactProperty.allCases
}

// MARK: - USER_PROFILE

fileprivate extension LibSessionUtilSpec {
    class func userProfileSpec() {
        context("USER_PROFILE") {
            @TestState var userEdSK: [UInt8]! = LibSessionUtilSpec.userEdSK
            @TestState var error: [CChar]! = [CChar](repeating: 0, count: 256)
            @TestState var conf: UnsafeMutablePointer<config_object>?
            @TestState var initResult: Int32! = { user_profile_init(&conf, &userEdSK, nil, 0, &error) }()
            
            // MARK: -- generates config correctly
            it("generates config correctly") {
                expect(initResult).to(equal(0))
                
                // We don't need to push anything, since this is an empty config
                expect(config_needs_push(conf)).to(beFalse())
                // And we haven't changed anything so don't need to dump to db
                expect(config_needs_dump(conf)).to(beFalse())
                
                // Since it's empty there shouldn't be a name.
                let namePtr: UnsafePointer<CChar>? = user_profile_get_name(conf)
                expect(namePtr).to(beNil())
                
                // We don't need to push since we haven't changed anything, so this call is mainly just for
                // testing:
                let PROTOBUF_OVERHEAD: Int = 176  // To be removed once we no longer protobuf wrap this
                let pushData1: UnsafeMutablePointer<config_push_data> = config_push(conf)
                expect(pushData1.pointee).toNot(beNil())
                expect(pushData1.pointee.seqno).to(equal(0))
                expect(pushData1.pointee.config_len).to(equal(432))
                
                // This should also be unset:
                let pic: user_profile_pic = user_profile_get_pic(conf)
                expect(pic.get(\.url, nullIfEmpty: false)).to(beEmpty())
                
                // Now let's go set a profile name and picture:
                expect(user_profile_set_name(conf, "Kallie")).to(equal(0))
                var p: user_profile_pic = user_profile_pic()
                p.set(\.url, to: "http://example.org/omg-pic-123.bmp")
                p.set(\.key, to: "secret78901234567890123456789012".data(using: .utf8)!)
                expect(user_profile_set_pic(conf, p)).to(equal(0))
                user_profile_set_nts_priority(conf, 9)
                
                // Retrieve them just to make sure they set properly:
                let namePtr2: UnsafePointer<CChar>? = user_profile_get_name(conf)
                expect(namePtr2).toNot(beNil())
                expect(String(cString: namePtr2!)).to(equal("Kallie"))
                
                let pic2: user_profile_pic = user_profile_get_pic(conf);
                expect(pic2.get(\.url, nullIfEmpty: false)).to(equal("http://example.org/omg-pic-123.bmp"))
                expect(pic2.get(\.key, nullIfEmpty: false)).to(equal("secret78901234567890123456789012".data(using: .utf8)))
                expect(user_profile_get_nts_priority(conf)).to(equal(9))
                
                // Since we've made changes, we should need to push new config to the swarm, *and* should need
                // to dump the updated state:
                expect(config_needs_push(conf)).to(beTrue())
                expect(config_needs_dump(conf)).to(beTrue())
                
                // incremented since we made changes (this only increments once between
                // dumps; even though we changed two fields here).
                let pushData2: UnsafeMutablePointer<config_push_data> = config_push(conf)
                expect(pushData2.pointee.seqno).to(equal(1))
                
                let expPush1Encrypted: [UInt8] = Array(Data(hex: [
                    "9693a69686da3055f1ecdfb239c3bf8e746951a36d888c2fb7c02e856a5c2091b24e39a7e1af828f",
                    "1fa09fe8bf7d274afde0a0847ba143c43ffb8722301b5ae32e2f078b9a5e19097403336e50b18c84",
                    "aade446cd2823b011f97d6ad2116a53feb814efecc086bc172d31f4214b4d7c630b63bbe575b0868",
                    "2d146da44915063a07a78556ab5eff4f67f6aa26211e8d330b53d28567a931028c393709a325425d",
                    "e7486ccde24416a7fd4a8ba5fa73899c65f4276dfaddd5b2100adcf0f793104fb235b31ce32ec656",
                    "056009a9ebf58d45d7d696b74e0c7ff0499c4d23204976f19561dc0dba6dc53a2497d28ce03498ea",
                    "49bf122762d7bc1d6d9c02f6d54f8384"
                ].joined()))
                
                // We haven't dumped, so still need to dump:
                expect(config_needs_dump(conf)).to(beTrue())
                // We did call push, but we haven't confirmed it as stored yet, so this will still return true:
                expect(config_needs_push(conf)).to(beTrue())
                
                var dump1: UnsafeMutablePointer<UInt8>? = nil
                var dump1Len: Int = 0
                
                config_dump(conf, &dump1, &dump1Len)
                // (in a real client we'd now store this to disk)
                
                expect(config_needs_dump(conf)).to(beFalse())
                dump1?.deallocate()
                
                // So now imagine we got back confirmation from the swarm that the push has been stored:
                let fakeHash1: String = "fakehash1"
                var cFakeHash1: [CChar] = fakeHash1.cString(using: .utf8)!
                config_confirm_pushed(conf, pushData2.pointee.seqno, &cFakeHash1)
                pushData2.deallocate()
                
                expect(config_needs_push(conf)).to(beFalse())
                expect(config_needs_dump(conf)).to(beTrue()) // The confirmation changes state, so this makes us need a dump
                
                var dump2: UnsafeMutablePointer<UInt8>? = nil
                var dump2Len: Int = 0
                config_dump(conf, &dump2, &dump2Len)
                dump2?.deallocate()
                expect(config_needs_dump(conf)).to(beFalse())
                
                // Now we're going to set up a second, competing config object (in the real world this would be
                // another Session client somewhere).
                
                // Start with an empty config, as above:
                var error2: [CChar] = [CChar](repeating: 0, count: 256)
                var conf2: UnsafeMutablePointer<config_object>? = nil
                expect(user_profile_init(&conf2, &userEdSK, nil, 0, &error2)).to(equal(0))
                expect(config_needs_dump(conf2)).to(beFalse())
                
                // Now imagine we just pulled down the `exp_push1` string from the swarm; we merge it into
                // conf2:
                var mergeHashes: [UnsafePointer<CChar>?] = ((try? [cFakeHash1].unsafeCopyCStringArray()) ?? [])
                var mergeData: [UnsafePointer<UInt8>?] = ((try? [expPush1Encrypted].unsafeCopyUInt8Array()) ?? [])
                var mergeSize: [Int] = [expPush1Encrypted.count]
                let mergedHashes: UnsafeMutablePointer<config_string_list>? = config_merge(conf2, &mergeHashes, &mergeData, &mergeSize, 1)
                expect([String](pointer: mergedHashes?.pointee.value, count: mergedHashes?.pointee.len))
                    .to(equal(["fakehash1"]))
                mergeHashes.forEach { $0?.deallocate() }
                mergeData.forEach { $0?.deallocate() }
                mergedHashes?.deallocate()
                
                // Our state has changed, so we need to dump:
                expect(config_needs_dump(conf2)).to(beTrue())
                var dump3: UnsafeMutablePointer<UInt8>? = nil
                var dump3Len: Int = 0
                config_dump(conf2, &dump3, &dump3Len)
                // (store in db)
                dump3?.deallocate()
                expect(config_needs_dump(conf2)).to(beFalse())
                
                // We *don't* need to push: even though we updated, all we did is update to the merged data (and
                // didn't have any sort of merge conflict needed):
                expect(config_needs_push(conf2)).to(beFalse())
                
                // Now let's create a conflicting update:
                
                // Change the name on both clients:
                user_profile_set_name(conf, "Nibbler")
                user_profile_set_name(conf2, "Raz")
                
                // And, on conf2, we're also going to change the profile pic:
                var p2: user_profile_pic = user_profile_pic()
                p2.set(\.url, to: "http://new.example.com/pic")
                p2.set(\.key, to: "qwert\0yuio1234567890123456789012".data(using: .utf8)!)
                user_profile_set_pic(conf2, p2)
                
                user_profile_set_nts_expiry(conf2, 86400)
                expect(user_profile_get_nts_expiry(conf2)).to(equal(86400))
                
                expect(user_profile_get_blinded_msgreqs(conf2)).to(equal(-1))
                user_profile_set_blinded_msgreqs(conf2, 0)
                expect(user_profile_get_blinded_msgreqs(conf2)).to(equal(0))
                user_profile_set_blinded_msgreqs(conf2, -1)
                expect(user_profile_get_blinded_msgreqs(conf2)).to(equal(-1))
                user_profile_set_blinded_msgreqs(conf2, 1)
                expect(user_profile_get_blinded_msgreqs(conf2)).to(equal(1))
                
                // Both have changes, so push need a push
                expect(config_needs_push(conf)).to(beTrue())
                expect(config_needs_push(conf2)).to(beTrue())
                
                let fakeHash2: String = "fakehash2"
                var cFakeHash2: [CChar] = fakeHash2.cString(using: .utf8)!
                let pushData3: UnsafeMutablePointer<config_push_data> = config_push(conf)
                expect(pushData3.pointee.seqno).to(equal(2)) // incremented, since we made a field change
                config_confirm_pushed(conf, pushData3.pointee.seqno, &cFakeHash2)
                
                let fakeHash3: String = "fakehash3"
                var cFakeHash3: [CChar] = fakeHash3.cString(using: .utf8)!
                let pushData4: UnsafeMutablePointer<config_push_data> = config_push(conf2)
                expect(pushData4.pointee.seqno).to(equal(2)) // incremented, since we made a field change
                config_confirm_pushed(conf, pushData4.pointee.seqno, &cFakeHash3)
                
                var dump4: UnsafeMutablePointer<UInt8>? = nil
                var dump4Len: Int = 0
                config_dump(conf, &dump4, &dump4Len);
                var dump5: UnsafeMutablePointer<UInt8>? = nil
                var dump5Len: Int = 0
                config_dump(conf2, &dump5, &dump5Len);
                // (store in db)
                dump4?.deallocate()
                dump5?.deallocate()
                
                // Since we set different things, we're going to get back different serialized data to be
                // pushed:
                let pushData3Data: Data = Data(bytes: pushData3.pointee.config, count: pushData3.pointee.config_len)
                let pushData4Data: Data = Data(bytes: pushData4.pointee.config, count: pushData4.pointee.config_len)
                expect(pushData3Data).toNot(equal(pushData4Data))
                
                // Now imagine that each client pushed its `seqno=2` config to the swarm, but then each client
                // also fetches new messages and pulls down the other client's `seqno=2` value.
                
                // Feed the new config into each other.  (This array could hold multiple configs if we pulled
                // down more than one).
                var mergeHashes2: [UnsafePointer<CChar>?] = ((try? [cFakeHash2].unsafeCopyCStringArray()) ?? [])
                var mergeData2: [UnsafePointer<UInt8>?] = [UnsafePointer(pushData3.pointee.config)]
                var mergeSize2: [Int] = [pushData3.pointee.config_len]
                let mergedHashes2: UnsafeMutablePointer<config_string_list>? = config_merge(conf2, &mergeHashes2, &mergeData2, &mergeSize2, 1)
                expect([String](pointer: mergedHashes2?.pointee.value, count: mergedHashes2?.pointee.len))
                    .to(equal(["fakehash2"]))
                mergeHashes2.forEach { $0?.deallocate() }
                mergedHashes2?.deallocate()
                pushData3.deallocate()
                
                var mergeHashes3: [UnsafePointer<CChar>?] = ((try? [cFakeHash3].unsafeCopyCStringArray()) ?? [])
                var mergeData3: [UnsafePointer<UInt8>?] = [UnsafePointer(pushData4.pointee.config)]
                var mergeSize3: [Int] = [pushData4.pointee.config_len]
                let mergedHashes3: UnsafeMutablePointer<config_string_list>? = config_merge(conf, &mergeHashes3, &mergeData3, &mergeSize3, 1)
                expect([String](pointer: mergedHashes3?.pointee.value, count: mergedHashes3?.pointee.len))
                    .to(equal(["fakehash3"]))
                mergeHashes3.forEach { $0?.deallocate() }
                mergedHashes3?.deallocate()
                pushData4.deallocate()
                
                // Now after the merge we *will* want to push from both client, since both will have generated a
                // merge conflict update (with seqno = 3).
                expect(config_needs_push(conf)).to(beTrue())
                expect(config_needs_push(conf2)).to(beTrue())
                let pushData5: UnsafeMutablePointer<config_push_data> = config_push(conf)
                let pushData6: UnsafeMutablePointer<config_push_data> = config_push(conf2)
                expect(pushData5.pointee.seqno).to(equal(3))
                expect(pushData6.pointee.seqno).to(equal(3))
                
                // They should have resolved the conflict to the same thing:
                expect(String(cString: user_profile_get_name(conf)!)).to(equal("Nibbler"))
                expect(String(cString: user_profile_get_name(conf2)!)).to(equal("Nibbler"))
                // (Note that they could have also both resolved to "Raz" here, but the hash of the serialized
                // message just happens to have a higher hash -- and thus gets priority -- for this particular
                // test).
                
                // Since only one of them set a profile pic there should be no conflict there:
                let pic3: user_profile_pic = user_profile_get_pic(conf)
                expect(pic3.get(\.url, nullIfEmpty: true)).to(equal("http://new.example.com/pic"))
                expect(pic3.getHex(\.key, nullIfEmpty: true))
                    .to(equal("7177657274007975696f31323334353637383930313233343536373839303132"))
                let pic4: user_profile_pic = user_profile_get_pic(conf2)
                expect(pic4.get(\.url, nullIfEmpty: true)).to(equal("http://new.example.com/pic"))
                expect(pic4.getHex(\.key, nullIfEmpty: true))
                    .to(equal("7177657274007975696f31323334353637383930313233343536373839303132"))
                expect(user_profile_get_nts_priority(conf)).to(equal(9))
                expect(user_profile_get_nts_priority(conf2)).to(equal(9))
                expect(user_profile_get_nts_expiry(conf)).to(equal(86400))
                expect(user_profile_get_nts_expiry(conf2)).to(equal(86400))
                expect(user_profile_get_blinded_msgreqs(conf)).to(equal(1))
                expect(user_profile_get_blinded_msgreqs(conf2)).to(equal(1))
                
                let fakeHash4: String = "fakehash4"
                var cFakeHash4: [CChar] = fakeHash4.cString(using: .utf8)!
                let fakeHash5: String = "fakehash5"
                var cFakeHash5: [CChar] = fakeHash5.cString(using: .utf8)!
                config_confirm_pushed(conf, pushData5.pointee.seqno, &cFakeHash4)
                config_confirm_pushed(conf2, pushData6.pointee.seqno, &cFakeHash5)
                pushData5.deallocate()
                pushData6.deallocate()
                
                var dump6: UnsafeMutablePointer<UInt8>? = nil
                var dump6Len: Int = 0
                config_dump(conf, &dump6, &dump6Len);
                var dump7: UnsafeMutablePointer<UInt8>? = nil
                var dump7Len: Int = 0
                config_dump(conf2, &dump7, &dump7Len);
                // (store in db)
                dump6?.deallocate()
                dump7?.deallocate()
                
                expect(config_needs_dump(conf)).to(beFalse())
                expect(config_needs_dump(conf2)).to(beFalse())
                expect(config_needs_push(conf)).to(beFalse())
                expect(config_needs_push(conf2)).to(beFalse())
                
                // Wouldn't do this in a normal session but doing it here to properly clean up
                // after the test
                conf?.deallocate()
                conf2?.deallocate()
            }
        }
    }
}

// MARK: - CONVO_INFO_VOLATILE

fileprivate extension LibSessionUtilSpec {
    class func convoInfoVolatileSpec() {
        context("CONVO_INFO_VOLATILE") {
            @TestState var userEdSK: [UInt8]! = LibSessionUtilSpec.userEdSK
            @TestState var error: [CChar]! = [CChar](repeating: 0, count: 256)
            @TestState var conf: UnsafeMutablePointer<config_object>?
            @TestState var initResult: Int32! = {
                convo_info_volatile_init(&conf, &userEdSK, nil, 0, &error)
            }()
            
            // MARK: -- generates config correctly
            it("generates config correctly") {
                expect(initResult).to(equal(0))
                
                // Empty contacts shouldn't have an existing contact
                let definitelyRealId: String = "055000000000000000000000000000000000000000000000000000000000000000"
                var cDefinitelyRealId: [CChar] = definitelyRealId.cString(using: .utf8)!
                var oneToOne1: convo_info_volatile_1to1 = convo_info_volatile_1to1()
                expect(convo_info_volatile_get_1to1(conf, &oneToOne1, &cDefinitelyRealId)).to(beFalse())
                expect(convo_info_volatile_size(conf)).to(equal(0))
                
                var oneToOne2: convo_info_volatile_1to1 = convo_info_volatile_1to1()
                expect(convo_info_volatile_get_or_construct_1to1(conf, &oneToOne2, &cDefinitelyRealId))
                    .to(beTrue())
                expect(oneToOne2.get(\.session_id, nullIfEmpty: false)).to(equal(definitelyRealId))
                expect(oneToOne2.last_read).to(equal(0))
                expect(oneToOne2.unread).to(beFalse())
                
                // No need to sync a conversation with a default state
                expect(config_needs_push(conf)).to(beFalse())
                expect(config_needs_dump(conf)).to(beFalse())
                
                // Update the last read
                let nowTimestampMs: Int64 = Int64(floor(Date().timeIntervalSince1970 * 1000))
                oneToOne2.last_read = nowTimestampMs
                
                // The new data doesn't get stored until we call this:
                convo_info_volatile_set_1to1(conf, &oneToOne2)
                
                var legacyGroup1: convo_info_volatile_legacy_group = convo_info_volatile_legacy_group()
                var oneToOne3: convo_info_volatile_1to1 = convo_info_volatile_1to1()
                expect(convo_info_volatile_get_legacy_group(conf, &legacyGroup1, &cDefinitelyRealId))
                    .to(beFalse())
                expect(convo_info_volatile_get_1to1(conf, &oneToOne3, &cDefinitelyRealId)).to(beTrue())
                expect(oneToOne3.last_read).to(equal(nowTimestampMs))
                
                expect(config_needs_push(conf)).to(beTrue())
                expect(config_needs_dump(conf)).to(beTrue())
                
                let openGroupBaseUrl: String = "http://Example.ORG:5678"
                var cOpenGroupBaseUrl: [CChar] = openGroupBaseUrl.cString(using: .utf8)!
                let openGroupBaseUrlResult: String = openGroupBaseUrl.lowercased()
                //            ("http://Example.ORG:5678"
                //                .lowercased()
                //                .cArray +
                //                [CChar](repeating: 0, count: (268 - openGroupBaseUrl.count))
                //            )
                let openGroupRoom: String = "SudokuRoom"
                var cOpenGroupRoom: [CChar] = openGroupRoom.cString(using: .utf8)!
                let openGroupRoomResult: String = openGroupRoom.lowercased()
                //            ("SudokuRoom"
                //                .lowercased()
                //                .cArray +
                //                [CChar](repeating: 0, count: (65 - openGroupRoom.count))
                //            )
                var cOpenGroupPubkey: [UInt8] = Data(hex: "0123456789abcdef0123456789abcdef0123456789abcdef0123456789abcdef")
                    .bytes
                var community1: convo_info_volatile_community = convo_info_volatile_community()
                expect(convo_info_volatile_get_or_construct_community(conf, &community1, &cOpenGroupBaseUrl, &cOpenGroupRoom, &cOpenGroupPubkey)).to(beTrue())
                
                expect(community1.get(\.base_url, nullIfEmpty: false)).to(equal(openGroupBaseUrlResult))
                expect(community1.get(\.room, nullIfEmpty: false)).to(equal(openGroupRoomResult))
                expect(community1.getHex(\.pubkey, nullIfEmpty: false))
                    .to(equal("0123456789abcdef0123456789abcdef0123456789abcdef0123456789abcdef"))
                community1.unread = true
                
                // The new data doesn't get stored until we call this:
                convo_info_volatile_set_community(conf, &community1);
                
                // We don't need to push since we haven't changed anything, so this call is mainly just for
                // testing:
                let pushData1: UnsafeMutablePointer<config_push_data> = config_push(conf)
                expect(pushData1.pointee.seqno).to(equal(1))
                
                // Pretend we uploaded it
                let fakeHash1: String = "fakehash1"
                var cFakeHash1: [CChar] = fakeHash1.cString(using: .utf8)!
                config_confirm_pushed(conf, pushData1.pointee.seqno, &cFakeHash1)
                expect(config_needs_dump(conf)).to(beTrue())
                expect(config_needs_push(conf)).to(beFalse())
                pushData1.deallocate()
                
                var dump1: UnsafeMutablePointer<UInt8>? = nil
                var dump1Len: Int = 0
                config_dump(conf, &dump1, &dump1Len)
                
                var error2: [CChar] = [CChar](repeating: 0, count: 256)
                var conf2: UnsafeMutablePointer<config_object>? = nil
                expect(convo_info_volatile_init(&conf2, &userEdSK, dump1, dump1Len, &error2)).to(equal(0))
                dump1?.deallocate()
                
                expect(config_needs_dump(conf2)).to(beFalse())
                expect(config_needs_push(conf2)).to(beFalse())
                
                var oneToOne4: convo_info_volatile_1to1 = convo_info_volatile_1to1()
                expect(convo_info_volatile_get_1to1(conf2, &oneToOne4, &cDefinitelyRealId)).to(equal(true))
                expect(oneToOne4.last_read).to(equal(nowTimestampMs))
                expect(oneToOne4.get(\.session_id, nullIfEmpty: false)).to(equal(definitelyRealId))
                expect(oneToOne4.unread).to(beFalse())
                
                var community2: convo_info_volatile_community = convo_info_volatile_community()
                expect(convo_info_volatile_get_community(conf2, &community2, &cOpenGroupBaseUrl, &cOpenGroupRoom)).to(beTrue())
                expect(community2.get(\.base_url, nullIfEmpty: false)).to(equal(openGroupBaseUrlResult))
                expect(community2.get(\.room, nullIfEmpty: false)).to(equal(openGroupRoomResult))
                expect(community2.getHex(\.pubkey, nullIfEmpty: false))
                    .to(equal("0123456789abcdef0123456789abcdef0123456789abcdef0123456789abcdef"))
                community2.unread = true
                
                let anotherId: String = "051111111111111111111111111111111111111111111111111111111111111111"
                var cAnotherId: [CChar] = anotherId.cString(using: .utf8)!
                var oneToOne5: convo_info_volatile_1to1 = convo_info_volatile_1to1()
                expect(convo_info_volatile_get_or_construct_1to1(conf2, &oneToOne5, &cAnotherId)).to(beTrue())
                oneToOne5.unread = true
                convo_info_volatile_set_1to1(conf2, &oneToOne5)
                
                let thirdId: String = "05cccccccccccccccccccccccccccccccccccccccccccccccccccccccccccccccc"
                var cThirdId: [CChar] = thirdId.cString(using: .utf8)!
                var legacyGroup2: convo_info_volatile_legacy_group = convo_info_volatile_legacy_group()
                expect(convo_info_volatile_get_or_construct_legacy_group(conf2, &legacyGroup2, &cThirdId)).to(beTrue())
                legacyGroup2.last_read = (nowTimestampMs - 50)
                convo_info_volatile_set_legacy_group(conf2, &legacyGroup2)
                expect(config_needs_push(conf2)).to(beTrue())
                
                let pushData2: UnsafeMutablePointer<config_push_data> = config_push(conf2)
                expect(pushData2.pointee.seqno).to(equal(2))
                
                // Check the merging
                let fakeHash2: String = "fakehash2"
                var cFakeHash2: [CChar] = fakeHash2.cString(using: .utf8)!
                var mergeHashes: [UnsafePointer<CChar>?] = ((try? [cFakeHash2].unsafeCopyCStringArray()) ?? [])
                var mergeData: [UnsafePointer<UInt8>?] = [UnsafePointer(pushData2.pointee.config)]
                var mergeSize: [Int] = [pushData2.pointee.config_len]
                let mergedHashes: UnsafeMutablePointer<config_string_list>? = config_merge(conf, &mergeHashes, &mergeData, &mergeSize, 1)
                expect([String](pointer: mergedHashes?.pointee.value, count: mergedHashes?.pointee.len))
                    .to(equal(["fakehash2"]))
                config_confirm_pushed(conf, pushData2.pointee.seqno, &cFakeHash2)
                mergeHashes.forEach { $0?.deallocate() }
                mergedHashes?.deallocate()
                pushData2.deallocate()
                
                expect(config_needs_push(conf)).to(beFalse())
                
                for targetConf in [conf, conf2] {
                    // Iterate through and make sure we got everything we expected
                    var seen: [String] = []
                    expect(convo_info_volatile_size(conf)).to(equal(4))
                    expect(convo_info_volatile_size_1to1(conf)).to(equal(2))
                    expect(convo_info_volatile_size_communities(conf)).to(equal(1))
                    expect(convo_info_volatile_size_legacy_groups(conf)).to(equal(1))
                    
                    var c1: convo_info_volatile_1to1 = convo_info_volatile_1to1()
                    var c2: convo_info_volatile_community = convo_info_volatile_community()
                    var c3: convo_info_volatile_legacy_group = convo_info_volatile_legacy_group()
                    let it: OpaquePointer = convo_info_volatile_iterator_new(targetConf)
                    
                    while !convo_info_volatile_iterator_done(it) {
                        if convo_info_volatile_it_is_1to1(it, &c1) {
                            seen.append("1-to-1: \(c1.get(\.session_id))")
                        }
                        else if convo_info_volatile_it_is_community(it, &c2) {
                            seen.append("og: \(c2.get(\.base_url))/r/\(c2.get(\.room))")
                        }
                        else if convo_info_volatile_it_is_legacy_group(it, &c3) {
                            seen.append("cl: \(c3.get(\.group_id))")
                        }
                        
                        convo_info_volatile_iterator_advance(it)
                    }
                    
                    convo_info_volatile_iterator_free(it)
                    
                    expect(seen).to(equal([
                        "1-to-1: 051111111111111111111111111111111111111111111111111111111111111111",
                        "1-to-1: 055000000000000000000000000000000000000000000000000000000000000000",
                        "og: http://example.org:5678/r/sudokuroom",
                        "cl: 05cccccccccccccccccccccccccccccccccccccccccccccccccccccccccccccccc"
                    ]))
                }
                
                let fourthId: String = "052000000000000000000000000000000000000000000000000000000000000000"
                var cFourthId: [CChar] = fourthId.cString(using: .utf8)!
                expect(config_needs_push(conf)).to(beFalse())
                convo_info_volatile_erase_1to1(conf, &cFourthId)
                expect(config_needs_push(conf)).to(beFalse())
                convo_info_volatile_erase_1to1(conf, &cDefinitelyRealId)
                expect(config_needs_push(conf)).to(beTrue())
                expect(convo_info_volatile_size(conf)).to(equal(3))
                expect(convo_info_volatile_size_1to1(conf)).to(equal(1))
                
                // Check the single-type iterators:
                var seen1: [String?] = []
                var c1: convo_info_volatile_1to1 = convo_info_volatile_1to1()
                let it1: OpaquePointer = convo_info_volatile_iterator_new_1to1(conf)
                
                while !convo_info_volatile_iterator_done(it1) {
                    expect(convo_info_volatile_it_is_1to1(it1, &c1)).to(beTrue())
                    
                    seen1.append(c1.get(\.session_id, nullIfEmpty: false))
                    convo_info_volatile_iterator_advance(it1)
                }
                
                convo_info_volatile_iterator_free(it1)
                expect(seen1).to(equal([
                    "051111111111111111111111111111111111111111111111111111111111111111"
                ]))
                
                var seen2: [String?] = []
                var c2: convo_info_volatile_community = convo_info_volatile_community()
                let it2: OpaquePointer = convo_info_volatile_iterator_new_communities(conf)
                
                while !convo_info_volatile_iterator_done(it2) {
                    expect(convo_info_volatile_it_is_community(it2, &c2)).to(beTrue())
                    
                    seen2.append(c2.get(\.base_url, nullIfEmpty: false))
                    convo_info_volatile_iterator_advance(it2)
                }
                
                convo_info_volatile_iterator_free(it2)
                expect(seen2).to(equal([
                    "http://example.org:5678"
                ]))
                
                var seen3: [String?] = []
                var c3: convo_info_volatile_legacy_group = convo_info_volatile_legacy_group()
                let it3: OpaquePointer = convo_info_volatile_iterator_new_legacy_groups(conf)
                
                while !convo_info_volatile_iterator_done(it3) {
                    expect(convo_info_volatile_it_is_legacy_group(it3, &c3)).to(beTrue())
                    
                    seen3.append(c3.get(\.group_id, nullIfEmpty: false))
                    convo_info_volatile_iterator_advance(it3)
                }
                
                convo_info_volatile_iterator_free(it3)
                expect(seen3).to(equal([
                    "05cccccccccccccccccccccccccccccccccccccccccccccccccccccccccccccccc"
                ]))
            }
        }
    }
}

// MARK: - USER_GROUPS

fileprivate extension LibSessionUtilSpec {
    class func userGroupsSpec() {
        context("USER_GROUPS") {
            @TestState var userEdSK: [UInt8]! = LibSessionUtilSpec.userEdSK
            @TestState var error: [CChar]! = [CChar](repeating: 0, count: 256)
            @TestState var conf: UnsafeMutablePointer<config_object>?
            @TestState var initResult: Int32! = { user_groups_init(&conf, &userEdSK, nil, 0, &error) }()
            
            // MARK: -- generates config correctly
            it("generates config correctly") {
                let createdTs: Int64 = 1680064059
                let nowTs: Int64 = Int64(Date().timeIntervalSince1970)
                expect(initResult).to(equal(0))
                
                // Empty contacts shouldn't have an existing contact
                let definitelyRealId: String = "055000000000000000000000000000000000000000000000000000000000000000"
                var cDefinitelyRealId: [CChar] = definitelyRealId.cString(using: .utf8)!
                let legacyGroup1: UnsafeMutablePointer<ugroups_legacy_group_info>? = user_groups_get_legacy_group(conf, &cDefinitelyRealId)
                expect(legacyGroup1?.pointee).to(beNil())
                expect(user_groups_size(conf)).to(equal(0))
                
                let legacyGroup2: UnsafeMutablePointer<ugroups_legacy_group_info> = user_groups_get_or_construct_legacy_group(conf, &cDefinitelyRealId)
                expect(legacyGroup2.pointee).toNot(beNil())
                expect(legacyGroup2.get(\.session_id, nullIfEmpty: false)).to(equal(definitelyRealId))
                expect(legacyGroup2.pointee.disappearing_timer).to(equal(0))
                expect(legacyGroup2.getHex(\.enc_pubkey, nullIfEmpty: true)).to(beNil())
                expect(legacyGroup2.getHex(\.enc_seckey, nullIfEmpty: true)).to(beNil())
                expect(legacyGroup2.pointee.priority).to(equal(0))
                expect(legacyGroup2.get(\.name, nullIfEmpty: false)).to(equal(""))
                expect(legacyGroup2.pointee.joined_at).to(equal(0))
                expect(legacyGroup2.pointee.notifications).to(equal(CONVO_NOTIFY_DEFAULT))
                expect(legacyGroup2.pointee.mute_until).to(equal(0))
                expect(legacyGroup2.pointee.invited).to(beFalse())
                
                // Iterate through and make sure we got everything we expected
                var membersSeen1: [String: Bool] = [:]
                var memberSessionId1: UnsafePointer<CChar>? = nil
                var memberAdmin1: Bool = false
                let membersIt1: OpaquePointer = ugroups_legacy_members_begin(legacyGroup2)
                
                while ugroups_legacy_members_next(membersIt1, &memberSessionId1, &memberAdmin1) {
                    membersSeen1[String(cString: memberSessionId1!)] = memberAdmin1
                }
                
                ugroups_legacy_members_free(membersIt1)
                
                expect(membersSeen1).to(beEmpty())
                
                // No need to sync a conversation with a default state
                expect(config_needs_push(conf)).to(beFalse())
                expect(config_needs_dump(conf)).to(beFalse())
                
                // We don't need to push since we haven't changed anything, so this call is mainly just for
                // testing:
                let pushData1: UnsafeMutablePointer<config_push_data> = config_push(conf)
                expect(pushData1.pointee.seqno).to(equal(0))
                expect([String](pointer: pushData1.pointee.obsolete, count: pushData1.pointee.obsolete_len))
                    .to(beEmpty())
                expect(pushData1.pointee.config_len).to(equal(432))
                pushData1.deallocate()
                
                let users: [String] = [
                    "050000000000000000000000000000000000000000000000000000000000000000",
                    "051111111111111111111111111111111111111111111111111111111111111111",
                    "052222222222222222222222222222222222222222222222222222222222222222",
                    "053333333333333333333333333333333333333333333333333333333333333333",
                    "054444444444444444444444444444444444444444444444444444444444444444",
                    "055555555555555555555555555555555555555555555555555555555555555555",
                    "056666666666666666666666666666666666666666666666666666666666666666"
                ]
                var cUsers: [[CChar]] = users.map { $0.cString(using: .utf8)! }
                legacyGroup2.set(\.name, to: "Englishmen")
                legacyGroup2.pointee.disappearing_timer = 60
                legacyGroup2.pointee.joined_at = createdTs
                legacyGroup2.pointee.notifications = CONVO_NOTIFY_ALL
                legacyGroup2.pointee.mute_until = (nowTs + 3600)
                legacyGroup2.pointee.invited = true
                expect(ugroups_legacy_member_add(legacyGroup2, &cUsers[0], false)).to(beTrue())
                expect(ugroups_legacy_member_add(legacyGroup2, &cUsers[1], true)).to(beTrue())
                expect(ugroups_legacy_member_add(legacyGroup2, &cUsers[2], false)).to(beTrue())
                expect(ugroups_legacy_member_add(legacyGroup2, &cUsers[4], true)).to(beTrue())
                expect(ugroups_legacy_member_add(legacyGroup2, &cUsers[5], false)).to(beTrue())
                expect(ugroups_legacy_member_add(legacyGroup2, &cUsers[2], false)).to(beFalse())
                
                // Flip to and from admin
                expect(ugroups_legacy_member_add(legacyGroup2, &cUsers[2], true)).to(beTrue())
                expect(ugroups_legacy_member_add(legacyGroup2, &cUsers[1], false)).to(beTrue())
                
                expect(ugroups_legacy_member_remove(legacyGroup2, &cUsers[5])).to(beTrue())
                expect(ugroups_legacy_member_remove(legacyGroup2, &cUsers[4])).to(beTrue())
                
                var membersSeen2: [String: Bool] = [:]
                var memberSessionId2: UnsafePointer<CChar>? = nil
                var memberAdmin2: Bool = false
                let membersIt2: OpaquePointer = ugroups_legacy_members_begin(legacyGroup2)
                
                while ugroups_legacy_members_next(membersIt2, &memberSessionId2, &memberAdmin2) {
                    membersSeen2[String(cString: memberSessionId2!)] = memberAdmin2
                }
                
                ugroups_legacy_members_free(membersIt2)
                
                expect(membersSeen2).to(equal([
                    "050000000000000000000000000000000000000000000000000000000000000000": false,
                    "051111111111111111111111111111111111111111111111111111111111111111": false,
                    "052222222222222222222222222222222222222222222222222222222222222222": true
                ]))
                
                // FIXME: Would be good to move these into the libSession-util instead of using Sodium separately
                let groupSeed: Data = Data(hex: "00112233445566778899aabbccddeeff00112233445566778899aabbccddeeff")
                let groupEd25519KeyPair: KeyPair = Crypto(using: .any).generate(.ed25519KeyPair(seed: Array(groupSeed)))!
                let groupX25519PublicKey: [UInt8] = Crypto(using: .any).generate(.x25519(ed25519Pubkey: groupEd25519KeyPair.publicKey))!
                
                // Note: this isn't exactly what Session actually does here for legacy closed
                // groups (rather it uses X25519 keys) but for this test the distinction doesn't matter.
                legacyGroup2.set(\.enc_pubkey, to: groupX25519PublicKey)
                legacyGroup2.set(\.enc_seckey, to: groupEd25519KeyPair.secretKey)
                legacyGroup2.pointee.priority = 3
                
                expect(legacyGroup2.getHex(\.enc_pubkey, nullIfEmpty: false))
                    .to(equal("c5ba413c336f2fe1fb9a2c525f8a86a412a1db128a7841b4e0e217fa9eb7fd5e"))
                expect(legacyGroup2.getHex(\.enc_seckey, nullIfEmpty: false))
                    .to(equal("00112233445566778899aabbccddeeff00112233445566778899aabbccddeeff"))
                
                // The new data doesn't get stored until we call this:
                user_groups_set_free_legacy_group(conf, legacyGroup2)
                
                let legacyGroup3: UnsafeMutablePointer<ugroups_legacy_group_info>? = user_groups_get_legacy_group(conf, &cDefinitelyRealId)
                expect(legacyGroup3?.pointee).toNot(beNil())
                expect(config_needs_push(conf)).to(beTrue())
                expect(config_needs_dump(conf)).to(beTrue())
                ugroups_legacy_group_free(legacyGroup3)
                
                let communityPubkey: String = "0123456789abcdef0123456789abcdef0123456789abcdef0123456789abcdef"
                var cCommunityPubkey: [UInt8] = Array(Data(hex: communityPubkey))
                var cCommunityBaseUrl: [CChar] = "http://Example.ORG:5678".cString(using: .utf8)!
                var cCommunityRoom: [CChar] = "SudokuRoom".cString(using: .utf8)!
                var community1: ugroups_community_info = ugroups_community_info()
                expect(user_groups_get_or_construct_community(conf, &community1, &cCommunityBaseUrl, &cCommunityRoom, &cCommunityPubkey))
                    .to(beTrue())
                
                expect(community1.get(\.base_url, nullIfEmpty: false)).to(equal("http://example.org:5678")) // Note: lower-case
                expect(community1.get(\.room, nullIfEmpty: false)).to(equal("SudokuRoom")) // Note: case-preserving
                expect(community1.getHex(\.pubkey, nullIfEmpty: false))
                    .to(equal("0123456789abcdef0123456789abcdef0123456789abcdef0123456789abcdef"))
                community1.priority = 14
                
                // The new data doesn't get stored until we call this:
                user_groups_set_community(conf, &community1)
                
                // incremented since we made changes (this only increments once between
                // dumps; even though we changed two fields here).
                let pushData2: UnsafeMutablePointer<config_push_data> = config_push(conf)
                expect(pushData2.pointee.seqno).to(equal(1))
                expect([String](pointer: pushData2.pointee.obsolete, count: pushData2.pointee.obsolete_len))
                    .to(beEmpty())
                
                // Pretend we uploaded it
                let fakeHash1: String = "fakehash1"
                var cFakeHash1: [CChar] = fakeHash1.cString(using: .utf8)!
                config_confirm_pushed(conf, pushData2.pointee.seqno, &cFakeHash1)
                expect(config_needs_dump(conf)).to(beTrue())
                expect(config_needs_push(conf)).to(beFalse())
                
                var dump1: UnsafeMutablePointer<UInt8>? = nil
                var dump1Len: Int = 0
                config_dump(conf, &dump1, &dump1Len)
                
                var error2: [CChar] = [CChar](repeating: 0, count: 256)
                var conf2: UnsafeMutablePointer<config_object>? = nil
                expect(user_groups_init(&conf2, &userEdSK, dump1, dump1Len, &error2)).to(equal(0))
                dump1?.deallocate()
                
                expect(config_needs_dump(conf)).to(beFalse())  // Because we just called dump() above, to load up conf2
                expect(config_needs_push(conf)).to(beFalse())
                
                let pushData3: UnsafeMutablePointer<config_push_data> = config_push(conf)
                expect(pushData3.pointee.seqno).to(equal(1))
                expect([String](pointer: pushData3.pointee.obsolete, count: pushData3.pointee.obsolete_len))
                    .to(beEmpty())
                pushData3.deallocate()
                
                let currentHashes1: UnsafeMutablePointer<config_string_list>? = config_current_hashes(conf)
                expect([String](pointer: currentHashes1?.pointee.value, count: currentHashes1?.pointee.len))
                    .to(equal(["fakehash1"]))
                currentHashes1?.deallocate()
                
                expect(config_needs_push(conf2)).to(beFalse())
                expect(config_needs_dump(conf2)).to(beFalse())
                
                let pushData4: UnsafeMutablePointer<config_push_data> = config_push(conf2)
                expect(pushData4.pointee.seqno).to(equal(1))
                expect(config_needs_dump(conf2)).to(beFalse())
                expect([String](pointer: pushData4.pointee.obsolete, count: pushData4.pointee.obsolete_len))
                    .to(beEmpty())
                pushData4.deallocate()
                
                let currentHashes2: UnsafeMutablePointer<config_string_list>? = config_current_hashes(conf2)
                expect([String](pointer: currentHashes2?.pointee.value, count: currentHashes2?.pointee.len))
                    .to(equal(["fakehash1"]))
                currentHashes2?.deallocate()
                
                expect(user_groups_size(conf2)).to(equal(2))
                expect(user_groups_size_communities(conf2)).to(equal(1))
                expect(user_groups_size_legacy_groups(conf2)).to(equal(1))
                
                let legacyGroup4: UnsafeMutablePointer<ugroups_legacy_group_info>? = user_groups_get_legacy_group(conf2, &cDefinitelyRealId)
                expect(legacyGroup4?.pointee).toNot(beNil())
                expect(legacyGroup4?.getHex(\.enc_pubkey, nullIfEmpty: true)).to(beNil())
                expect(legacyGroup4?.getHex(\.enc_seckey, nullIfEmpty: true)).to(beNil())
                expect(legacyGroup4?.get(\.disappearing_timer)).to(equal(60))
                expect(legacyGroup4?.get(\.session_id, nullIfEmpty: false)).to(equal(definitelyRealId))
                expect(legacyGroup4?.get(\.priority)).to(equal(3))
                expect(legacyGroup4?.get(\.name, nullIfEmpty: false)).to(equal("Englishmen"))
                expect(legacyGroup4?.get(\.joined_at)).to(equal(createdTs))
                expect(legacyGroup4?.get(\.notifications)).to(equal(CONVO_NOTIFY_ALL))
                expect(legacyGroup4?.get(\.mute_until)).to(equal(Int64(nowTs + 3600)))
                expect(legacyGroup4?.get(\.invited)).to(beTrue())
                
                var membersSeen3: [String: Bool] = [:]
                var memberSessionId3: UnsafePointer<CChar>? = nil
                var memberAdmin3: Bool = false
                let membersIt3: OpaquePointer = ugroups_legacy_members_begin(legacyGroup4)
                
                while ugroups_legacy_members_next(membersIt3, &memberSessionId3, &memberAdmin3) {
                    membersSeen3[String(cString: memberSessionId3!)] = memberAdmin3
                }
                
                ugroups_legacy_members_free(membersIt3)
                ugroups_legacy_group_free(legacyGroup4)
                
                expect(membersSeen3).to(equal([
                    "050000000000000000000000000000000000000000000000000000000000000000": false,
                    "051111111111111111111111111111111111111111111111111111111111111111": false,
                    "052222222222222222222222222222222222222222222222222222222222222222": true
                ]))
                
                expect(config_needs_push(conf2)).to(beFalse())
                expect(config_needs_dump(conf2)).to(beFalse())
                
                let pushData5: UnsafeMutablePointer<config_push_data> = config_push(conf2)
                expect(pushData5.pointee.seqno).to(equal(1))
                expect(config_needs_dump(conf2)).to(beFalse())
                pushData5.deallocate()
                
                for targetConf in [conf, conf2] {
                    // Iterate through and make sure we got everything we expected
                    var seen: [String] = []
                    
                    var c1: ugroups_legacy_group_info = ugroups_legacy_group_info()
                    var c2: ugroups_community_info = ugroups_community_info()
                    let it: OpaquePointer = user_groups_iterator_new(targetConf)
                    
                    while !user_groups_iterator_done(it) {
                        if user_groups_it_is_legacy_group(it, &c1) {
                            var memberCount: Int = 0
                            var adminCount: Int = 0
                            ugroups_legacy_members_count(&c1, &memberCount, &adminCount)
                            seen.append("legacy: \(c1.get(\.name)), \(adminCount) admins, \(memberCount) members")
                        }
                        else if user_groups_it_is_community(it, &c2) {
                            seen.append("community: \(c2.get(\.base_url))/r/\(c2.get(\.room))")
                        }
                        else {
                            seen.append("unknown")
                        }
                        
                        user_groups_iterator_advance(it)
                    }
                    
                    user_groups_iterator_free(it)
                    
                    expect(seen).to(equal([
                        "community: http://example.org:5678/r/SudokuRoom",
                        "legacy: Englishmen, 1 admins, 2 members"
                    ]))
                }
                
                var cCommunity2BaseUrl: [CChar] = "http://example.org:5678".cString(using: .utf8)!
                var cCommunity2Room: [CChar] = "sudokuRoom".cString(using: .utf8)!
                var community2: ugroups_community_info = ugroups_community_info()
                expect(user_groups_get_community(conf2, &community2, &cCommunity2BaseUrl, &cCommunity2Room))
                    .to(beTrue())
                expect(community2.get(\.base_url, nullIfEmpty: false)).to(equal("http://example.org:5678"))
                expect(community2.get(\.room, nullIfEmpty: false)).to(equal("SudokuRoom")) // Case preserved from the stored value, not the input value
                expect(community2.getHex(\.pubkey, nullIfEmpty: false))
                    .to(equal("0123456789abcdef0123456789abcdef0123456789abcdef0123456789abcdef"))
                expect(community2.priority).to(equal(14))
                
                expect(config_needs_push(conf2)).to(beFalse())
                expect(config_needs_dump(conf2)).to(beFalse())
                
                let pushData6: UnsafeMutablePointer<config_push_data> = config_push(conf2)
                expect(pushData6.pointee.seqno).to(equal(1))
                expect(config_needs_dump(conf2)).to(beFalse())
                pushData6.deallocate()
                
                community2.set(\.room, to: "sudokuRoom")  // Change capitalization
                user_groups_set_community(conf2, &community2)
                
                expect(config_needs_push(conf2)).to(beTrue())
                expect(config_needs_dump(conf2)).to(beTrue())
                
                let fakeHash2: String = "fakehash2"
                var cFakeHash2: [CChar] = fakeHash2.cString(using: .utf8)!
                let pushData7: UnsafeMutablePointer<config_push_data> = config_push(conf2)
                expect(pushData7.pointee.seqno).to(equal(2))
                config_confirm_pushed(conf2, pushData7.pointee.seqno, &cFakeHash2)
                expect([String](pointer: pushData7.pointee.obsolete, count: pushData7.pointee.obsolete_len))
                    .to(equal([fakeHash1]))
                
                let currentHashes3: UnsafeMutablePointer<config_string_list>? = config_current_hashes(conf2)
                expect([String](pointer: currentHashes3?.pointee.value, count: currentHashes3?.pointee.len))
                    .to(equal([fakeHash2]))
                currentHashes3?.deallocate()
                
                var dump2: UnsafeMutablePointer<UInt8>? = nil
                var dump2Len: Int = 0
                config_dump(conf2, &dump2, &dump2Len)
                
                expect(config_needs_push(conf2)).to(beFalse())
                expect(config_needs_dump(conf2)).to(beFalse())
                
                let pushData8: UnsafeMutablePointer<config_push_data> = config_push(conf2)
                expect(pushData8.pointee.seqno).to(equal(2))
                config_confirm_pushed(conf2, pushData8.pointee.seqno, &cFakeHash2)
                expect(config_needs_dump(conf2)).to(beFalse())
                
                var mergeHashes1: [UnsafePointer<CChar>?] = ((try? [cFakeHash2].unsafeCopyCStringArray()) ?? [])
                var mergeData1: [UnsafePointer<UInt8>?] = [UnsafePointer(pushData8.pointee.config)]
                var mergeSize1: [Int] = [pushData8.pointee.config_len]
                let mergedHashes1: UnsafeMutablePointer<config_string_list>? = config_merge(conf, &mergeHashes1, &mergeData1, &mergeSize1, 1)
                expect([String](pointer: mergedHashes1?.pointee.value, count: mergedHashes1?.pointee.len))
                    .to(equal(["fakehash2"]))
                mergeHashes1.forEach { $0?.deallocate() }
                mergedHashes1?.deallocate()
                pushData8.deallocate()
                
                var cCommunity3BaseUrl: [CChar] = "http://example.org:5678".cString(using: .utf8)!
                var cCommunity3Room: [CChar] = "SudokuRoom".cString(using: .utf8)!
                var community3: ugroups_community_info = ugroups_community_info()
                expect(user_groups_get_community(conf, &community3, &cCommunity3BaseUrl, &cCommunity3Room))
                    .to(beTrue())
                expect(community3.get(\.room, nullIfEmpty: false)).to(equal("sudokuRoom")) // We picked up the capitalization change
                
                expect(user_groups_size(conf)).to(equal(2))
                expect(user_groups_size_communities(conf)).to(equal(1))
                expect(user_groups_size_legacy_groups(conf)).to(equal(1))
                
                let legacyGroup5: UnsafeMutablePointer<ugroups_legacy_group_info>? = user_groups_get_legacy_group(conf2, &cDefinitelyRealId)
                expect(ugroups_legacy_member_add(legacyGroup5, &cUsers[4], false)).to(beTrue())
                expect(ugroups_legacy_member_add(legacyGroup5, &cUsers[5], true)).to(beTrue())
                expect(ugroups_legacy_member_add(legacyGroup5, &cUsers[6], true)).to(beTrue())
                expect(ugroups_legacy_member_remove(legacyGroup5, &cUsers[1])).to(beTrue())
                
                expect(config_needs_push(conf2)).to(beFalse())
                expect(config_needs_dump(conf2)).to(beFalse())
                
                let pushData9: UnsafeMutablePointer<config_push_data> = config_push(conf2)
                expect(pushData9.pointee.seqno).to(equal(2))
                expect(config_needs_dump(conf2)).to(beFalse())
                pushData9.deallocate()
                
                user_groups_set_free_legacy_group(conf2, legacyGroup5)
                expect(config_needs_push(conf2)).to(beTrue())
                expect(config_needs_dump(conf2)).to(beTrue())
                
                var cCommunity4BaseUrl: [CChar] = "http://exAMple.ORG:5678".cString(using: .utf8)!
                var cCommunity4Room: [CChar] = "sudokuROOM".cString(using: .utf8)!
                user_groups_erase_community(conf2, &cCommunity4BaseUrl, &cCommunity4Room)
                
                let fakeHash3: String = "fakehash3"
                var cFakeHash3: [CChar] = fakeHash3.cString(using: .utf8)!
                let pushData10: UnsafeMutablePointer<config_push_data> = config_push(conf2)
                config_confirm_pushed(conf2, pushData10.pointee.seqno, &cFakeHash3)
                
                expect(pushData10.pointee.seqno).to(equal(3))
                expect([String](pointer: pushData10.pointee.obsolete, count: pushData10.pointee.obsolete_len))
                    .to(equal([fakeHash2]))
                
                let currentHashes4: UnsafeMutablePointer<config_string_list>? = config_current_hashes(conf2)
                expect([String](pointer: currentHashes4?.pointee.value, count: currentHashes4?.pointee.len))
                    .to(equal([fakeHash3]))
                currentHashes4?.deallocate()
                
                var mergeHashes2: [UnsafePointer<CChar>?] = ((try? [cFakeHash3].unsafeCopyCStringArray()) ?? [])
                var mergeData2: [UnsafePointer<UInt8>?] = [UnsafePointer(pushData10.pointee.config)]
                var mergeSize2: [Int] = [pushData10.pointee.config_len]
                let mergedHashes2: UnsafeMutablePointer<config_string_list>? = config_merge(conf, &mergeHashes2, &mergeData2, &mergeSize2, 1)
                expect([String](pointer: mergedHashes2?.pointee.value, count: mergedHashes2?.pointee.len))
                    .to(equal(["fakehash3"]))
                mergeHashes2.forEach { $0?.deallocate() }
                mergedHashes2?.deallocate()
                
                expect(user_groups_size(conf)).to(equal(1))
                expect(user_groups_size_communities(conf)).to(equal(0))
                expect(user_groups_size_legacy_groups(conf)).to(equal(1))
                
                var prio: Int32 = 0
                var cBeanstalkBaseUrl: [CChar] = "http://jacksbeanstalk.org".cString(using: .utf8)!
                var cBeanstalkPubkey: [UInt8] = Array(Data(
                    hex: "0000111122223333444455556666777788889999aaaabbbbccccddddeeeeffff"
                ))
                
                ["fee", "fi", "fo", "fum"].forEach { room in
                    var cRoom: [CChar] = room.cString(using: .utf8)!
                    prio += 1
                    
                    var community4: ugroups_community_info = ugroups_community_info()
                    expect(user_groups_get_or_construct_community(conf, &community4, &cBeanstalkBaseUrl, &cRoom, &cBeanstalkPubkey))
                        .to(beTrue())
                    community4.priority = prio
                    user_groups_set_community(conf, &community4)
                }
                
                expect(user_groups_size(conf)).to(equal(5))
                expect(user_groups_size_communities(conf)).to(equal(4))
                expect(user_groups_size_legacy_groups(conf)).to(equal(1))
                
                let fakeHash4: String = "fakehash4"
                var cFakeHash4: [CChar] = fakeHash4.cString(using: .utf8)!
                let pushData11: UnsafeMutablePointer<config_push_data> = config_push(conf)
                config_confirm_pushed(conf, pushData11.pointee.seqno, &cFakeHash4)
                expect(pushData11.pointee.seqno).to(equal(4))
                expect([String](pointer: pushData11.pointee.obsolete, count: pushData11.pointee.obsolete_len))
                    .to(equal([fakeHash3, fakeHash2, fakeHash1]))
                
                // Load some obsolete ones in just to check that they get immediately obsoleted
                let fakeHash10: String = "fakehash10"
                let cFakeHash10: [CChar] = fakeHash10.cString(using: .utf8)!
                let fakeHash11: String = "fakehash11"
                let cFakeHash11: [CChar] = fakeHash11.cString(using: .utf8)!
                let fakeHash12: String = "fakehash12"
                let cFakeHash12: [CChar] = fakeHash12.cString(using: .utf8)!
                var mergeHashes3: [UnsafePointer<CChar>?] = ((try? [cFakeHash10, cFakeHash11, cFakeHash12, cFakeHash4].unsafeCopyCStringArray()) ?? [])
                var mergeData3: [UnsafePointer<UInt8>?] = [
                    UnsafePointer(pushData10.pointee.config),
                    UnsafePointer(pushData2.pointee.config),
                    UnsafePointer(pushData7.pointee.config),
                    UnsafePointer(pushData11.pointee.config)
                ]
                var mergeSize3: [Int] = [
                    pushData10.pointee.config_len,
                    pushData2.pointee.config_len,
                    pushData7.pointee.config_len,
                    pushData11.pointee.config_len
                ]
                let mergedHashes3: UnsafeMutablePointer<config_string_list>? = config_merge(conf2, &mergeHashes3, &mergeData3, &mergeSize3, 4)
                expect([String](pointer: mergedHashes3?.pointee.value, count: mergedHashes3?.pointee.len))
                    .to(equal(["fakehash10", "fakehash11", "fakehash12", "fakehash4"]))
                expect(config_needs_dump(conf2)).to(beTrue())
                expect(config_needs_push(conf2)).to(beFalse())
                mergeHashes3.forEach { $0?.deallocate() }
                mergedHashes3?.deallocate()
                pushData2.deallocate()
                pushData7.deallocate()
                pushData10.deallocate()
                pushData11.deallocate()
                
                let currentHashes5: UnsafeMutablePointer<config_string_list>? = config_current_hashes(conf2)
                expect([String](pointer: currentHashes5?.pointee.value, count: currentHashes5?.pointee.len))
                    .to(equal([fakeHash4]))
                currentHashes5?.deallocate()
                
                let pushData12: UnsafeMutablePointer<config_push_data> = config_push(conf2)
                expect(pushData12.pointee.seqno).to(equal(4))
                expect([String](pointer: pushData12.pointee.obsolete, count: pushData12.pointee.obsolete_len))
                    .to(equal([fakeHash11, fakeHash12, fakeHash10, fakeHash3]))
                pushData12.deallocate()
                
                for targetConf in [conf, conf2] {
                    // Iterate through and make sure we got everything we expected
                    var seen: [String] = []
                    
                    var c1: ugroups_legacy_group_info = ugroups_legacy_group_info()
                    var c2: ugroups_community_info = ugroups_community_info()
                    let it: OpaquePointer = user_groups_iterator_new(targetConf)
                    
                    while !user_groups_iterator_done(it) {
                        if user_groups_it_is_legacy_group(it, &c1) {
                            var memberCount: Int = 0
                            var adminCount: Int = 0
                            ugroups_legacy_members_count(&c1, &memberCount, &adminCount)
                            
                            seen.append("legacy: \(c1.get(\.name)), \(adminCount) admins, \(memberCount) members")
                        }
                        else if user_groups_it_is_community(it, &c2) {
                            seen.append("community: \(c2.get(\.base_url))/r/\(c2.get(\.room))")
                        }
                        else {
                            seen.append("unknown")
                        }
                        
                        user_groups_iterator_advance(it)
                    }
                    
                    user_groups_iterator_free(it)
                    
                    expect(seen).to(equal([
                        "community: http://jacksbeanstalk.org/r/fee",
                        "community: http://jacksbeanstalk.org/r/fi",
                        "community: http://jacksbeanstalk.org/r/fo",
                        "community: http://jacksbeanstalk.org/r/fum",
                        "legacy: Englishmen, 3 admins, 2 members"
                    ]))
                }
            }
        }
    }
}

<<<<<<< HEAD
// MARK: - GROUP_INFO

fileprivate extension LibSessionUtilSpec {
    class func groupInfoSpec() {
        context("GROUP_INFO") {
            @TestState var userEdSK: [UInt8]! = LibSessionUtilSpec.userEdSK
            @TestState var edPK: [UInt8]! = LibSessionUtilSpec.edPK
            @TestState var edSK: [UInt8]! = LibSessionUtilSpec.edSK
            @TestState var error: [CChar]! = [CChar](repeating: 0, count: 256)
            @TestState var infoConf: UnsafeMutablePointer<config_object>?
            @TestState var membersConf: UnsafeMutablePointer<config_object>?
            @TestState var keysConf: UnsafeMutablePointer<config_group_keys>?
            @TestState var infoInitResult: Int32! = {
                groups_info_init(&infoConf, &edPK, &edSK, nil, 0, &error)
            }()
            @TestState var membersInitResult: Int32! = {
                groups_members_init(&membersConf, &edPK, &edSK, nil, 0, &error)
            }()
            @TestState var keysInitResult: Int32! = {
                LibSessionUtilSpec.initKeysConf(&keysConf, &infoConf, &membersConf)
            }()
            
            @TestState var infoConf2: UnsafeMutablePointer<config_object>?
            @TestState var keysConf2: UnsafeMutablePointer<config_group_keys>?
            @TestState var infoInitResult2: Int32! = {
                groups_info_init(&infoConf2, &edPK, &edSK, nil, 0, &error)
            }()
            @TestState var keysInitResult2: Int32! = {
                LibSessionUtilSpec.initKeysConf(&keysConf2, &infoConf2, &membersConf)
            }()
            
            // Convenience
            var conf: UnsafeMutablePointer<config_object>? { infoConf }
            var conf2: UnsafeMutablePointer<config_object>? { infoConf2 }
            
            beforeEach {
                _ = membersInitResult
                _ = infoInitResult
                _ = keysInitResult
                _ = infoInitResult2
                _ = keysInitResult2
            }
            
            // MARK: -- generates config correctly
            it("generates config correctly") {
                expect(infoInitResult).to(equal(0))
                expect(membersInitResult).to(equal(0))
                expect(keysInitResult).to(equal(0))
                
                // Create a second conf to test merging
                expect(infoInitResult2).to(equal(0))
                expect(keysInitResult2).to(equal(0))
                
                expect(groups_info_set_name(conf, "GROUP Name")).to(equal(0))
                expect(groups_info_set_description(conf, "this is where you go to play in the tomato sauce, I guess")).to(equal(0))
                expect(config_needs_push(conf)).to(beTrue())
                expect(config_needs_dump(conf)).to(beTrue())
                
                let pushData1: UnsafeMutablePointer<config_push_data> = config_push(conf)
                expect(pushData1.pointee.seqno).to(equal(1))
                expect(pushData1.pointee.config_len).to(equal(512))
                expect(pushData1.pointee.obsolete_len).to(equal(0))
                
                let fakeHash1: String = "fakehash1"
                var cFakeHash1: [CChar] = fakeHash1.cString(using: .utf8)!
                config_confirm_pushed(conf, pushData1.pointee.seqno, &cFakeHash1)
                expect(config_needs_push(conf)).to(beFalse())
                expect(config_needs_dump(conf)).to(beTrue())
                
                var mergeHashes1: [UnsafePointer<CChar>?] = try! [cFakeHash1].unsafeCopyCStringArray()
                var mergeData1: [UnsafePointer<UInt8>?] = [UnsafePointer(pushData1.pointee.config)]
                var mergeSize1: [Int] = [pushData1.pointee.config_len]
                let mergedHashes1: UnsafeMutablePointer<config_string_list>? = config_merge(conf2, &mergeHashes1, &mergeData1, &mergeSize1, 1)
                expect([String](pointer: mergedHashes1?.pointee.value, count: mergedHashes1?.pointee.len))
                    .to(equal(["fakehash1"]))
                expect(config_needs_push(conf2)).to(beFalse())
                mergeHashes1.forEach { $0?.deallocate() }
                mergedHashes1?.deallocate()
                pushData1.deallocate()
                
                let namePtr: UnsafePointer<CChar>? = groups_info_get_name(conf2)
                let descPtr: UnsafePointer<CChar>? = groups_info_get_description(conf2)
                expect(namePtr).toNot(beNil())
                expect(descPtr).toNot(beNil())
                expect(String(cString: namePtr!)).to(equal("GROUP Name"))
                expect(String(cString: descPtr!)).to(equal("this is where you go to play in the tomato sauce, I guess"))
                
                let createTime: Int64 = 1682529839
                var pic: user_profile_pic = user_profile_pic()
                pic.set(\.url, to: "http://example.com/12345")
                pic.set(\.key, to: Data(hex: "abcdabcdabcdabcdabcdabcdabcdabcdabcdabcdabcdabcdabcdabcdabcdabcd"))
                
                expect(groups_info_set_pic(conf2, pic)).to(equal(0))
                expect(groups_info_set_name(conf2, "GROUP Name2")).to(equal(0))
                expect(groups_info_set_description(conf2, "Test Description 2")).to(equal(0))
                groups_info_set_expiry_timer(conf2, 60 * 60)
                groups_info_set_created(conf2, createTime)
                groups_info_set_delete_before(conf2, createTime + (50 * 86400))
                groups_info_set_attach_delete_before(conf2, createTime + (70 * 86400))
                groups_info_destroy_group(conf2)
                
                let pushData2: UnsafeMutablePointer<config_push_data> = config_push(conf2)
                let obsoleteHashes: [String] = [String](
                    pointer: pushData2.pointee.obsolete,
                    count: pushData2.pointee.obsolete_len,
                    defaultValue: []
                )
                expect(pushData2.pointee.seqno).to(equal(2))
                expect(pushData2.pointee.config_len).to(equal(512))
                expect(obsoleteHashes).to(equal(["fakehash1"]))
                
                let fakeHash2: String = "fakehash2"
                var cFakeHash2: [CChar] = fakeHash2.cString(using: .utf8)!
                config_confirm_pushed(conf2, pushData2.pointee.seqno, &cFakeHash2)

                var mergeHashes2: [UnsafePointer<CChar>?] = try! [cFakeHash2].unsafeCopyCStringArray()
                var mergeData2: [UnsafePointer<UInt8>?] = [UnsafePointer(pushData2.pointee.config)]
                var mergeSize2: [Int] = [pushData2.pointee.config_len]
                let mergedHashes2: UnsafeMutablePointer<config_string_list>? = config_merge(conf, &mergeHashes2, &mergeData2, &mergeSize2, 1)
                expect([String](pointer: mergedHashes2?.pointee.value, count: mergedHashes2?.pointee.len))
                    .to(equal(["fakehash2"]))
                mergeHashes2.forEach { $0?.deallocate() }
                mergedHashes2?.deallocate()
                
                expect(groups_info_set_name(conf, "Better name!")).to(equal(0))
                expect(groups_info_set_description(conf, "Test New Name Really long abcdefghijklmnopqrstuvwxyzabcdefghijklmnopqrstuvwxyzabcdefghijklmnopqrstuvwxyz")).to(equal(0))
                
                expect(config_needs_push(conf)).to(beTrue())
                
                let pushData3: UnsafeMutablePointer<config_push_data> = config_push(conf)
                
                let namePtr2: UnsafePointer<CChar>? = groups_info_get_name(conf)
                let descPtr2: UnsafePointer<CChar>? = groups_info_get_description(conf)
                let pic2: user_profile_pic = groups_info_get_pic(conf)
                expect(namePtr2).toNot(beNil())
                expect(descPtr2).toNot(beNil())
                expect(String(cString: namePtr2!)).to(equal("Better name!"))
                expect(String(cString: descPtr2!)).to(equal("Test New Name Really long abcdefghijklmnopqrstuvwxyzabcdefghijklmnopqrstuvwxyzabcdefghijklmnopqrstuvwxyz"))
                expect(pic2.get(\.url)).to(equal("http://example.com/12345"))
                expect(pic2.getHex(\.key)).to(equal("abcdabcdabcdabcdabcdabcdabcdabcdabcdabcdabcdabcdabcdabcdabcdabcd"))
                expect(groups_info_get_expiry_timer(conf)).to(equal(60 * 60))
                expect(groups_info_get_created(conf)).to(equal(createTime))
                expect(groups_info_get_delete_before(conf)).to(equal(createTime + (50 * 86400)))
                expect(groups_info_get_attach_delete_before(conf)).to(equal(createTime + (70 * 86400)))
                expect(groups_info_is_destroyed(conf)).to(beTrue())
                
                expect(groups_info_set_name(conf, "Better name!")).to(equal(0))
                expect(groups_info_set_description(conf, "Test New Name Really long abcdefghijklmnopqrstuvwxyzabcdefghijklmnopqrstuvwxyzabcdefghijklmnopqrstuvwxyz")).to(equal(0))
                
                let fakeHash3: String = "fakehash3"
                var cFakeHash3: [CChar] = fakeHash3.cString(using: .utf8)!
                config_confirm_pushed(conf, pushData3.pointee.seqno, &cFakeHash3)
                
                var mergeHashes3: [UnsafePointer<CChar>?] = try! [cFakeHash3].unsafeCopyCStringArray()
                var mergeData3: [UnsafePointer<UInt8>?] = [UnsafePointer(pushData3.pointee.config)]
                var mergeSize3: [Int] = [pushData3.pointee.config_len]
                let mergedHashes3: UnsafeMutablePointer<config_string_list>? = config_merge(conf2, &mergeHashes3, &mergeData3, &mergeSize3, 1)
                expect([String](pointer: mergedHashes3?.pointee.value, count: mergedHashes3?.pointee.len))
                    .to(equal(["fakehash3"]))
                mergeHashes3.forEach { $0?.deallocate() }
                mergedHashes3?.deallocate()
                pushData3.deallocate()
                
                let namePtr3: UnsafePointer<CChar>? = groups_info_get_name(conf2)
                let descPtr3: UnsafePointer<CChar>? = groups_info_get_description(conf2)
                let pic3: user_profile_pic = groups_info_get_pic(conf2)
                expect(namePtr3).toNot(beNil())
                expect(descPtr3).toNot(beNil())
                expect(String(cString: namePtr3!)).to(equal("Better name!"))
                expect(String(cString: descPtr3!)).to(equal("Test New Name Really long abcdefghijklmnopqrstuvwxyzabcdefghijklmnopqrstuvwxyzabcdefghijklmnopqrstuvwxyz"))
                expect(pic3.get(\.url)).to(equal("http://example.com/12345"))
                expect(pic3.getHex(\.key)).to(equal("abcdabcdabcdabcdabcdabcdabcdabcdabcdabcdabcdabcdabcdabcdabcdabcd"))
                expect(groups_info_get_expiry_timer(conf2)).to(equal(60 * 60))
                expect(groups_info_get_created(conf2)).to(equal(createTime))
                expect(groups_info_get_delete_before(conf2)).to(equal(createTime + (50 * 86400)))
                expect(groups_info_get_attach_delete_before(conf2)).to(equal(createTime + (70 * 86400)))
                expect(groups_info_is_destroyed(conf2)).to(beTrue())
            }
            
            // MARK: -- prevents writes without admin key
            it("prevents writes without admin key") {
                let cachedKeysDump: (data: UnsafePointer<UInt8>, length: Int)? = LibSessionUtilSpec.groupKeysDump.withUnsafeBytes { unsafeBytes in
                    return unsafeBytes.baseAddress.map {
                        (
                            $0.assumingMemoryBound(to: UInt8.self),
                            unsafeBytes.count
                        )
                    }
                }
                
                // Initialize a brand new, empty config with a null `edSK` value
                expect(groups_info_init(&infoConf, &edPK, nil, nil, 0, &error)).to(equal(0))
                expect(groups_keys_init(&keysConf, &userEdSK, &edPK, nil, infoConf, membersConf, cachedKeysDump?.data, (cachedKeysDump?.length ?? 0), &error)).to(equal(0))
                
                expect(groups_info_set_name(conf, "Super Group!")).toNot(equal(0))
                expect((conf?.pointee.last_error).map { String(cString: $0) })
                    .to(equal("Unable to make changes to a read-only config object"))
                expect(config_needs_push(conf)).to(beFalse())
                expect(config_needs_dump(conf)).to(beFalse())
            }
        }
    }
}

// MARK: - GROUP_MEMBERS

fileprivate extension LibSessionUtilSpec {
    enum GroupMemberProperty: CaseIterable {
        case name
        case profile_pic
        case admin
        case invited
        case promoted
    }
    
    class func groupMembersSpec() {
        context("GROUP_MEMBERS") {
            @TestState var userEdSK: [UInt8]! = LibSessionUtilSpec.userEdSK
            @TestState var edPK: [UInt8]! = LibSessionUtilSpec.edPK
            @TestState var edSK: [UInt8]! = LibSessionUtilSpec.edSK
            @TestState var error: [CChar]! = [CChar](repeating: 0, count: 256)
            @TestState var infoConf: UnsafeMutablePointer<config_object>?
            @TestState var membersConf: UnsafeMutablePointer<config_object>?
            @TestState var keysConf: UnsafeMutablePointer<config_group_keys>?
            @TestState var infoInitResult: Int32! = {
                groups_info_init(&infoConf, &edPK, &edSK, nil, 0, &error)
            }()
            @TestState var membersInitResult: Int32! = {
                groups_members_init(&membersConf, &edPK, &edSK, nil, 0, &error)
            }()
            @TestState var keysInitResult: Int32! = {
                LibSessionUtilSpec.initKeysConf(&keysConf, &infoConf, &membersConf)
            }()
            
            @TestState var membersConf2: UnsafeMutablePointer<config_object>?
            @TestState var keysConf2: UnsafeMutablePointer<config_group_keys>?
            @TestState var membersInitResult2: Int32! = {
                groups_members_init(&membersConf2, &edPK, &edSK, nil, 0, &error)
            }()
            @TestState var keysInitResult2: Int32! = {
                LibSessionUtilSpec.initKeysConf(&keysConf2, &infoConf, &membersConf2)
            }()
            @TestState var numRecords: Int! = 0
            @TestState var randomGenerator: ARC4RandomNumberGenerator! = ARC4RandomNumberGenerator(seed: 1000)
            
            // Convenience
            var conf: UnsafeMutablePointer<config_object>? { membersConf }
            var conf2: UnsafeMutablePointer<config_object>? { membersConf2 }
            
            beforeEach {
                _ = membersInitResult
                _ = infoInitResult
                _ = keysInitResult
                _ = membersInitResult2
                _ = keysInitResult2
            }
            
            // MARK: -- when checking error catching
            context("when checking error catching") {
                // MARK: ---- returns null when hitting the size limit when pushing
                it("returns null when hitting the size limit when pushing") {
                    try (0..<2500).forEach { index in
                        var member: config_group_member = try createMember(
                            for: index,
                            in: conf,
                            rand: &randomGenerator,
                            maxing: .allProperties
                        )
                        groups_members_set(conf, &member)
                    }

                    expect(groups_members_size(conf)).to(equal(2500))
                    expect(config_needs_push(conf)).to(beTrue())
                    expect(config_needs_dump(conf)).to(beTrue())
                    
                    // Returns null when the config is too large
                    expect(config_push(conf)).to(beNil())
                }
            }

            // MARK: -- when checking size limits
            context("when checking size limits") {
                // MARK: ---- has not changed the max empty records
                it("has not changed the max empty records") {
                    let expectedRecords: Int = 2369
                    
                    repeat {
                        var member: config_group_member = try createMember(
                            for: numRecords,
                            in: conf,
                            rand: &randomGenerator
                        )
                        groups_members_set(conf, &member)
                    } while !has(conf, with: &numRecords, hitLimit: expectedRecords)

                    // Check that the record count matches the maximum when we last checked
                    expect(numRecords).to(equal(expectedRecords))
                }

                // MARK: ---- has not changed the max name only records
                it("has not changed the max name only records") {
                    let expectedRecords: Int = 794
                    
                    repeat {
                        var member: config_group_member = try createMember(
                            for: numRecords,
                            in: conf,
                            rand: &randomGenerator,
                            maxing: [.name]
                        )
                        groups_members_set(conf, &member)
                    } while !has(conf, with: &numRecords, hitLimit: expectedRecords)

                    // Check that the record count matches the maximum when we last checked
                    expect(numRecords).to(equal(expectedRecords))
                }

                // MARK: ---- has not changed the max name and profile pic only records
                it("has not changed the max name and profile pic only records") {
                    let expectedRecords: Int = 294
                    
                    repeat {
                        var member: config_group_member = try createMember(
                            for: numRecords,
                            in: conf,
                            rand: &randomGenerator,
                            maxing: [.name, .profile_pic]
                        )
                        groups_members_set(conf, &member)
                    } while !has(conf, with: &numRecords, hitLimit: expectedRecords)

                    // Check that the record count matches the maximum when we last checked
                    expect(numRecords).to(equal(expectedRecords))
                }

                // MARK: ---- has not changed the max filled records
                it("has not changed the max filled records") {
                    let expectedRecords: Int = 293
                    
                    repeat {
                        var member: config_group_member = try createMember(
                            for: numRecords,
                            in: conf,
                            rand: &randomGenerator,
                            maxing: .allProperties
                        )
                        groups_members_set(conf, &member)
                    } while !has(conf, with: &numRecords, hitLimit: expectedRecords)

                    // Check that the record count matches the maximum when we last checked
                    expect(numRecords).to(equal(expectedRecords))
                }
            }
            
            // MARK: -- generates config correctly
            it("generates config correctly") {
                expect(membersInitResult).to(equal(0))
                expect(infoInitResult).to(equal(0))
                expect(keysInitResult).to(equal(0))
                
                // Create a second conf to test merging
                expect(membersInitResult2).to(equal(0))
                expect(keysInitResult2).to(equal(0))
                
                let postPrefixId: String = ("05aa" + (0..<31).map { _ in "00" }.joined())
                let sids: [String] = (0..<256).map {
                    (postPrefixId.prefix(postPrefixId.count - "\($0)".count) + "\($0)")
                }
                
                // 10 admins:
                (0..<10).forEach { index in
                    var member: config_group_member = config_group_member()
                    member.set(\.session_id, to: sids[index])
                    member.set(\.name, to: "Admin \(index)")
                    member.set(\.profile_pic.url, to: "http://example.com/")
                    member.set(\.profile_pic.key, to: Data(hex: "abcdabcdabcdabcdabcdabcdabcdabcdabcdabcdabcdabcdabcdabcdabcdabcd"))
                    member.set(\.admin, to: true)
                    member.set(\.invited, to: 0)
                    member.set(\.promoted, to: 0)
                    member.set(\.removed, to: 0)
                    member.set(\.supplement, to: false)
                    
                    groups_members_set(conf, &member)
                }
                
                // 10 members:
                (10..<20).forEach { index in
                    var member: config_group_member = config_group_member()
                    member.set(\.session_id, to: sids[index])
                    member.set(\.name, to: "Member \(index)")
                    member.set(\.profile_pic.url, to: "http://example.com/")
                    member.set(\.profile_pic.key, to: Data(hex: "abcdabcdabcdabcdabcdabcdabcdabcdabcdabcdabcdabcdabcdabcdabcdabcd"))
                    member.set(\.admin, to: false)
                    member.set(\.invited, to: 0)
                    member.set(\.promoted, to: 0)
                    member.set(\.removed, to: 0)
                    member.set(\.supplement, to: false)
                    
                    groups_members_set(conf, &member)
                }
                
                // 5 members with no attributes (not even a name):
                (20..<25).forEach { index in
                    var cSessionId: [CChar] = sids[index].cString(using: .utf8)!
                    var member: config_group_member = config_group_member()
                    expect(groups_members_get_or_construct(conf, &member, &cSessionId)).to(beTrue())
                    groups_members_set(conf, &member)
                }
                
                expect(config_needs_push(conf)).to(beTrue())
                
                let pushData1: UnsafeMutablePointer<config_push_data> = config_push(conf)
                expect(pushData1.pointee.seqno).to(equal(1))
                expect(pushData1.pointee.config_len).to(equal(512))
                expect(pushData1.pointee.obsolete_len).to(equal(0))
                
                let fakeHash1: String = "fakehash1"
                var cFakeHash1: [CChar] = fakeHash1.cString(using: .utf8)!
                config_confirm_pushed(conf, pushData1.pointee.seqno, &cFakeHash1)
                expect(config_needs_push(conf)).to(beFalse())
                expect(config_needs_dump(conf)).to(beTrue())
                
                var mergeHashes1: [UnsafePointer<CChar>?] = try! [cFakeHash1].unsafeCopyCStringArray()
                var mergeData1: [UnsafePointer<UInt8>?] = [UnsafePointer(pushData1.pointee.config)]
                var mergeSize1: [Int] = [pushData1.pointee.config_len]
                let mergedHashes1: UnsafeMutablePointer<config_string_list>? = config_merge(conf2, &mergeHashes1, &mergeData1, &mergeSize1, 1)
                expect([String](pointer: mergedHashes1?.pointee.value, count: mergedHashes1?.pointee.len))
                    .to(equal(["fakehash1"]))
                expect(config_needs_push(conf2)).to(beFalse())
                mergeHashes1.forEach { $0?.deallocate() }
                mergedHashes1?.deallocate()
                pushData1.deallocate()
                
                expect(groups_members_size(conf2)).to(equal(25))
                
                (0..<25).forEach { index in
                    var cSessionId: [CChar] = sids[index].cString(using: .utf8)!
                    var member: config_group_member = config_group_member()
                    expect(groups_members_get(conf2, &member, &cSessionId)).to(beTrue())
                    expect(member.get(\.session_id)).to(equal(sids[index]))
                    expect(member.promoted).to(equal(0))
                    expect(member.removed).to(equal(0))
                    
                    switch index {
                        case 0..<10:
                            expect(member.get(\.name)).to(equal("Admin \(index)"))
                            expect(member.admin).to(beTrue())
                            expect(member.profile_pic).toNot(beNil())
                            expect(member.get(\.profile_pic.url)).toNot(beEmpty())
                            expect(member.getHex(\.profile_pic.key))
                                .to(equal("abcdabcdabcdabcdabcdabcdabcdabcdabcdabcdabcdabcdabcdabcdabcdabcd"))
                            expect(member.invited).to(equal(0))
                            
                        case 10..<20:
                            expect(member.get(\.name)).to(equal("Member \(index)"))
                            expect(member.admin).to(beFalse())
                            expect(member.profile_pic).toNot(beNil())
                            expect(member.get(\.profile_pic.url)).toNot(beEmpty())
                            expect(member.getHex(\.profile_pic.key))
                                .to(equal("abcdabcdabcdabcdabcdabcdabcdabcdabcdabcdabcdabcdabcdabcdabcdabcd"))
                            expect(member.invited).to(equal(0))
                            
                        case 20..<25:
                            expect(member.get(\.name)).to(beEmpty())
                            expect(member.admin).to(beFalse())
                            expect(member.profile_pic).toNot(beNil())
                            expect(member.get(\.profile_pic.url, nullIfEmpty: true)).to(beNil())
                            expect(member.getHex(\.profile_pic.key, nullIfEmpty: true)).to(beNil())
                            expect(member.invited).to(equal(3))
                            
                        default: expect(true).to(beFalse())  // All cases covered
                    }
                }
                
                (22..<50).forEach { index in
                    var cSessionId: [CChar] = sids[index].cString(using: .utf8)!
                    var member: config_group_member = config_group_member()
                    expect(groups_members_get_or_construct(conf2, &member, &cSessionId)).to(beTrue())
                    member.set(\.name, to: "Member \(index)")
                    groups_members_set(conf2, &member)
                }
                (50..<55).forEach { index in
                    var cSessionId: [CChar] = sids[index].cString(using: .utf8)!
                    var member: config_group_member = config_group_member()
                    expect(groups_members_get_or_construct(conf2, &member, &cSessionId)).to(beTrue())
                    member.invited = 1  // Invite Sent
                    groups_members_set(conf2, &member)
                }
                (55..<58).forEach { index in
                    var cSessionId: [CChar] = sids[index].cString(using: .utf8)!
                    var member: config_group_member = config_group_member()
                    expect(groups_members_get_or_construct(conf2, &member, &cSessionId)).to(beTrue())
                    member.invited = 2 // Invite Failed
                    groups_members_set(conf2, &member)
                }
                (58..<62).forEach { index in
                    var cSessionId: [CChar] = sids[index].cString(using: .utf8)!
                    var member: config_group_member = config_group_member()
                    expect(groups_members_get_or_construct(conf2, &member, &cSessionId)).to(beTrue())
                    member.promoted = (index < 60 ? 1 : 2) // Promotion Sent/Failed
                    groups_members_set(conf2, &member)
                }
                (62..<66).forEach { index in
                    var cSessionId: [CChar] = sids[index].cString(using: .utf8)!
                    var member: config_group_member = config_group_member()
                    expect(groups_members_get_or_construct(conf2, &member, &cSessionId)).to(beTrue())
                    member.removed = (index < 64 ? 1 : 2)
                    groups_members_set(conf2, &member)
                }
                
                var cSessionId1: [CChar] = sids[23].cString(using: .utf8)!
                var member1: config_group_member = config_group_member()
                expect(groups_members_get(conf2, &member1, &cSessionId1)).to(beTrue())
                member1.set(\.name, to: "Member 23")
                groups_members_set(conf2, &member1)
                
                let pushData2: UnsafeMutablePointer<config_push_data> = config_push(conf2)
                let obsoleteHashes: [String] = [String](
                    pointer: pushData2.pointee.obsolete,
                    count: pushData2.pointee.obsolete_len,
                    defaultValue: []
                )
                expect(pushData2.pointee.seqno).to(equal(2))
                expect(pushData2.pointee.config_len).to(equal(1024))
                expect(obsoleteHashes).to(equal(["fakehash1"]))
                
                let fakeHash2: String = "fakehash2"
                var cFakeHash2: [CChar] = fakeHash2.cString(using: .utf8)!
                config_confirm_pushed(conf2, pushData2.pointee.seqno, &cFakeHash2)
                
                var mergeHashes2: [UnsafePointer<CChar>?] = try! [cFakeHash2].unsafeCopyCStringArray()
                var mergeData2: [UnsafePointer<UInt8>?] = [UnsafePointer(pushData2.pointee.config)]
                var mergeSize2: [Int] = [pushData2.pointee.config_len]
                let mergedHashes2: UnsafeMutablePointer<config_string_list>? = config_merge(conf, &mergeHashes2, &mergeData2, &mergeSize2, 1)
                expect([String](pointer: mergedHashes2?.pointee.value, count: mergedHashes2?.pointee.len))
                    .to(equal(["fakehash2"]))
                mergeHashes2.forEach { $0?.deallocate() }
                mergedHashes2?.deallocate()
                
                var cSessionId2: [CChar] = sids[23].cString(using: .utf8)!
                var member2: config_group_member = config_group_member()
                expect(groups_members_get(conf, &member2, &cSessionId2)).to(beTrue())
                expect(member2.get(\.name)).to(equal("Member 23"))
                
                expect(groups_members_size(conf)).to(equal(66))
                
                (0..<62).forEach { index in
                    var cSessionId: [CChar] = sids[index].cString(using: .utf8)!
                    var member: config_group_member = config_group_member()
                    expect(groups_members_get(conf, &member, &cSessionId)).to(beTrue())
                    expect(member.get(\.session_id)).to(equal(sids[index]))
                    
                    switch index {
                        case 0..<10:
                            expect(member.get(\.name)).to(equal("Admin \(index)"))
                            expect(member.admin).to(beTrue())
                            expect(member.invited).to(equal(0))
                            expect(member.promoted).to(equal(0))
                            expect(member.removed).to(equal(0))
                            expect(member.profile_pic).toNot(beNil())
                            expect(member.get(\.profile_pic.url)).toNot(beEmpty())
                            expect(member.getHex(\.profile_pic.key))
                                .to(equal("abcdabcdabcdabcdabcdabcdabcdabcdabcdabcdabcdabcdabcdabcdabcdabcd"))
                            
                        case 10..<20:
                            expect(member.get(\.name)).to(equal("Member \(index)"))
                            expect(member.admin).to(beFalse())
                            expect(member.invited).to(equal(0))
                            expect(member.promoted).to(equal(0))
                            expect(member.removed).to(equal(0))
                            expect(member.profile_pic).toNot(beNil())
                            expect(member.get(\.profile_pic.url)).toNot(beEmpty())
                            expect(member.getHex(\.profile_pic.key))
                                .to(equal("abcdabcdabcdabcdabcdabcdabcdabcdabcdabcdabcdabcdabcdabcdabcdabcd"))
                            
                        case 22..<50:
                            expect(member.get(\.name)).to(equal("Member \(index)"))
                            expect(member.admin).to(beFalse())
                            expect(member.invited).to(equal(3))
                            expect(member.promoted).to(equal(0))
                            expect(member.removed).to(equal(0))
                            expect(member.profile_pic).toNot(beNil())
                            expect(member.get(\.profile_pic.url, nullIfEmpty: true)).to(beNil())
                            expect(member.getHex(\.profile_pic.key, nullIfEmpty: true)).to(beNil())
                            
                        case 50..<55:
                            expect(member.get(\.name)).to(beEmpty())
                            expect(member.admin).to(beFalse())
                            expect(member.invited).to(equal(1))
                            expect(member.promoted).to(equal(0))
                            expect(member.removed).to(equal(0))
                            expect(member.profile_pic).toNot(beNil())
                            expect(member.get(\.profile_pic.url, nullIfEmpty: true)).to(beNil())
                            expect(member.getHex(\.profile_pic.key, nullIfEmpty: true)).to(beNil())
                            
                        case 55..<58:
                            expect(member.get(\.name)).to(beEmpty())
                            expect(member.admin).to(beFalse())
                            expect(member.invited).to(equal(2))
                            expect(member.promoted).to(equal(0))
                            expect(member.removed).to(equal(0))
                            expect(member.profile_pic).toNot(beNil())
                            expect(member.get(\.profile_pic.url, nullIfEmpty: true)).to(beNil())
                            expect(member.getHex(\.profile_pic.key, nullIfEmpty: true)).to(beNil())
                            
                        case 58..<60:
                            expect(member.get(\.name)).to(beEmpty())
                            expect(member.admin).to(beFalse())
                            expect(member.invited).to(equal(3))
                            expect(member.promoted).to(equal(1))
                            expect(member.removed).to(equal(0))
                            expect(member.profile_pic).toNot(beNil())
                            expect(member.get(\.profile_pic.url, nullIfEmpty: true)).to(beNil())
                            expect(member.getHex(\.profile_pic.key, nullIfEmpty: true)).to(beNil())
                        
                        case 20, 21:
                            expect(member.get(\.name)).to(beEmpty())
                            expect(member.admin).to(beFalse())
                            expect(member.invited).to(equal(3))
                            expect(member.promoted).to(equal(0))
                            expect(member.removed).to(equal(0))
                            expect(member.profile_pic).toNot(beNil())
                            expect(member.get(\.profile_pic.url, nullIfEmpty: true)).to(beNil())
                            expect(member.getHex(\.profile_pic.key, nullIfEmpty: true)).to(beNil())
                            
                        case 60..<62:
                            expect(member.get(\.name)).to(beEmpty())
                            expect(member.admin).to(beFalse())
                            expect(member.invited).to(equal(3))
                            expect(member.promoted).to(equal(2))
                            expect(member.removed).to(equal(0))
                            expect(member.profile_pic).toNot(beNil())
                            expect(member.get(\.profile_pic.url, nullIfEmpty: true)).to(beNil())
                            expect(member.getHex(\.profile_pic.key, nullIfEmpty: true)).to(beNil())
                            
                        case 62..<64:
                            expect(member.get(\.name)).to(beEmpty())
                            expect(member.admin).to(beFalse())
                            expect(member.invited).to(equal(0))
                            expect(member.promoted).to(equal(0))
                            expect(member.removed).to(equal(1))
                            expect(member.profile_pic).toNot(beNil())
                            expect(member.get(\.profile_pic.url, nullIfEmpty: true)).to(beNil())
                            expect(member.getHex(\.profile_pic.key, nullIfEmpty: true)).to(beNil())
                            
                        case 64..<66:
                            expect(member.get(\.name)).to(beEmpty())
                            expect(member.admin).to(beFalse())
                            expect(member.invited).to(equal(0))
                            expect(member.promoted).to(equal(0))
                            expect(member.removed).to(equal(2))
                            expect(member.profile_pic).toNot(beNil())
                            expect(member.get(\.profile_pic.url, nullIfEmpty: true)).to(beNil())
                            expect(member.getHex(\.profile_pic.key, nullIfEmpty: true)).to(beNil())
                            
                        default: expect(index).to(equal(-1))  // All cases covered
                    }
                }
                
                var cSessionId: [CChar] = []
                var member: config_group_member = config_group_member()
                
                (0..<66).forEach { index in
                    cSessionId = sids[index].cString(using: .utf8)!
                    member = config_group_member()
                    
                    switch index {
                        // Prime numbers (rather than writing an 'isPrime' function)
                        case 2, 3, 5, 7, 11, 13, 17, 19, 23, 29, 31, 37, 41, 43, 47, 53, 59, 61:
                            _ = groups_members_erase(conf, &cSessionId)
                        
                        case 50..<55:
                            expect(groups_members_get(conf, &member, &cSessionId)).to(beTrue())
                            member.invited = 0
                            groups_members_set(conf, &member)
                            
                        case 55, 56:
                            expect(groups_members_get(conf, &member, &cSessionId)).to(beTrue())
                            member.invited = 1
                            groups_members_set(conf, &member)
                            
                        case 58:
                            expect(groups_members_get(conf, &member, &cSessionId)).to(beTrue())
                            member.admin = true
                            groups_members_set(conf, &member)
                            
                        default: break
                    }
                }
                
                let pushData3: UnsafeMutablePointer<config_push_data> = config_push(conf)
                let obsoleteHashes3: [String] = [String](
                    pointer: pushData3.pointee.obsolete,
                    count: pushData3.pointee.obsolete_len,
                    defaultValue: []
                )
                expect(pushData3.pointee.seqno).to(equal(3))
                expect(pushData3.pointee.config_len).to(equal(1024))
                expect(obsoleteHashes3).to(equal(["fakehash2", "fakehash1"]))
                
                let fakeHash3: String = "fakehash3"
                var cFakeHash3: [CChar] = fakeHash3.cString(using: .utf8)!
                config_confirm_pushed(conf, pushData3.pointee.seqno, &cFakeHash3)
                
                var mergeHashes3: [UnsafePointer<CChar>?] = try! [cFakeHash3].unsafeCopyCStringArray()
                var mergeData3: [UnsafePointer<UInt8>?] = [UnsafePointer(pushData3.pointee.config)]
                var mergeSize3: [Int] = [pushData3.pointee.config_len]
                let mergedHashes3: UnsafeMutablePointer<config_string_list>? = config_merge(conf2, &mergeHashes3, &mergeData3, &mergeSize3, 1)
                expect([String](pointer: mergedHashes3?.pointee.value, count: mergedHashes3?.pointee.len))
                    .to(equal(["fakehash3"]))
                mergeHashes3.forEach { $0?.deallocate() }
                mergedHashes3?.deallocate()

                expect(groups_members_size(conf2)).to(equal(48))    // 18 deleted earlier
                
                (0..<66).forEach { index in
                    var cSessionId: [CChar] = sids[index].cString(using: .utf8)!
                    var member: config_group_member = config_group_member()
                    
                    // Existence
                    switch index {
                        case 2, 3, 5, 7, 11, 13, 17, 19, 23, 29, 31, 37, 41,
                            43, 47, 53, 59, 61, 67, 71, 73, 79, 83, 89, 97:
                            expect(groups_members_get(conf2, &member, &cSessionId)).to(beFalse())
                            return
                            
                        default:
                            expect(groups_members_get(conf2, &member, &cSessionId)).to(beTrue())
                            expect(member.get(\.session_id)).to(equal(sids[index]))
                            expect(member.profile_pic).toNot(beNil())
                    }
                    
                    // Name & Profile
                    switch index {
                        case 0..<10:
                            expect(member.get(\.name)).to(equal("Admin \(index)"))
                            expect(member.get(\.profile_pic.url)).toNot(beEmpty())
                            expect(member.getHex(\.profile_pic.key))
                                .to(equal("abcdabcdabcdabcdabcdabcdabcdabcdabcdabcdabcdabcdabcdabcdabcdabcd"))
                            
                        case 10..<20:
                            expect(member.get(\.name)).to(equal("Member \(index)"))
                            expect(member.get(\.profile_pic.url)).toNot(beEmpty())
                            expect(member.getHex(\.profile_pic.key))
                                .to(equal("abcdabcdabcdabcdabcdabcdabcdabcdabcdabcdabcdabcdabcdabcdabcdabcd"))
                            
                        case 22..<50:
                            expect(member.get(\.name)).to(equal("Member \(index)"))
                            expect(member.get(\.profile_pic.url, nullIfEmpty: true)).to(beNil())
                            expect(member.getHex(\.profile_pic.key, nullIfEmpty: true)).to(beNil())
                            
                        default:
                            expect(member.get(\.name)).to(beEmpty())
                            expect(member.get(\.profile_pic.url, nullIfEmpty: true)).to(beNil())
                            expect(member.getHex(\.profile_pic.key, nullIfEmpty: true)).to(beNil())
                    }
                    
                    // Admin
                    switch index {
                        case 0..<10, 58: expect(member.admin).to(beTrue())
                        default: expect(member.admin).to(beFalse())
                    }
                    
                    // Invited
                    switch index {
                        case 11, 13, 17, 19..<50, 60, 62..<66: expect(member.invited).to(equal(3))
                        case 55, 56: expect(member.invited).to(equal(1))
                        case 57: expect(member.invited).to(equal(2))
                        default: expect(member.invited).to(equal(0))
                    }
                    
                    // Promoted
                    switch index {
                        case 58:
                            // In C++ this is reset by setting `admin = true` but in the C API we set the value
                            // directly so `promoted` doesn't automatically get changed
                            expect(member.promoted).to(equal(1))
                        
                        case 60, 61: expect(member.promoted).to(equal(2))
                        default: expect(member.promoted).to(equal(0))
                    }
                    
                    // Removed
                    switch index {
                        case 62, 63: expect(member.removed).to(equal(1))
                        case 64, 65: expect(member.removed).to(equal(2))
                        default: expect(member.removed).to(equal(0))
                    }
                }
            }
        }
    }
    
    // MARK: - Convenience
    
    private static func createMember(
        for index: Int,
        in conf: UnsafeMutablePointer<config_object>?,
        rand: inout ARC4RandomNumberGenerator,
        maxing properties: [GroupMemberProperty] = []
    ) throws -> config_group_member {
        let postPrefixId: String = "05\(rand.nextBytes(count: 32).toHexString())"
        let sessionId: String = ("05\(index)a" + postPrefixId.suffix(postPrefixId.count - "05\(index)a".count))
        var cSessionId: [CChar] = sessionId.cString(using: .utf8)!
        var member: config_group_member = config_group_member()
        
        guard groups_members_get_or_construct(conf, &member, &cSessionId) else {
            throw LibSessionError.getOrConstructFailedUnexpectedly
        }
        
        // Set the values to the maximum data that can fit
        properties.forEach { property in
            switch property {
                case .admin: member.admin = true
                case .invited: member.invited = true
                case .promoted: member.promoted = true
                
                case .name:
                    member.set(\.name, to: rand.nextBytes(count: LibSession.sizeMaxNameBytes).toHexString())
                
                case .profile_pic:
                    member.set(\.profile_pic.url, to: rand.nextBytes(count: LibSession.sizeMaxProfileUrlBytes).toHexString())
                    member.set(\.profile_pic.key, to: Data(rand.nextBytes(count: DisplayPictureManager.aes256KeyByteLength)))
            }
        }
        
        return member
    }
}

fileprivate extension Array where Element == LibSessionUtilSpec.GroupMemberProperty {
    static var allProperties: [LibSessionUtilSpec.GroupMemberProperty] = LibSessionUtilSpec.GroupMemberProperty.allCases
}

// MARK: - GROUP_KEYS

fileprivate extension LibSessionUtilSpec {
    static func initKeysConf(
        _ keysConf: inout UnsafeMutablePointer<config_group_keys>?,
        _ infoConf: inout UnsafeMutablePointer<config_object>?,
        _ membersConf: inout UnsafeMutablePointer<config_object>?
    ) -> Int32 {
        var error: [CChar] = [CChar](repeating: 0, count: 256)
        var userEdSK: [UInt8] = LibSessionUtilSpec.userEdSK
        var edPK: [UInt8] = LibSessionUtilSpec.edPK
        var edSK: [UInt8] = LibSessionUtilSpec.edSK
        let cachedKeysDump: (data: UnsafePointer<UInt8>, length: Int)? = LibSessionUtilSpec.groupKeysDump.withUnsafeBytes { unsafeBytes in
            return unsafeBytes.baseAddress.map {
                (
                    $0.assumingMemoryBound(to: UInt8.self),
                    unsafeBytes.count
                )
            }
        }
        
        return groups_keys_init(&keysConf, &userEdSK, &edPK, &edSK, infoConf, membersConf, cachedKeysDump?.data, (cachedKeysDump?.length ?? 0), &error)
    }
    
    /// This function can be used to regenerate the hard-coded `keysDump` value if needed due to `libSession` changes
    /// resulting in the dump changing
    static func generateKeysDump(for keysConf: UnsafeMutablePointer<config_group_keys>?) throws -> String {
        var dumpResult: UnsafeMutablePointer<UInt8>? = nil
        var dumpResultLen: Int = 0
        groups_keys_dump(keysConf, &dumpResult, &dumpResultLen)

        let dumpData: Data = Data(bytes: dumpResult!, count: dumpResultLen)
        dumpResult?.deallocate()
        return dumpData.toHexString()
    }
    
    class func groupKeysSpec() {
        context("GROUP_KEYS") {
            @TestState var userEdSK: [UInt8]! = LibSessionUtilSpec.userEdSK
            @TestState var edPK: [UInt8]! = LibSessionUtilSpec.edPK
            @TestState var edSK: [UInt8]! = LibSessionUtilSpec.edSK
            @TestState var error: [CChar]! = [CChar](repeating: 0, count: 256)
            @TestState var infoConf: UnsafeMutablePointer<config_object>?
            @TestState var membersConf: UnsafeMutablePointer<config_object>?
            @TestState var keysConf: UnsafeMutablePointer<config_group_keys>?
            @TestState var infoInitResult: Int32! = {
                groups_info_init(&infoConf, &edPK, &edSK, nil, 0, &error)
            }()
            @TestState var membersInitResult: Int32! = {
                groups_members_init(&membersConf, &edPK, &edSK, nil, 0, &error)
            }()
            @TestState var keysInitResult: Int32! = {
                LibSessionUtilSpec.initKeysConf(&keysConf, &infoConf, &membersConf)
            }()
            @TestState var numRecords: Int! = 0
            @TestState var randomGenerator: ARC4RandomNumberGenerator! = ARC4RandomNumberGenerator(seed: 1000)
            
            // Convenience
            var conf: UnsafeMutablePointer<config_group_keys>? { keysConf }
            
            beforeEach {
                _ = membersInitResult
                _ = infoInitResult
                _ = keysInitResult
            }
            
            // MARK: - when checking error catching
            context("when checking error catching") {
                // MARK: -- does not throw size exceptions when generating
                it("does not throw size exceptions when generating") {
                    var pushResultLen: Int = 0
                    
                    // It's actually the number of members which can cause the keys message to get too large so
                    // start by generating too many members
                    try (0..<2500).forEach { index in
                        var member: config_group_member = try createMember(
                            for: index,
                            in: membersConf,
                            rand: &randomGenerator,
                            maxing: .allProperties
                        )
                        groups_members_set(membersConf, &member)
                    }
                    
                    expect {
                        var pushResult: UnsafePointer<UInt8>? = nil
                        expect(groups_keys_rekey(
                            conf,
                            infoConf,
                            membersConf,
                            &pushResult,
                            &pushResultLen
                        )).to(beTrue())
                    }
                    .toNot(throwError(NSError(domain: "cpp_exception", code: -2, userInfo: ["NSLocalizedDescription": "Config data is too large"])))
                    
                    expect(pushResultLen).to(beGreaterThan(LibSessionUtilSpec.maxMessageSizeBytes))
                    expect(groups_keys_needs_dump(conf)).to(beTrue())
                }
            }
            
            // MARK: -- generates config correctly
            it("generates config correctly") {
                let userSeed: Data = Data(hex: "0123456789abcdef0123456789abcdef")
                let seed: Data = Data(
                    hex: "0123456789abcdef0123456789abcdeffedcba9876543210fedcba9876543210"
                )
                
                // FIXME: Would be good to move these into the libSession-util instead of using Sodium separately
                let identity = try! Identity.generate(from: userSeed, using: TestDependencies())
                let keyPair: KeyPair = Crypto(using: .any).generate(.ed25519KeyPair(seed: Array(seed)))!
                let userEdSK: [UInt8] = identity.ed25519KeyPair.secretKey
                var edPK: [UInt8] = keyPair.publicKey
                var edSK: [UInt8] = keyPair.secretKey
                
                expect(userEdSK.toHexString().suffix(64))
                    .to(equal("4cb76fdc6d32278e3f83dbf608360ecc6b65727934b85d2fb86862ff98c46ab7"))
                expect(edPK.toHexString())
                    .to(equal("cbd569f56fb13ea95a3f0c05c331cc24139c0090feb412069dc49fab34406ece"))
                expect(String(Data(edSK.prefix(32)).toHexString())).to(equal(seed.toHexString()))
                
                // Initialize a brand new, empty config because we have no dump data to deal with.
                var error: [CChar] = [CChar](repeating: 0, count: 256)
                var infoConf: UnsafeMutablePointer<config_object>? = nil
                expect(groups_info_init(&infoConf, &edPK, &edSK, nil, 0, &error)).to(equal(0))
                
                var membersConf: UnsafeMutablePointer<config_object>? = nil
                expect(groups_members_init(&membersConf, &edPK, &edSK, nil, 0, &error)).to(equal(0))
                
                expect(groups_keys_size(conf)).to(equal(1))
            }
        }
    }
}

=======
>>>>>>> d21578e7
// MARK: - Convenience

private extension LibSessionUtilSpec {
    static func has(_ conf: UnsafeMutablePointer<config_object>?, with numRecords: inout Int, hitLimit expectedLimit: Int) -> Bool {
        // Have a hard limit (ie. don't want to loop over this limit as it likely means something is busted elsewhere
        // and we are in an infinite loop)
        guard numRecords < 2500 else { return true }
         
        // When generating push data the actual data generated is based on a diff from the current state to the
        // next state - this means that adding 100 records at once is a different size from adding 1 at a time,
        // but since adding them 1 at a time is really inefficient we want to try to be smart about calling
        // `config_push` when we are far away from the limit, but do so in such a way that we still get accurate
        // sizes as we approach the limit (this includes the "diff" values which include the last 5 changes)
        //
        // **Note:** `config_push` returns null when it hits the config limit
        let distanceToLimit: Int = (expectedLimit - numRecords)
        
        switch distanceToLimit {
            case Int.min...50:
                // Within 50 records of the expected limit we want to check every record
                guard let result: UnsafeMutablePointer<config_push_data> = config_push(conf) else { return true }
                
                // We successfully generated the config push and didn't hit the limit
                result.deallocate()
                
            case 50...100:
                // Between 50 and 100 records of the expected limit only check every `10` records
                if numRecords.isMultiple(of: 10) {
                    guard let result: UnsafeMutablePointer<config_push_data> = config_push(conf) else { return true }
                    
                    // We successfully generated the config push and didn't hit the limit
                    result.deallocate()
                }
                
            case 100...200:
                // Between 100 and 200 records of the expected limit only check every `25` records
                if numRecords.isMultiple(of: 25) {
                    guard let result: UnsafeMutablePointer<config_push_data> = config_push(conf) else { return true }
                    
                    // We successfully generated the config push and didn't hit the limit
                    result.deallocate()
                }
            
            default:
                // Otherwise check every `50` records
                if numRecords.isMultiple(of: 50) {
                    guard let result: UnsafeMutablePointer<config_push_data> = config_push(conf) else { return true }
                    
                    // We successfully generated the config push and didn't hit the limit
                    result.deallocate()
                }
        }
        
        // Increment the number of records
        numRecords += 1
        return false
    }
}<|MERGE_RESOLUTION|>--- conflicted
+++ resolved
@@ -172,11 +172,6 @@
             context("when checking error catching") {
                 // MARK: ---- it can catch size limit errors thrown when pushing
                 it("can catch size limit errors thrown when pushing") {
-<<<<<<< HEAD
-=======
-                    var randomGenerator: ARC4RandomNumberGenerator = ARC4RandomNumberGenerator(seed: 1000)
-                    
->>>>>>> d21578e7
                     try (0..<2500).forEach { index in
                         var contact: contacts_contact = try createContact(
                             for: index,
@@ -203,10 +198,6 @@
             context("when checking size limits") {
                 // MARK: ---- has not changed the max empty records
                 it("has not changed the max empty records") {
-<<<<<<< HEAD
-=======
-                    var randomGenerator: ARC4RandomNumberGenerator = ARC4RandomNumberGenerator(seed: 1000)
->>>>>>> d21578e7
                     let expectedRecords: Int = 2212
                     
                     repeat {
@@ -224,10 +215,6 @@
                 
                 // MARK: ---- has not changed the max name only records
                 it("has not changed the max name only records") {
-<<<<<<< HEAD
-=======
-                    var randomGenerator: ARC4RandomNumberGenerator = ARC4RandomNumberGenerator(seed: 1000)
->>>>>>> d21578e7
                     let expectedRecords: Int = 742
                     
                     repeat {
@@ -246,10 +233,6 @@
                 
                 // MARK: ---- has not changed the max name and profile pic only records
                 it("has not changed the max name and profile pic only records") {
-<<<<<<< HEAD
-=======
-                    var randomGenerator: ARC4RandomNumberGenerator = ARC4RandomNumberGenerator(seed: 1000)
->>>>>>> d21578e7
                     let expectedRecords: Int = 274
                     
                     repeat {
@@ -268,10 +251,6 @@
                 
                 // MARK: ---- has not changed the max filled records
                 it("has not changed the max filled records") {
-<<<<<<< HEAD
-=======
-                    var randomGenerator: ARC4RandomNumberGenerator = ARC4RandomNumberGenerator(seed: 1000)
->>>>>>> d21578e7
                     let expectedRecords: [Int] = [222, 223]
                     
                     repeat {
@@ -1675,7 +1654,6 @@
     }
 }
 
-<<<<<<< HEAD
 // MARK: - GROUP_INFO
 
 fileprivate extension LibSessionUtilSpec {
@@ -2645,8 +2623,6 @@
     }
 }
 
-=======
->>>>>>> d21578e7
 // MARK: - Convenience
 
 private extension LibSessionUtilSpec {
