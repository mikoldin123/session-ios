--- conflicted
+++ resolved
@@ -630,11 +630,7 @@
                     it("does not save the picture") {
                         expect(mockFileManager)
                             .toNot(call { $0.createFile(atPath: .any, contents: .any, attributes: .any) })
-<<<<<<< HEAD
-                        expect(mockImageDataManager).toNot(call {
-=======
                         expect(mockImageDataManager).toNotEventually(call {
->>>>>>> 2ab1cbf7
                             await $0.load(.any)
                         })
                         expect(mockStorage.read { db in try Profile.fetchOne(db) }).to(equal(profile))
@@ -653,11 +649,7 @@
                     it("does not save the picture") {
                         expect(mockFileManager)
                             .toNot(call { $0.createFile(atPath: .any, contents: .any, attributes: .any) })
-<<<<<<< HEAD
-                        expect(mockImageDataManager).toNot(call {
-=======
                         expect(mockImageDataManager).toNotEventually(call {
->>>>>>> 2ab1cbf7
                             await $0.load(.any)
                         })
                         expect(mockStorage.read { db in try Profile.fetchOne(db) }).to(equal(profile))
@@ -674,11 +666,7 @@
                     
                     // MARK: ------ does not save the picture
                     it("does not save the picture") {
-<<<<<<< HEAD
-                        expect(mockImageDataManager).toNot(call {
-=======
                         expect(mockImageDataManager).toNotEventually(call {
->>>>>>> 2ab1cbf7
                             await $0.load(.any)
                         })
                         expect(mockStorage.read { db in try Profile.fetchOne(db) }).to(equal(profile))
@@ -702,11 +690,7 @@
                     expect(mockImageDataManager)
                         .toEventually(call(.exactly(times: 1), matchingParameters: .all) {
                             await $0.load(
-<<<<<<< HEAD
-                                .url(URL(fileURLWithPath: "/test/ProfileAvatars/5465737448617368.png"))
-=======
                                 .url(URL(fileURLWithPath: "/test/DisplayPictures/5465737448617368"))
->>>>>>> 2ab1cbf7
                             )
                         })
                 }
@@ -758,11 +742,7 @@
                                 })
                             expect(mockFileManager)
                                 .toNot(call { $0.createFile(atPath: .any, contents: .any, attributes: .any) })
-<<<<<<< HEAD
-                            expect(mockImageDataManager).toNot(call {
-=======
                             expect(mockImageDataManager).toNotEventually(call {
->>>>>>> 2ab1cbf7
                                 await $0.load(.any)
                             })
                             expect(mockStorage.read { db in try Profile.fetchOne(db) }).to(beNil())
@@ -790,11 +770,7 @@
                                 })
                             expect(mockFileManager)
                                 .toNot(call { $0.createFile(atPath: .any, contents: .any, attributes: .any) })
-<<<<<<< HEAD
-                            expect(mockImageDataManager).toNot(call {
-=======
                             expect(mockImageDataManager).toNotEventually(call {
->>>>>>> 2ab1cbf7
                                 await $0.load(.any)
                             })
                             expect(mockStorage.read { db in try Profile.fetchOne(db) })
@@ -831,11 +807,7 @@
                                 })
                             expect(mockFileManager)
                                 .toNot(call { $0.createFile(atPath: .any, contents: .any, attributes: .any) })
-<<<<<<< HEAD
-                            expect(mockImageDataManager).toNot(call {
-=======
                             expect(mockImageDataManager).toNotEventually(call {
->>>>>>> 2ab1cbf7
                                 await $0.load(.any)
                             })
                             expect(mockStorage.read { db in try Profile.fetchOne(db) })
@@ -880,11 +852,7 @@
                             expect(mockImageDataManager)
                                 .toEventually(call(.exactly(times: 1), matchingParameters: .all) {
                                     await $0.load(
-<<<<<<< HEAD
-                                        .url(URL(fileURLWithPath: "/test/ProfileAvatars/5465737448617368.png"))
-=======
                                         .url(URL(fileURLWithPath: "/test/DisplayPictures/5465737448617368"))
->>>>>>> 2ab1cbf7
                                     )
                                 })
                             expect(mockStorage.read { db in try Profile.fetchOne(db) })
@@ -972,11 +940,7 @@
                                 })
                             expect(mockFileManager)
                                 .toNot(call { $0.createFile(atPath: .any, contents: .any, attributes: .any) })
-<<<<<<< HEAD
-                            expect(mockImageDataManager).toNot(call {
-=======
                             expect(mockImageDataManager).toNotEventually(call {
->>>>>>> 2ab1cbf7
                                 await $0.load(.any)
                             })
                             expect(mockStorage.read { db in try ClosedGroup.fetchOne(db) }).to(beNil())
@@ -1003,11 +967,7 @@
                                 })
                             expect(mockFileManager)
                                 .toNot(call { $0.createFile(atPath: .any, contents: .any, attributes: .any) })
-<<<<<<< HEAD
-                            expect(mockImageDataManager).toNot(call {
-=======
                             expect(mockImageDataManager).toNotEventually(call {
->>>>>>> 2ab1cbf7
                                 await $0.load(.any)
                             })
                             expect(mockStorage.read { db in try ClosedGroup.fetchOne(db) })
@@ -1048,11 +1008,7 @@
                                 })
                             expect(mockFileManager)
                                 .toNot(call { $0.createFile(atPath: .any, contents: .any, attributes: .any) })
-<<<<<<< HEAD
-                            expect(mockImageDataManager).toNot(call {
-=======
                             expect(mockImageDataManager).toNotEventually(call {
->>>>>>> 2ab1cbf7
                                 await $0.load(.any)
                             })
                             expect(mockStorage.read { db in try ClosedGroup.fetchOne(db) })
@@ -1064,61 +1020,6 @@
                                         formationTimestamp: 1234567890,
                                         displayPictureUrl: "http://oxen.io/100/",
                                         displayPictureEncryptionKey: encryptionKey,
-<<<<<<< HEAD
-                                        lastDisplayPictureUpdate: 1234567891,
-                                        shouldPoll: true,
-                                        groupIdentityPrivateKey: nil,
-                                        authData: Data([1, 2, 3]),
-                                        invited: false
-                                    )
-                                ))
-                        }
-                    }
-                    
-                    // MARK: ------ that has a more recent update but the same url and encryption key
-                    context("that has a more recent update but the same url and encryption key") {
-                        beforeEach {
-                            mockStorage.write { db in
-                                try ClosedGroup
-                                    .updateAll(
-                                        db,
-                                        ClosedGroup.Columns.lastDisplayPictureUpdate.set(to: 9999999999)
-                                    )
-                            }
-                        }
-                        
-                        // MARK: -------- saves the picture
-                        it("saves the picture") {
-                            expect(mockCrypto)
-                                .to(call {
-                                    $0.generate(.decryptedDataDisplayPicture(data: .any, key: .any, using: .any))
-                                })
-                            expect(mockFileManager).to(call(.exactly(times: 1), matchingParameters: .all) {
-                                $0.createFile(
-                                    atPath: "/test/ProfileAvatars/\(filenameHash).png",
-                                    contents: imageData,
-                                    attributes: nil
-                                )
-                            })
-                            expect(mockImageDataManager)
-                                .toEventually(call(.exactly(times: 1), matchingParameters: .all) {
-                                    await $0.load(
-                                        .url(URL(fileURLWithPath: "/test/ProfileAvatars/5465737448617368.png"))
-                                    )
-                                })
-                            expect(mockStorage.read { db in try ClosedGroup.fetchOne(db) })
-                                .to(equal(
-                                    ClosedGroup(
-                                        threadId: "03cbd569f56fb13ea95a3f0c05c331cc24139c0090feb412069dc49fab34406ece",
-                                        name: "TestGroup",
-                                        groupDescription: nil,
-                                        formationTimestamp: 1234567890,
-                                        displayPictureUrl: "http://oxen.io/100/",
-                                        displayPictureFilename: "\(filenameHash).png",
-                                        displayPictureEncryptionKey: encryptionKey,
-                                        lastDisplayPictureUpdate: 1234567891,
-=======
->>>>>>> 2ab1cbf7
                                         shouldPoll: true,
                                         groupIdentityPrivateKey: nil,
                                         authData: Data([1, 2, 3]),
@@ -1205,13 +1106,7 @@
                         it("does not save the picture") {
                             expect(mockFileManager)
                                 .toNot(call { $0.createFile(atPath: .any, contents: .any, attributes: .any) })
-<<<<<<< HEAD
-                            expect(mockImageDataManager).toNot(call {
-                                await $0.load(.any)
-                            })
-=======
                             expect(mockImageDataManager).toNotEventually(call { await $0.load(.any) })
->>>>>>> 2ab1cbf7
                             expect(mockStorage.read { db in try OpenGroup.fetchOne(db) }).to(beNil())
                         }
                     }
@@ -1232,13 +1127,7 @@
                         it("does not save the picture") {
                             expect(mockFileManager)
                                 .toNot(call { $0.createFile(atPath: .any, contents: .any, attributes: .any) })
-<<<<<<< HEAD
-                            expect(mockImageDataManager).toNot(call {
-                                await $0.load(.any)
-                            })
-=======
                             expect(mockImageDataManager).toNotEventually(call { await $0.load(.any) })
->>>>>>> 2ab1cbf7
                             expect(mockStorage.read { db in try OpenGroup.fetchOne(db) })
                                 .toNot(equal(
                                     OpenGroup(
@@ -1279,11 +1168,7 @@
                             expect(mockImageDataManager)
                                 .toEventually(call(.exactly(times: 1), matchingParameters: .all) {
                                     await $0.load(
-<<<<<<< HEAD
-                                        .url(URL(fileURLWithPath: "/test/ProfileAvatars/5465737448617368.png"))
-=======
                                         .url(URL(fileURLWithPath: "/test/DisplayPictures/5465737448617368"))
->>>>>>> 2ab1cbf7
                                     )
                                 })
                             expect(mockStorage.read { db in try OpenGroup.fetchOne(db) })
