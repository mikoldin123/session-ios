// Copyright © 2022 Rangeproof Pty Ltd. All rights reserved.

import Foundation

import Quick
import Nimble
import SessionUtilitiesKit

@testable import SessionMessagingKit

class SOGSMessageSpec: QuickSpec {
    override class func spec() {
        // MARK: Configuration
        
        @TestState var messageJson: String! = """
        {
            "id": 123,
            "session_id": "05\(TestConstants.publicKey)",
            "posted": 234,
            "seqno": 345,
            "whisper": false,
            "whisper_mods": false,
                    
            "data": "VGVzdERhdGE=",
            "signature": "VGVzdFNpZ25hdHVyZQ=="
        }
        """
        @TestState var messageData: Data! = messageJson.data(using: .utf8)!
        @TestState var dependencies: TestDependencies! = TestDependencies()
        @TestState(singleton: .crypto, in: dependencies) var mockCrypto: MockCrypto! = MockCrypto()
        @TestState var decoder: JSONDecoder! = JSONDecoder(using: dependencies)
        
        // MARK: - a SOGSMessage
        describe("a SOGSMessage") {
            // MARK: -- when decoding
            context("when decoding") {
                // MARK: ---- defaults the whisper values to false
                it("defaults the whisper values to false") {
                    messageJson = """
                    {
                        "id": 123,
                        "posted": 234,
                        "seqno": 345
                    }
                    """
                    messageData = messageJson.data(using: .utf8)!
                    let result: OpenGroupAPI.Message? = try? decoder.decode(OpenGroupAPI.Message.self, from: messageData)
                    
                    expect(result).toNot(beNil())
                    expect(result?.whisper).to(beFalse())
                    expect(result?.whisperMods).to(beFalse())
                }
                
                // MARK: ---- and there is no content
                context("and there is no content") {
                    // MARK: ------ does not need a sender
                    it("does not need a sender") {
                        messageJson = """
                        {
                            "id": 123,
                            "posted": 234,
                            "seqno": 345,
                            "whisper": false,
                            "whisper_mods": false
                        }
                        """
                        messageData = messageJson.data(using: .utf8)!
                        let result: OpenGroupAPI.Message? = try? decoder.decode(OpenGroupAPI.Message.self, from: messageData)
                        
                        expect(result).toNot(beNil())
                        expect(result?.sender).to(beNil())
                        expect(result?.base64EncodedData).to(beNil())
                        expect(result?.base64EncodedSignature).to(beNil())
                    }
                }
                
                // MARK: ---- and there is content
                context("and there is content") {
                    // MARK: ------ errors if there is no sender
                    it("errors if there is no sender") {
                        messageJson = """
                        {
                            "id": 123,
                            "posted": 234,
                            "seqno": 345,
                            "whisper": false,
                            "whisper_mods": false,
                        
                            "data": "VGVzdERhdGE=",
                            "signature": "VGVzdFNpZ25hdHVyZQ=="
                        }
                        """
                        messageData = messageJson.data(using: .utf8)!
                        
                        expect {
                            try decoder.decode(OpenGroupAPI.Message.self, from: messageData)
                        }
                        .to(throwError(NetworkError.parsingFailed))
                    }
                    
                    // MARK: ------ errors if the data is not a base64 encoded string
                    it("errors if the data is not a base64 encoded string") {
                        messageJson = """
                        {
                            "id": 123,
                            "session_id": "05\(TestConstants.publicKey)",
                            "posted": 234,
                            "seqno": 345,
                            "whisper": false,
                            "whisper_mods": false,
                        
                            "data": "Test!!!",
                            "signature": "VGVzdFNpZ25hdHVyZQ=="
                        }
                        """
                        messageData = messageJson.data(using: .utf8)!
                        
                        expect {
                            try decoder.decode(OpenGroupAPI.Message.self, from: messageData)
                        }
                        .to(throwError(NetworkError.parsingFailed))
                    }
                    
                    // MARK: ------ errors if the signature is not a base64 encoded string
                    it("errors if the signature is not a base64 encoded string") {
                        messageJson = """
                        {
                            "id": 123,
                            "session_id": "05\(TestConstants.publicKey)",
                            "posted": 234,
                            "seqno": 345,
                            "whisper": false,
                            "whisper_mods": false,
                        
                            "data": "VGVzdERhdGE=",
                            "signature": "Test!!!"
                        }
                        """
                        messageData = messageJson.data(using: .utf8)!
                        
                        expect {
                            try decoder.decode(OpenGroupAPI.Message.self, from: messageData)
                        }
                        .to(throwError(NetworkError.parsingFailed))
                    }
                    
                    // MARK: ------ errors if the dependencies are not provided to the JSONDecoder
                    it("errors if the dependencies are not provided to the JSONDecoder") {
                        decoder = JSONDecoder()
                        
                        expect {
                            try decoder.decode(OpenGroupAPI.Message.self, from: messageData)
                        }
                        .to(throwError(NetworkError.parsingFailed))
                    }
                    
                    // MARK: ------ errors if the session_id value is not valid
                    it("errors if the session_id value is not valid") {
                        messageJson = """
                        {
                            "id": 123,
                            "session_id": "TestId",
                            "posted": 234,
                            "seqno": 345,
                            "whisper": false,
                            "whisper_mods": false,
                        
                            "data": "VGVzdERhdGE=",
                            "signature": "VGVzdFNpZ25hdHVyZQ=="
                        }
                        """
                        messageData = messageJson.data(using: .utf8)!
                        
                        expect {
                            try decoder.decode(OpenGroupAPI.Message.self, from: messageData)
                        }
                        .to(throwError(NetworkError.parsingFailed))
                    }
                    
                    // MARK: ------ that is blinded
                    context("that is blinded") {
                        beforeEach {
                            messageJson = """
                            {
                                "id": 123,
                                "session_id": "15\(TestConstants.publicKey)",
                                "posted": 234,
                                "seqno": 345,
                                "whisper": false,
                                "whisper_mods": false,
                                        
                                "data": "VGVzdERhdGE=",
                                "signature": "VGVzdFNpZ25hdHVyZQ=="
                            }
                            """
                            messageData = messageJson.data(using: .utf8)!
                        }
                        
                        // MARK: -------- succeeds if it succeeds verification
                        it("succeeds if it succeeds verification") {
                            mockCrypto
                                .when { $0.verify(.signature(message: .any, publicKey: .any, signature: .any)) }
                                .thenReturn(true)
                            
                            expect {
                                try decoder.decode(OpenGroupAPI.Message.self, from: messageData)
                            }
                            .toNot(beNil())
                        }
                        
                        // MARK: -------- provides the correct values as parameters
                        it("provides the correct values as parameters") {
                            mockCrypto
                                .when { $0.verify(.signature(message: .any, publicKey: .any, signature: .any)) }
                                .thenReturn(true)
                            
                            _ = try? decoder.decode(OpenGroupAPI.Message.self, from: messageData)
                            
                            expect(mockCrypto)
                                .to(call(matchingParameters: .all) {
                                    $0.verify(
                                        .signature(
                                            message: Data(base64Encoded: "VGVzdERhdGE=")!.bytes,
                                            publicKey: Data(hex: TestConstants.publicKey).bytes,
                                            signature: Data(base64Encoded: "VGVzdFNpZ25hdHVyZQ==")!.bytes
                                        )
                                    )
                                })
                        }
                        
                        // MARK: -------- throws if it fails verification
                        it("throws if it fails verification") {
                            mockCrypto
                                .when { $0.verify(.signature(message: .any, publicKey: .any, signature: .any)) }
                                .thenReturn(false)
                            
                            expect {
                                try decoder.decode(OpenGroupAPI.Message.self, from: messageData)
                            }
                            .to(throwError(NetworkError.parsingFailed))
                        }
                    }
                    
                    // MARK: ------ that is unblinded
                    context("that is unblinded") {
                        // MARK: -------- succeeds if it succeeds verification
                        it("succeeds if it succeeds verification") {
                            mockCrypto
<<<<<<< HEAD
                                .when { $0.verify(.signatureXed25519(.any, curve25519PublicKey: .any, data: .any)) }
=======
                                .when { $0.verify(.signatureXed25519(any(), curve25519PublicKey: anyArray(), data: any())) }
>>>>>>> bd34d1a9
                                .thenReturn(true)
                            
                            expect {
                                try decoder.decode(OpenGroupAPI.Message.self, from: messageData)
                            }
                            .toNot(beNil())
                        }
                        
                        // MARK: -------- provides the correct values as parameters
                        it("provides the correct values as parameters") {
                            mockCrypto
<<<<<<< HEAD
                                .when { $0.verify(.signatureXed25519(.any, curve25519PublicKey: .any, data: .any)) }
=======
                                .when { $0.verify(.signatureXed25519(any(), curve25519PublicKey: anyArray(), data: any())) }
>>>>>>> bd34d1a9
                                .thenReturn(true)
                            
                            _ = try? decoder.decode(OpenGroupAPI.Message.self, from: messageData)
                            
                            expect(mockCrypto)
                                .to(call(matchingParameters: .all) {
                                    $0.verify(
                                        .signatureXed25519(
                                            Data(base64Encoded: "VGVzdFNpZ25hdHVyZQ==")!,
<<<<<<< HEAD
                                            curve25519PublicKey: Array(Data(hex: TestConstants.publicKey)),
=======
                                            curve25519PublicKey: Data(hex: TestConstants.publicKey).bytes,
>>>>>>> bd34d1a9
                                            data: Data(base64Encoded: "VGVzdERhdGE=")!
                                        )
                                    )
                                })
                        }
                        
                        // MARK: -------- throws if it fails verification
                        it("throws if it fails verification") {
                            mockCrypto
<<<<<<< HEAD
                                .when { $0.verify(.signatureXed25519(.any, curve25519PublicKey: .any, data: .any)) }
=======
                                .when { $0.verify(.signatureXed25519(any(), curve25519PublicKey: anyArray(), data: any())) }
>>>>>>> bd34d1a9
                                .thenReturn(false)
                            
                            expect {
                                try decoder.decode(OpenGroupAPI.Message.self, from: messageData)
                            }
                            .to(throwError(NetworkError.parsingFailed))
                        }
                    }
                }
            }
        }
    }
}<|MERGE_RESOLUTION|>--- conflicted
+++ resolved
@@ -1,10 +1,11 @@
 // Copyright © 2022 Rangeproof Pty Ltd. All rights reserved.
 
 import Foundation
+import SessionSnodeKit
+import SessionUtilitiesKit
 
 import Quick
 import Nimble
-import SessionUtilitiesKit
 
 @testable import SessionMessagingKit
 
@@ -151,7 +152,7 @@
                         expect {
                             try decoder.decode(OpenGroupAPI.Message.self, from: messageData)
                         }
-                        .to(throwError(NetworkError.parsingFailed))
+                        .to(throwError(DependenciesError.missingDependencies))
                     }
                     
                     // MARK: ------ errors if the session_id value is not valid
@@ -246,11 +247,7 @@
                         // MARK: -------- succeeds if it succeeds verification
                         it("succeeds if it succeeds verification") {
                             mockCrypto
-<<<<<<< HEAD
                                 .when { $0.verify(.signatureXed25519(.any, curve25519PublicKey: .any, data: .any)) }
-=======
-                                .when { $0.verify(.signatureXed25519(any(), curve25519PublicKey: anyArray(), data: any())) }
->>>>>>> bd34d1a9
                                 .thenReturn(true)
                             
                             expect {
@@ -262,11 +259,7 @@
                         // MARK: -------- provides the correct values as parameters
                         it("provides the correct values as parameters") {
                             mockCrypto
-<<<<<<< HEAD
                                 .when { $0.verify(.signatureXed25519(.any, curve25519PublicKey: .any, data: .any)) }
-=======
-                                .when { $0.verify(.signatureXed25519(any(), curve25519PublicKey: anyArray(), data: any())) }
->>>>>>> bd34d1a9
                                 .thenReturn(true)
                             
                             _ = try? decoder.decode(OpenGroupAPI.Message.self, from: messageData)
@@ -276,11 +269,7 @@
                                     $0.verify(
                                         .signatureXed25519(
                                             Data(base64Encoded: "VGVzdFNpZ25hdHVyZQ==")!,
-<<<<<<< HEAD
                                             curve25519PublicKey: Array(Data(hex: TestConstants.publicKey)),
-=======
-                                            curve25519PublicKey: Data(hex: TestConstants.publicKey).bytes,
->>>>>>> bd34d1a9
                                             data: Data(base64Encoded: "VGVzdERhdGE=")!
                                         )
                                     )
@@ -290,11 +279,7 @@
                         // MARK: -------- throws if it fails verification
                         it("throws if it fails verification") {
                             mockCrypto
-<<<<<<< HEAD
                                 .when { $0.verify(.signatureXed25519(.any, curve25519PublicKey: .any, data: .any)) }
-=======
-                                .when { $0.verify(.signatureXed25519(any(), curve25519PublicKey: anyArray(), data: any())) }
->>>>>>> bd34d1a9
                                 .thenReturn(false)
                             
                             expect {
