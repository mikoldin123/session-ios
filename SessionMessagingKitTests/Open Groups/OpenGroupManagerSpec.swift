// Copyright © 2022 Rangeproof Pty Ltd. All rights reserved.

import UIKit
import Combine
import GRDB
import SessionSnodeKit
import SessionUtilitiesKit

import Quick
import Nimble

@testable import SessionMessagingKit

class OpenGroupManagerSpec: QuickSpec {
    override class func spec() {
        // MARK: Configuration
        
        @TestState var dependencies: TestDependencies! = TestDependencies { dependencies in
            dependencies.dateNow = Date(timeIntervalSince1970: 1234567890)
            dependencies.forceSynchronous = true
        }
        @TestState var testInteraction1: Interaction! = Interaction(
            id: 234,
            serverHash: "TestServerHash",
            messageUuid: nil,
            threadId: OpenGroup.idFor(roomToken: "testRoom", server: "testServer"),
            authorId: "TestAuthorId",
            variant: .standardOutgoing,
            body: "Test",
            timestampMs: 123,
            receivedAtTimestampMs: 124,
            wasRead: false,
            hasMention: false,
            expiresInSeconds: nil,
            expiresStartedAtMs: nil,
            linkPreviewUrl: nil,
            openGroupServerMessageId: nil,
            openGroupWhisper: false,
            openGroupWhisperMods: false,
            openGroupWhisperTo: nil,
<<<<<<< HEAD
            transientDependencies: nil
=======
            state: .sending,
            recipientReadTimestampMs: nil,
            mostRecentFailureText: nil
>>>>>>> 83911cf9
        )
        @TestState var testGroupThread: SessionThread! = SessionThread(
            id: OpenGroup.idFor(roomToken: "testRoom", server: "testServer"),
            variant: .community,
            creationDateTimestamp: 0,
            using: dependencies
        )
        @TestState var testOpenGroup: OpenGroup! = OpenGroup(
            server: "testServer",
            roomToken: "testRoom",
            publicKey: TestConstants.publicKey,
            isActive: true,
            name: "Test",
            roomDescription: nil,
            imageId: nil,
            userCount: 0,
            infoUpdates: 10,
            sequenceNumber: 5
        )
        @TestState var testPollInfo: OpenGroupAPI.RoomPollInfo! = OpenGroupAPI.RoomPollInfo.mock.with(
            token: "testRoom",
            activeUsers: 10,
            details: .mock
        )
        @TestState var testMessage: OpenGroupAPI.Message! = OpenGroupAPI.Message(
            id: 127,
            sender: "05\(TestConstants.publicKey)",
            posted: 123,
            edited: nil,
            deleted: nil,
            seqNo: 124,
            whisper: false,
            whisperMods: false,
            whisperTo: nil,
            base64EncodedData: [
                "Cg0KC1Rlc3RNZXNzYWdlg",
                "AAAAAAAAAAAAAAAAAAAAA",
                "AAAAAAAAAAAAAAAAAAAAA",
                "AAAAAAAAAAAAAAAAAAAAA",
                "AAAAAAAAAAAAAAAAAAAAA",
                "AAAAAAAAAAAAAAAAAAAAA",
                "AAAAAAAAAAAAAAAAAAAAA",
                "AAAAAAAAAAAAAAAAAAAAA",
                "AAAAAAAAAAAAAAAAAAAAA",
                "AAAAAAAAAAAAAAAAAAAAA",
                "AA"
            ].joined(),
            base64EncodedSignature: nil,
            reactions: nil
        )
        @TestState var testDirectMessage: OpenGroupAPI.DirectMessage! = OpenGroupAPI.DirectMessage(
            id: 128,
            sender: "15\(TestConstants.blind15PublicKey)",
            recipient: "15\(TestConstants.blind15PublicKey)",
            posted: 1234567890,
            expires: 1234567990,
            base64EncodedMessage: Data(
                [UInt8](arrayLiteral: 0) +
                "TestMessage".bytes +
                Array(Data(base64Encoded: "pbTUizreT0sqJ2R2LloseQDyVL2RYztD")!)
            ).base64EncodedString()
        )
        @TestState(singleton: .storage, in: dependencies) var mockStorage: Storage! = SynchronousStorage(
            customWriter: try! DatabaseQueue(),
            migrationTargets: [
                SNUtilitiesKit.self,
                SNMessagingKit.self
            ],
            using: dependencies,
            initialData: { db in
                try Identity(variant: .x25519PublicKey, data: Data(hex: TestConstants.publicKey)).insert(db)
                try Identity(variant: .x25519PrivateKey, data: Data(hex: TestConstants.privateKey)).insert(db)
                try Identity(variant: .ed25519PublicKey, data: Data(hex: TestConstants.edPublicKey)).insert(db)
                try Identity(variant: .ed25519SecretKey, data: Data(hex: TestConstants.edSecretKey)).insert(db)
                
                try testGroupThread.insert(db)
                try testOpenGroup.insert(db)
                try Capability(openGroupServer: testOpenGroup.server, variant: .sogs, isMissing: false).insert(db)
            }
        )
        @TestState(singleton: .jobRunner, in: dependencies) var mockJobRunner: MockJobRunner! = MockJobRunner(
            initialSetup: { jobRunner in
                jobRunner
                    .when { $0.add(.any, job: .any, dependantJob: .any, canStartJob: .any) }
                    .thenReturn(nil)
                jobRunner
                    .when { $0.upsert(.any, job: .any, canStartJob: .any) }
                    .thenReturn(nil)
                jobRunner
                    .when { $0.jobInfoFor(jobs: .any, state: .any, variant: .any) }
                    .thenReturn([:])
            }
        )
        @TestState(singleton: .network, in: dependencies) var mockNetwork: MockNetwork! = MockNetwork(
            initialSetup: { network in
                network
                    .when { $0.send(.any, to: .any, requestTimeout: .any, requestAndPathBuildTimeout: .any) }
                    .thenReturn(MockNetwork.errorResponse())
            }
        )
        @TestState(singleton: .crypto, in: dependencies) var mockCrypto: MockCrypto! = MockCrypto(
            initialSetup: { crypto in
                crypto.when { $0.generate(.hash(message: .any, length: .any)) }.thenReturn([])
                crypto
                    .when { $0.generate(.blinded15KeyPair(serverPublicKey: .any, ed25519SecretKey: .any)) }
                    .thenReturn(
                        KeyPair(
                            publicKey: Data(hex: TestConstants.publicKey).bytes,
                            secretKey: Data(hex: TestConstants.edSecretKey).bytes
                        )
                    )
                crypto
                    .when { $0.generate(.blinded25KeyPair(serverPublicKey: .any, ed25519SecretKey: .any)) }
                    .thenReturn(
                        KeyPair(
                            publicKey: Data(hex: TestConstants.publicKey).bytes,
                            secretKey: Data(hex: TestConstants.edSecretKey).bytes
                        )
                    )
                crypto
                    .when { $0.generate(.signatureBlind15(message: .any, serverPublicKey: .any, ed25519SecretKey: .any)) }
                    .thenReturn("TestSogsSignature".bytes)
                crypto
                    .when { $0.generate(.signature(message: .any, ed25519SecretKey: .any)) }
                    .thenReturn(Authentication.Signature.standard(signature: "TestSignature".bytes))
                crypto
                    .when { $0.generate(.randomBytes(16)) }
                    .thenReturn(Array(Data(base64Encoded: "pK6YRtQApl4NhECGizF0Cg==")!))
                crypto
                    .when { $0.generate(.randomBytes(24)) }
                    .thenReturn(Array(Data(base64Encoded: "pbTUizreT0sqJ2R2LloseQDyVL2RYztD")!))
            }
        )
        @TestState(defaults: .standard, in: dependencies) var mockUserDefaults: MockUserDefaults! = MockUserDefaults(
            initialSetup: { defaults in
                defaults.when { $0.integer(forKey: .any) }.thenReturn(0)
            }
        )
        @TestState(defaults: .appGroup, in: dependencies) var mockAppGroupDefaults: MockUserDefaults! = MockUserDefaults(
            initialSetup: { defaults in
                defaults.when { $0.bool(forKey: .any) }.thenReturn(false)
            }
        )
        @TestState(cache: .general, in: dependencies) var mockGeneralCache: MockGeneralCache! = MockGeneralCache(
            initialSetup: { cache in
                cache.when { $0.sessionId }.thenReturn(SessionId(.standard, hex: TestConstants.publicKey))
            }
        )
        @TestState(cache: .openGroupManager, in: dependencies) var mockOGMCache: MockOGMCache! = MockOGMCache(
            initialSetup: { cache in
                cache.when { $0.pendingChanges }.thenReturn([])
                cache.when { $0.pendingChanges = .any }.thenReturn(())
                cache.when { $0.getTimeSinceLastOpen(using: .any) }.thenReturn(0)
                cache.when { $0.setDefaultRoomInfo(.any) }.thenReturn(())
            }
        )
        @TestState var mockPoller: MockCommunityPoller! = MockCommunityPoller(
            initialSetup: { poller in
                poller.when { $0.startIfNeeded() }.thenReturn(())
                poller.when { $0.stop() }.thenReturn(())
            }
        )
        @TestState(cache: .communityPollers, in: dependencies) var mockCommunityPollerCache: MockCommunityPollerCache! = MockCommunityPollerCache(
            initialSetup: { cache in
                cache.when { $0.serversBeingPolled }.thenReturn([])
                cache.when { $0.startAllPollers() }.thenReturn(())
                cache.when { $0.getOrCreatePoller(for: .any) }.thenReturn(mockPoller)
                cache.when { $0.stopAndRemovePoller(for: .any) }.thenReturn(())
                cache.when { $0.stopAndRemoveAllPollers() }.thenReturn(())
            }
        )
        @TestState var disposables: [AnyCancellable]! = []
        
        @TestState var cache: OpenGroupManager.Cache! = OpenGroupManager.Cache(using: dependencies)
        @TestState var openGroupManager: OpenGroupManager! = OpenGroupManager(using: dependencies)
        
        // MARK: - an OpenGroupManager
        describe("an OpenGroupManager") {
            // MARK: -- cache data
            context("cache data") {
                // MARK: ---- defaults the time since last open to greatestFiniteMagnitude
                it("defaults the time since last open to greatestFiniteMagnitude") {
                    mockUserDefaults
                        .when { (defaults: inout any UserDefaultsType) -> Any? in
                            defaults.object(forKey: UserDefaults.DateKey.lastOpen.rawValue)
                        }
                        .thenReturn(nil)
                    
                    expect(cache.getTimeSinceLastOpen(using: dependencies))
                        .to(beCloseTo(.greatestFiniteMagnitude))
                }
                
                // MARK: ---- returns the time since the last open
                it("returns the time since the last open") {
                    mockUserDefaults
                        .when { (defaults: inout any UserDefaultsType) -> Any? in
                            defaults.object(forKey: UserDefaults.DateKey.lastOpen.rawValue)
                        }
                        .thenReturn(Date(timeIntervalSince1970: 1234567880))
                    dependencies.dateNow = Date(timeIntervalSince1970: 1234567890)
                    
                    expect(cache.getTimeSinceLastOpen(using: dependencies))
                        .to(beCloseTo(10))
                }
                
                // MARK: ---- caches the time since the last open
                it("caches the time since the last open") {
                    mockUserDefaults
                        .when { (defaults: inout any UserDefaultsType) -> Any? in
                            defaults.object(forKey: UserDefaults.DateKey.lastOpen.rawValue)
                        }
                        .thenReturn(Date(timeIntervalSince1970: 1234567770))
                    dependencies.dateNow = Date(timeIntervalSince1970: 1234567780)
                    
                    expect(cache.getTimeSinceLastOpen(using: dependencies))
                        .to(beCloseTo(10))
                    
                    mockUserDefaults
                        .when { (defaults: inout any UserDefaultsType) -> Any? in
                            defaults.object(forKey: UserDefaults.DateKey.lastOpen.rawValue)
                        }
                        .thenReturn(Date(timeIntervalSince1970: 1234567890))
                 
                    // Cached value shouldn't have been updated
                    expect(cache.getTimeSinceLastOpen(using: dependencies))
                        .to(beCloseTo(10))
                }
            }
            
            // MARK: -- when checking if an open group is run by session
            context("when checking if an open group is run by session") {
                // MARK: ---- returns false when it does not match one of Sessions servers with no scheme
                it("returns false when it does not match one of Sessions servers with no scheme") {
                    expect(OpenGroupManager.isSessionRunOpenGroup(server: "test.test"))
                        .to(beFalse())
                }
                
                // MARK: ---- returns false when it does not match one of Sessions servers in http
                it("returns false when it does not match one of Sessions servers in http") {
                    expect(OpenGroupManager.isSessionRunOpenGroup(server: "http://test.test"))
                        .to(beFalse())
                }
                
                // MARK: ---- returns false when it does not match one of Sessions servers in https
                it("returns false when it does not match one of Sessions servers in https") {
                    expect(OpenGroupManager.isSessionRunOpenGroup(server: "https://test.test"))
                        .to(beFalse())
                }
                
                // MARK: ---- returns true when it matches Sessions SOGS IP
                it("returns true when it matches Sessions SOGS IP") {
                    expect(OpenGroupManager.isSessionRunOpenGroup(server: "116.203.70.33"))
                        .to(beTrue())
                }
                
                // MARK: ---- returns true when it matches Sessions SOGS IP with http
                it("returns true when it matches Sessions SOGS IP with http") {
                    expect(OpenGroupManager.isSessionRunOpenGroup(server: "http://116.203.70.33"))
                        .to(beTrue())
                }
                
                // MARK: ---- returns true when it matches Sessions SOGS IP with https
                it("returns true when it matches Sessions SOGS IP with https") {
                    expect(OpenGroupManager.isSessionRunOpenGroup(server: "https://116.203.70.33"))
                        .to(beTrue())
                }
                
                // MARK: ---- returns true when it matches Sessions SOGS IP with a port
                it("returns true when it matches Sessions SOGS IP with a port") {
                    expect(OpenGroupManager.isSessionRunOpenGroup(server: "116.203.70.33:80"))
                        .to(beTrue())
                }
                
                // MARK: ---- returns true when it matches Sessions SOGS domain
                it("returns true when it matches Sessions SOGS domain") {
                    expect(OpenGroupManager.isSessionRunOpenGroup(server: "open.getsession.org"))
                        .to(beTrue())
                }
                
                // MARK: ---- returns true when it matches Sessions SOGS domain with http
                it("returns true when it matches Sessions SOGS domain with http") {
                    expect(OpenGroupManager.isSessionRunOpenGroup(server: "http://open.getsession.org"))
                        .to(beTrue())
                }
                
                // MARK: ---- returns true when it matches Sessions SOGS domain with https
                it("returns true when it matches Sessions SOGS domain with https") {
                    expect(OpenGroupManager.isSessionRunOpenGroup(server: "https://open.getsession.org"))
                        .to(beTrue())
                }
                
                // MARK: ---- returns true when it matches Sessions SOGS domain with a port
                it("returns true when it matches Sessions SOGS domain with a port") {
                    expect(OpenGroupManager.isSessionRunOpenGroup(server: "open.getsession.org:80"))
                        .to(beTrue())
                }
            }
            
            // MARK: -- when checking it has an existing open group
            context("when checking it has an existing open group") {
                // MARK: ---- when there is a thread for the room and the cache has a poller
                context("when there is a thread for the room and the cache has a poller") {
                    beforeEach {
                        mockCommunityPollerCache.when { $0.serversBeingPolled }.thenReturn(["testserver"])
                    }
                    
                    // MARK: ------ for the no-scheme variant
                    context("for the no-scheme variant") {
                        // MARK: -------- returns true when no scheme is provided
                        it("returns true when no scheme is provided") {
                            expect(
                                mockStorage.read { db -> Bool in
                                    openGroupManager.hasExistingOpenGroup(
                                        db,
                                        roomToken: "testRoom",
                                        server: "testServer",
                                        publicKey: TestConstants.serverPublicKey
                                    )
                                }
                            ).to(beTrue())
                        }
                        
                        // MARK: -------- returns true when a http scheme is provided
                        it("returns true when a http scheme is provided") {
                            expect(
                                mockStorage.read { db -> Bool in
                                    openGroupManager.hasExistingOpenGroup(
                                        db,
                                        roomToken: "testRoom",
                                        server: "http://testServer",
                                        publicKey: TestConstants.serverPublicKey
                                    )
                                }
                            ).to(beTrue())
                        }
                        
                        // MARK: -------- returns true when a https scheme is provided
                        it("returns true when a https scheme is provided") {
                            expect(
                                mockStorage.read { db -> Bool in
                                    openGroupManager.hasExistingOpenGroup(
                                        db,
                                        roomToken: "testRoom",
                                        server: "https://testServer",
                                        publicKey: TestConstants.serverPublicKey
                                    )
                                }
                            ).to(beTrue())
                        }
                    }
                    
                    // MARK: ------ for the http variant
                    context("for the http variant") {
                        // MARK: -------- returns true when no scheme is provided
                        it("returns true when no scheme is provided") {
                            expect(
                                mockStorage.read { db -> Bool in
                                    openGroupManager.hasExistingOpenGroup(
                                        db,
                                        roomToken: "testRoom",
                                        server: "testServer",
                                        publicKey: TestConstants.serverPublicKey
                                    )
                                }
                            ).to(beTrue())
                        }
                        
                        // MARK: -------- returns true when a http scheme is provided
                        it("returns true when a http scheme is provided") {
                            expect(
                                mockStorage.read { db -> Bool in
                                    openGroupManager.hasExistingOpenGroup(
                                        db,
                                        roomToken: "testRoom",
                                        server: "http://testServer",
                                        publicKey: TestConstants.serverPublicKey
                                    )
                                }
                            ).to(beTrue())
                        }
                        
                        // MARK: -------- returns true when a https scheme is provided
                        it("returns true when a https scheme is provided") {
                            expect(
                                mockStorage.read { db -> Bool in
                                    openGroupManager.hasExistingOpenGroup(
                                        db,
                                        roomToken: "testRoom",
                                        server: "https://testServer",
                                        publicKey: TestConstants.serverPublicKey
                                    )
                                }
                            ).to(beTrue())
                        }
                    }
                    
                    // MARK: ------ for the https variant
                    context("for the https variant") {
                        // MARK: -------- returns true when no scheme is provided
                        it("returns true when no scheme is provided") {
                            expect(
                                mockStorage.read { db -> Bool in
                                    openGroupManager.hasExistingOpenGroup(
                                        db,
                                        roomToken: "testRoom",
                                        server: "testServer",
                                        publicKey: TestConstants.serverPublicKey
                                    )
                                }
                            ).to(beTrue())
                        }
                        
                        // MARK: -------- returns true when a http scheme is provided
                        it("returns true when a http scheme is provided") {
                            expect(
                                mockStorage.read { db -> Bool in
                                    openGroupManager.hasExistingOpenGroup(
                                        db,
                                        roomToken: "testRoom",
                                        server: "http://testServer",
                                        publicKey: TestConstants.serverPublicKey
                                    )
                                }
                            ).to(beTrue())
                        }
                        
                        // MARK: -------- returns true when a https scheme is provided
                        it("returns true when a https scheme is provided") {
                            expect(
                                mockStorage.read { db -> Bool in
                                    openGroupManager.hasExistingOpenGroup(
                                        db,
                                        roomToken: "testRoom",
                                        server: "https://testServer",
                                        publicKey: TestConstants.serverPublicKey
                                    )
                                }
                            ).to(beTrue())
                        }
                    }
                }
                
                // MARK: ---- when given the legacy DNS host and there is a cached poller for the default server
                context("when given the legacy DNS host and there is a cached poller for the default server") {
                    // MARK: ------ returns true
                    it("returns true") {
                        mockCommunityPollerCache.when { $0.serversBeingPolled }.thenReturn(["http://116.203.70.33"])
                        mockStorage.write { db in
                            try SessionThread(
                                id: OpenGroup.idFor(roomToken: "testRoom", server: "http://116.203.70.33"),
                                variant: .community,
                                creationDateTimestamp: 0,
                                shouldBeVisible: true,
                                isPinned: false,
                                messageDraft: nil,
                                notificationSound: nil,
                                mutedUntilTimestamp: nil,
                                onlyNotifyForMentions: false,
                                using: dependencies
                            ).insert(db)
                        }
                        
                        expect(
                            mockStorage.read { db -> Bool in
                                openGroupManager.hasExistingOpenGroup(
                                    db,
                                    roomToken: "testRoom",
                                    server: "http://open.getsession.org",
                                    publicKey: TestConstants.serverPublicKey
                                )
                            }
                        ).to(beTrue())
                    }
                }
                
                // MARK: ---- when given the default server and there is a cached poller for the legacy DNS host
                context("when given the default server and there is a cached poller for the legacy DNS host") {
                    // MARK: ------ returns true
                    it("returns true") {
                        mockCommunityPollerCache.when { $0.serversBeingPolled }.thenReturn(["http://open.getsession.org"])
                        mockStorage.write { db in
                            try SessionThread(
                                id: OpenGroup.idFor(roomToken: "testRoom", server: "http://open.getsession.org"),
                                variant: .community,
                                creationDateTimestamp: 0,
                                shouldBeVisible: true,
                                isPinned: false,
                                messageDraft: nil,
                                notificationSound: nil,
                                mutedUntilTimestamp: nil,
                                onlyNotifyForMentions: false,
                                using: dependencies
                            ).insert(db)
                        }
                        
                        expect(
                            mockStorage.read { db -> Bool in
                                openGroupManager.hasExistingOpenGroup(
                                    db,
                                    roomToken: "testRoom",
                                    server: "http://116.203.70.33",
                                    publicKey: TestConstants.serverPublicKey
                                )
                            }
                        ).to(beTrue())
                    }
                }
                
                // MARK: ---- returns false when given an invalid server
                it("returns false when given an invalid server") {
                    expect(
                        mockStorage.read { db -> Bool in
                            openGroupManager.hasExistingOpenGroup(
                                db,
                                roomToken: "testRoom",
                                server: "%%%",
                                publicKey: TestConstants.serverPublicKey
                            )
                        }
                    ).to(beFalse())
                }
                
                // MARK: ---- returns false if there is not a poller for the server in the cache
                it("returns false if there is not a poller for the server in the cache") {
                    mockCommunityPollerCache.when { $0.serversBeingPolled }.thenReturn([])
                    
                    expect(
                        mockStorage.read { db -> Bool in
                            openGroupManager.hasExistingOpenGroup(
                                db,
                                roomToken: "testRoom",
                                server: "testServer",
                                publicKey: TestConstants.serverPublicKey
                            )
                        }
                    ).to(beFalse())
                }
                
                // MARK: ---- returns false if there is a poller for the server in the cache but no thread for the room
                it("returns false if there is a poller for the server in the cache but no thread for the room") {
                    mockStorage.write { db in
                        try SessionThread.deleteAll(db)
                    }
                    
                    expect(
                        mockStorage.read { db -> Bool in
                            openGroupManager.hasExistingOpenGroup(
                                db,
                                roomToken: "testRoom",
                                server: "testServer",
                                publicKey: TestConstants.serverPublicKey
                            )
                        }
                    ).to(beFalse())
                }
            }
        }
        
        // MARK: - an OpenGroupManager
        describe("an OpenGroupManager") {
            // MARK: -- when adding
            context("when adding") {
                beforeEach {
                    mockStorage.write { db in
                        try OpenGroup.deleteAll(db)
                    }
                    
                    mockNetwork
                        .when { $0.send(.any, to: .any, requestTimeout: .any, requestAndPathBuildTimeout: .any) }
                        .thenReturn(Network.BatchResponse.mockCapabilitiesAndRoomResponse)
                    
                    mockUserDefaults
                        .when { (defaults: inout any UserDefaultsType) -> Any? in
                            defaults.object(forKey: UserDefaults.DateKey.lastOpen.rawValue)
                        }
                        .thenReturn(Date(timeIntervalSince1970: 1234567890))
                }
                
                // MARK: ---- stores the open group server
                it("stores the open group server") {
                    mockStorage
                        .writePublisher { (db: Database) -> Bool in
                            openGroupManager.add(
                                db,
                                roomToken: "testRoom",
                                server: "testServer",
                                publicKey: TestConstants.serverPublicKey,
                                calledFromConfig: .userGroups // Don't trigger LibSession logic
                            )
                        }
                        .flatMap { successfullyAddedGroup in
                            openGroupManager.performInitialRequestsAfterAdd(
                                queue: DispatchQueue.main,
                                successfullyAddedGroup: successfullyAddedGroup,
                                roomToken: "testRoom",
                                server: "testServer",
                                publicKey: TestConstants.serverPublicKey,
                                calledFromConfig: .userGroups // Don't trigger LibSession logic
                            )
                        }
                        .sinkAndStore(in: &disposables)
                    
                    expect(
                        mockStorage
                            .read { (db: Database) in
                                try OpenGroup
                                    .select(.threadId)
                                    .asRequest(of: String.self)
                                    .fetchOne(db)
                            }
                    )
                    .to(equal(OpenGroup.idFor(roomToken: "testRoom", server: "testServer")))
                }
                
                // MARK: ---- adds a poller
                it("adds a poller") {
                    mockStorage
                        .writePublisher { (db: Database) -> Bool in
                            openGroupManager.add(
                                db,
                                roomToken: "testRoom",
                                server: "testServer",
                                publicKey: TestConstants.serverPublicKey,
                                calledFromConfig: .userGroups // Don't trigger LibSession logic
                            )
                        }
                        .flatMap { successfullyAddedGroup in
                            openGroupManager.performInitialRequestsAfterAdd(
                                queue: DispatchQueue.main,
                                successfullyAddedGroup: successfullyAddedGroup,
                                roomToken: "testRoom",
                                server: "testServer",
                                publicKey: TestConstants.serverPublicKey,
                                calledFromConfig: .userGroups // Don't trigger LibSession logic
                            )
                        }
                        .sinkAndStore(in: &disposables)
                    
                    expect(mockCommunityPollerCache)
                        .to(call(matchingParameters: .all) {
                            $0.getOrCreatePoller(for: CommunityPoller.Info(server: "testserver", pollFailureCount: 0))
                        })
                    expect(mockPoller).to(call { $0.startIfNeeded() })
                }
                
                // MARK: ---- an existing room
                context("an existing room") {
                    beforeEach {
                        mockCommunityPollerCache.when { $0.serversBeingPolled }.thenReturn(["testserver"])
                        mockStorage.write { db in
                            try testOpenGroup.insert(db)
                        }
                    }
                    
                    // MARK: ------ does not reset the sequence number or update the public key
                    it("does not reset the sequence number or update the public key") {
                        mockStorage
                            .writePublisher { (db: Database) -> Bool in
                                openGroupManager.add(
                                    db,
                                    roomToken: "testRoom",
                                    server: "testServer",
                                    publicKey: TestConstants.serverPublicKey
                                        .replacingOccurrences(of: "c3", with: "00")
                                        .replacingOccurrences(of: "b3", with: "00"),
                                    calledFromConfig: .userGroups // Don't trigger LibSession logic
                                )
                            }
                            .flatMap { successfullyAddedGroup in
                                openGroupManager.performInitialRequestsAfterAdd(
                                    queue: DispatchQueue.main,
                                    successfullyAddedGroup: successfullyAddedGroup,
                                    roomToken: "testRoom",
                                    server: "testServer",
                                    publicKey: TestConstants.serverPublicKey
                                        .replacingOccurrences(of: "c3", with: "00")
                                        .replacingOccurrences(of: "b3", with: "00"),
                                    calledFromConfig: .userGroups // Don't trigger LibSession logic
                                )
                            }
                            .sinkAndStore(in: &disposables)
                        
                        expect(
                            mockStorage.read { db in
                                try OpenGroup
                                    .select(.sequenceNumber)
                                    .asRequest(of: Int64.self)
                                    .fetchOne(db)
                            }
                        ).to(equal(5))
                        expect(
                            mockStorage.read { db in
                                try OpenGroup
                                    .select(.publicKey)
                                    .asRequest(of: String.self)
                                    .fetchOne(db)
                            }
                        ).to(equal(TestConstants.publicKey))
                    }
                }
                
                // MARK: ---- with an invalid response
                context("with an invalid response") {
                    beforeEach {
                        mockNetwork
                            .when { $0.send(.any, to: .any, requestTimeout: .any, requestAndPathBuildTimeout: .any) }
                            .thenReturn(MockNetwork.response(data: Data()))
                        
                        mockUserDefaults
                            .when { (defaults: inout any UserDefaultsType) -> Any? in
                                defaults.object(forKey: UserDefaults.DateKey.lastOpen.rawValue)
                            }
                            .thenReturn(Date(timeIntervalSince1970: 1234567890))
                    }
                
                    // MARK: ------ fails with the error
                    it("fails with the error") {
                        var error: Error?
                        
                        mockStorage
                            .writePublisher { (db: Database) -> Bool in
                                openGroupManager.add(
                                    db,
                                    roomToken: "testRoom",
                                    server: "testServer",
                                    publicKey: TestConstants.serverPublicKey,
                                    calledFromConfig: .userGroups // Don't trigger LibSession logic
                                )
                            }
                            .flatMap { successfullyAddedGroup in
                                openGroupManager.performInitialRequestsAfterAdd(
                                    queue: DispatchQueue.main,
                                    successfullyAddedGroup: successfullyAddedGroup,
                                    roomToken: "testRoom",
                                    server: "testServer",
                                    publicKey: TestConstants.serverPublicKey,
                                    calledFromConfig: .userGroups // Don't trigger LibSession logic
                                )
                            }
                            .mapError { result -> Error in error.setting(to: result) }
                            .sinkAndStore(in: &disposables)
                        
                        expect(error).to(matchError(NetworkError.parsingFailed))
                    }
                }
            }
            
            // MARK: -- when deleting
            context("when deleting") {
                beforeEach {
                    mockStorage.write { db in
                        try Interaction.deleteAll(db)
                        try SessionThread.deleteAll(db)
                        
                        try testGroupThread.insert(db)
                        try testOpenGroup.insert(db)
                        try testInteraction1.insert(db)
                        try Interaction
                            .updateAll(
                                db,
                                Interaction.Columns.threadId
                                    .set(to: OpenGroup.idFor(roomToken: "testRoom", server: "testServer"))
                            )
                    }
                }
                
                // MARK: ---- removes all interactions for the thread
                it("removes all interactions for the thread") {
                    mockStorage.write { db in
                        try openGroupManager.delete(
                            db,
                            openGroupId: OpenGroup.idFor(roomToken: "testRoom", server: "testServer"),
                            calledFromConfig: .userGroups // Don't trigger LibSession logic
                        )
                    }
                    
                    expect(mockStorage.read { db in try Interaction.fetchCount(db) })
                        .to(equal(0))
                }
                
                // MARK: ---- removes the given thread
                it("removes the given thread") {
                    mockStorage.write { db in
                        try openGroupManager.delete(
                            db,
                            openGroupId: OpenGroup.idFor(roomToken: "testRoom", server: "testServer"),
                            calledFromConfig: .userGroups // Don't trigger LibSession logic
                        )
                    }
                    
                    expect(mockStorage.read { db -> Int in try SessionThread.fetchCount(db) })
                        .to(equal(0))
                }
                
                // MARK: ---- and there is only one open group for this server
                context("and there is only one open group for this server") {
                    // MARK: ------ stops the poller
                    it("stops the poller") {
                        mockStorage.write { db in
                            try openGroupManager.delete(
                                db,
                                openGroupId: OpenGroup.idFor(roomToken: "testRoom", server: "testServer"),
                                calledFromConfig: .userGroups // Don't trigger LibSession logic
                            )
                        }
                        
                        expect(mockCommunityPollerCache)
                            .to(call(matchingParameters: .all) { $0.stopAndRemovePoller(for: "testserver") })
                    }
                    
                    // MARK: ------ removes the open group
                    it("removes the open group") {
                        mockStorage.write { db in
                            try openGroupManager.delete(
                                db,
                                openGroupId: OpenGroup.idFor(roomToken: "testRoom", server: "testServer"),
                                calledFromConfig: .userGroups // Don't trigger LibSession logic
                            )
                        }
                        
                        expect(mockStorage.read { db in try OpenGroup.fetchCount(db) })
                            .to(equal(0))
                    }
                }
                
                // MARK: ---- and the are multiple open groups for this server
                context("and the are multiple open groups for this server") {
                    beforeEach {
                        mockStorage.write { db in
                            try OpenGroup.deleteAll(db)
                            try testOpenGroup.insert(db)
                            try OpenGroup(
                                server: "testServer",
                                roomToken: "testRoom1",
                                publicKey: TestConstants.publicKey,
                                isActive: true,
                                name: "Test1",
                                roomDescription: nil,
                                imageId: nil,
                                userCount: 0,
                                infoUpdates: 0,
                                sequenceNumber: 0,
                                inboxLatestMessageId: 0,
                                outboxLatestMessageId: 0
                            ).insert(db)
                        }
                    }
                    
                    // MARK: ------ removes the open group
                    it("removes the open group") {
                        mockStorage.write { db in
                            try openGroupManager.delete(
                                db,
                                openGroupId: OpenGroup.idFor(roomToken: "testRoom", server: "testServer"),
                                calledFromConfig: .userGroups // Don't trigger LibSession logic
                            )
                        }
                        
                        expect(mockStorage.read { db in try OpenGroup.fetchCount(db) })
                            .to(equal(1))
                    }
                }
                
                // MARK: ---- and it is the default server
                context("and it is the default server") {
                    beforeEach {
                        mockStorage.write { db in
                            try OpenGroup.deleteAll(db)
                            try OpenGroup(
                                server: OpenGroupAPI.defaultServer,
                                roomToken: "testRoom",
                                publicKey: TestConstants.publicKey,
                                isActive: true,
                                name: "Test1",
                                roomDescription: nil,
                                imageId: nil,
                                userCount: 0,
                                infoUpdates: 0,
                                sequenceNumber: 0,
                                inboxLatestMessageId: 0,
                                outboxLatestMessageId: 0
                            ).insert(db)
                            try OpenGroup(
                                server: OpenGroupAPI.defaultServer,
                                roomToken: "testRoom1",
                                publicKey: TestConstants.publicKey,
                                isActive: true,
                                name: "Test1",
                                roomDescription: nil,
                                imageId: nil,
                                userCount: 0,
                                infoUpdates: 0,
                                sequenceNumber: 0,
                                inboxLatestMessageId: 0,
                                outboxLatestMessageId: 0
                            ).insert(db)
                        }
                    }
                    
                    // MARK: ------ does not remove the open group
                    it("does not remove the open group") {
                        mockStorage.write { db in
                            try openGroupManager.delete(
                                db,
                                openGroupId: OpenGroup.idFor(roomToken: "testRoom", server: OpenGroupAPI.defaultServer),
                                calledFromConfig: .userGroups // Don't trigger LibSession logic
                            )
                        }
                        
                        expect(mockStorage.read { db in try OpenGroup.fetchCount(db) })
                            .to(equal(2))
                    }
                    
                    // MARK: ------ deactivates the open group
                    it("deactivates the open group") {
                        mockStorage.write { db in
                            try openGroupManager.delete(
                                db,
                                openGroupId: OpenGroup.idFor(roomToken: "testRoom", server: OpenGroupAPI.defaultServer),
                                calledFromConfig: .userGroups // Don't trigger LibSession logic
                            )
                        }
                        
                        expect(
                            mockStorage.read { db in
                                try OpenGroup
                                    .select(.isActive)
                                    .filter(id: OpenGroup.idFor(roomToken: "testRoom", server: OpenGroupAPI.defaultServer))
                                    .asRequest(of: Bool.self)
                                    .fetchOne(db)
                            }
                        ).to(beFalse())
                    }
                }
            }
            
            // MARK: -- when handling capabilities
            context("when handling capabilities") {
                beforeEach {
                    mockStorage.write { db in
                        OpenGroupManager
                            .handleCapabilities(
                                db,
                                capabilities: OpenGroupAPI.Capabilities(capabilities: [.sogs], missing: []),
                                on: "testserver"
                            )
                    }
                }
                
                // MARK: ---- stores the capabilities
                it("stores the capabilities") {
                    expect(mockStorage.read { db in try Capability.fetchCount(db) })
                        .to(equal(1))
                }
            }
        }
        
        // MARK: - an OpenGroupManager
        describe("an OpenGroupManager") {
            // MARK: -- when handling room poll info
            context("when handling room poll info") {
                beforeEach {
                    mockStorage.write { db in
                        try OpenGroup.deleteAll(db)
                        
                        try testOpenGroup.insert(db)
                    }
                }
                
                // MARK: ---- saves the updated open group
                it("saves the updated open group") {
                    mockStorage.write { db in
                        try OpenGroupManager.handlePollInfo(
                            db,
                            pollInfo: testPollInfo,
                            publicKey: TestConstants.publicKey,
                            for: "testRoom",
                            on: "testServer",
                            using: dependencies
                        )
                    }
                    
                    expect(
                        mockStorage.read { db in
                            try OpenGroup
                                .select(.userCount)
                                .asRequest(of: Int64.self)
                                .fetchOne(db)
                        }
                    ).to(equal(10))
                }
                
                // MARK: ---- does not schedule the displayPictureDownload job if there is no image
                it("does not schedule the displayPictureDownload job if there is no image") {
                    mockStorage.write { db in
                        try OpenGroupManager.handlePollInfo(
                            db,
                            pollInfo: testPollInfo,
                            publicKey: TestConstants.publicKey,
                            for: "testRoom",
                            on: "testServer",
                            using: dependencies
                        )
                    }
                    
                    expect(mockJobRunner)
                        .toNot(call(matchingParameters: .all) {
                            $0.add(
                                .any,
                                job: Job(
                                    variant: .displayPictureDownload,
                                    shouldBeUnique: true,
                                    details: DisplayPictureDownloadJob.Details(
                                        target: .community(
                                            imageId: "12",
                                            roomToken: "testRoom",
                                            server: "testServer"
                                        ),
                                        timestamp: 1234567890
                                    )
                                ),
                                dependantJob: nil,
                                canStartJob: true
                            )
                        })
                }
                
                // MARK: ---- schedules the displayPictureDownload job if there is an image
                it("schedules the displayPictureDownload job if there is an image") {
                    mockStorage.write { db in
                        try OpenGroup.deleteAll(db)
                        try OpenGroup(
                            server: "testServer",
                            roomToken: "testRoom",
                            publicKey: TestConstants.publicKey,
                            isActive: true,
                            name: "Test",
                            imageId: "12",
                            userCount: 0,
                            infoUpdates: 10
                        ).insert(db)
                    }
                    
                    mockStorage.write { db in
                        try OpenGroupManager.handlePollInfo(
                            db,
                            pollInfo: testPollInfo,
                            publicKey: TestConstants.publicKey,
                            for: "testRoom",
                            on: "testServer",
                            using: dependencies
                        )
                    }
                    
                    expect(mockJobRunner)
                        .to(call(matchingParameters: .all) {
                            $0.add(
                                .any,
                                job: Job(
                                    variant: .displayPictureDownload,
                                    shouldBeUnique: true,
                                    details: DisplayPictureDownloadJob.Details(
                                        target: .community(
                                            imageId: "12",
                                            roomToken: "testRoom",
                                            server: "testServer"
                                        ),
                                        timestamp: 1234567890
                                    )
                                ),
                                dependantJob: nil,
                                canStartJob: true
                            )
                        })
                }
                
                // MARK: ---- and updating the moderator list
                context("and updating the moderator list") {
                    // MARK: ------ successfully updates
                    it("successfully updates") {
                        testPollInfo = OpenGroupAPI.RoomPollInfo.mock.with(
                            token: "testRoom",
                            activeUsers: 10,
                            details: OpenGroupAPI.Room.mock.with(
                                moderators: ["TestMod"],
                                hiddenModerators: [],
                                admins: [],
                                hiddenAdmins: []
                            )
                        )
                        
                        mockStorage.write { db in
                            try OpenGroupManager.handlePollInfo(
                                db,
                                pollInfo: testPollInfo,
                                publicKey: TestConstants.publicKey,
                                for: "testRoom",
                                on: "testServer",
                                using: dependencies
                            )
                        }
                        
                        expect(
                            mockStorage.read { db -> GroupMember? in
                                try GroupMember
                                    .filter(GroupMember.Columns.groupId == OpenGroup.idFor(
                                        roomToken: "testRoom",
                                        server: "testServer"
                                    ))
                                    .fetchOne(db)
                            }
                        ).to(equal(
                            GroupMember(
                                groupId: OpenGroup.idFor(
                                    roomToken: "testRoom",
                                    server: "testServer"
                                ),
                                profileId: "TestMod",
                                role: .moderator,
                                roleStatus: .accepted,
                                isHidden: false
                            )
                        ))
                    }
                    
                    // MARK: ------ updates for hidden moderators
                    it("updates for hidden moderators") {
                        testPollInfo = OpenGroupAPI.RoomPollInfo.mock.with(
                            token: "testRoom",
                            activeUsers: 10,
                            details: OpenGroupAPI.Room.mock.with(
                                moderators: [],
                                hiddenModerators: ["TestMod2"],
                                admins: [],
                                hiddenAdmins: []
                            )
                        )
                        
                        mockStorage.write { db in
                            try OpenGroupManager.handlePollInfo(
                                db,
                                pollInfo: testPollInfo,
                                publicKey: TestConstants.publicKey,
                                for: "testRoom",
                                on: "testServer",
                                using: dependencies
                            )
                        }
                        
                        expect(
                            mockStorage.read { db -> GroupMember? in
                                try GroupMember
                                    .filter(GroupMember.Columns.groupId == OpenGroup.idFor(
                                        roomToken: "testRoom",
                                        server: "testServer"
                                    ))
                                    .fetchOne(db)
                            }
                        ).to(equal(
                            GroupMember(
                                groupId: OpenGroup.idFor(
                                    roomToken: "testRoom",
                                    server: "testServer"
                                ),
                                profileId: "TestMod2",
                                role: .moderator,
                                roleStatus: .accepted,
                                isHidden: true
                            )
                        ))
                    }
                    
                    // MARK: ------ does not insert mods if no moderators are provided
                    it("does not insert mods if no moderators are provided") {
                        testPollInfo = OpenGroupAPI.RoomPollInfo.mock.with(
                            token: "testRoom",
                            activeUsers: 10
                        )
                        
                        mockStorage.write { db in
                            try OpenGroupManager.handlePollInfo(
                                db,
                                pollInfo: testPollInfo,
                                publicKey: TestConstants.publicKey,
                                for: "testRoom",
                                on: "testServer",
                                using: dependencies
                            )
                        }
                        
                        expect(mockStorage.read { db -> Int in try GroupMember.fetchCount(db) })
                            .to(equal(0))
                    }
                }
                
                // MARK: ---- and updating the admin list
                context("and updating the admin list") {
                    // MARK: ------ successfully updates
                    it("successfully updates") {
                        testPollInfo = OpenGroupAPI.RoomPollInfo.mock.with(
                            token: "testRoom",
                            activeUsers: 10,
                            details: OpenGroupAPI.Room.mock.with(
                                moderators: [],
                                hiddenModerators: [],
                                admins: ["TestAdmin"],
                                hiddenAdmins: []
                            )
                        )
                        
                        mockStorage.write { db in
                            try OpenGroupManager.handlePollInfo(
                                db,
                                pollInfo: testPollInfo,
                                publicKey: TestConstants.publicKey,
                                for: "testRoom",
                                on: "testServer",
                                using: dependencies
                            )
                        }
                        
                        expect(
                            mockStorage.read { db -> GroupMember? in
                                try GroupMember
                                    .filter(GroupMember.Columns.groupId == OpenGroup.idFor(
                                        roomToken: "testRoom",
                                        server: "testServer"
                                    ))
                                    .fetchOne(db)
                            }
                        ).to(equal(
                            GroupMember(
                                groupId: OpenGroup.idFor(
                                    roomToken: "testRoom",
                                    server: "testServer"
                                ),
                                profileId: "TestAdmin",
                                role: .admin,
                                roleStatus: .accepted,
                                isHidden: false
                            )
                        ))
                    }
                    
                    // MARK: ------ updates for hidden admins
                    it("updates for hidden admins") {
                        testPollInfo = OpenGroupAPI.RoomPollInfo.mock.with(
                            token: "testRoom",
                            activeUsers: 10,
                            details: OpenGroupAPI.Room.mock.with(
                                moderators: [],
                                hiddenModerators: [],
                                admins: [],
                                hiddenAdmins: ["TestAdmin2"]
                            )
                        )
                        
                        mockStorage.write { db in
                            try OpenGroupManager.handlePollInfo(
                                db,
                                pollInfo: testPollInfo,
                                publicKey: TestConstants.publicKey,
                                for: "testRoom",
                                on: "testServer",
                                using: dependencies
                            )
                        }
                        
                        expect(
                            mockStorage.read { db -> GroupMember? in
                                try GroupMember
                                    .filter(GroupMember.Columns.groupId == OpenGroup.idFor(
                                        roomToken: "testRoom",
                                        server: "testServer"
                                    ))
                                    .fetchOne(db)
                            }
                        ).to(equal(
                            GroupMember(
                                groupId: OpenGroup.idFor(
                                    roomToken: "testRoom",
                                    server: "testServer"
                                ),
                                profileId: "TestAdmin2",
                                role: .admin,
                                roleStatus: .accepted,
                                isHidden: true
                            )
                        ))
                    }
                    
                    // MARK: ------ does not insert an admin if no admins are provided
                    it("does not insert an admin if no admins are provided") {
                        testPollInfo = OpenGroupAPI.RoomPollInfo.mock.with(
                            token: "testRoom",
                            activeUsers: 10,
                            details: nil
                        )
                        
                        mockStorage.write { db in
                            try OpenGroupManager.handlePollInfo(
                                db,
                                pollInfo: testPollInfo,
                                publicKey: TestConstants.publicKey,
                                for: "testRoom",
                                on: "testServer",
                                using: dependencies
                            )
                        }
                        
                        expect(mockStorage.read { db -> Int in try GroupMember.fetchCount(db) })
                            .to(equal(0))
                    }
                }
                
                // MARK: ---- when it cannot get the open group
                context("when it cannot get the open group") {
                    // MARK: ------ does not save the thread
                    it("does not save the thread") {
                        mockStorage.write { db in
                            try OpenGroup.deleteAll(db)
                        }
                        
                        mockStorage.write { db in
                            try OpenGroupManager.handlePollInfo(
                                db,
                                pollInfo: testPollInfo,
                                publicKey: TestConstants.publicKey,
                                for: "testRoom",
                                on: "testServer",
                                using: dependencies
                            )
                        }
                        
                        expect(mockStorage.read { db -> Int in try OpenGroup.fetchCount(db) }).to(equal(0))
                    }
                }
                
                // MARK: ---- when not given a public key
                context("when not given a public key") {
                    // MARK: ------ saves the open group with the existing public key
                    it("saves the open group with the existing public key") {
                        mockStorage.write { db in
                            try OpenGroupManager.handlePollInfo(
                                db,
                                pollInfo: testPollInfo,
                                publicKey: nil,
                                for: "testRoom",
                                on: "testServer",
                                using: dependencies
                            )
                        }
                        
                        expect(
                            mockStorage.read { db -> String? in
                                try OpenGroup
                                    .select(.publicKey)
                                    .asRequest(of: String.self)
                                    .fetchOne(db)
                            }
                        ).to(equal(TestConstants.publicKey))
                    }
                }
                
                // MARK: ---- when trying to get the room image
                context("when trying to get the room image") {
                    beforeEach {
                        mockStorage.write { db in
                            try OpenGroup
                                .updateAll(db, OpenGroup.Columns.displayPictureFilename.set(to: nil))
                        }
                    }
                    
                    // MARK: ------ schedules a download for the room image
                    it("schedules a download for the room image") {
                        testPollInfo = OpenGroupAPI.RoomPollInfo.mock.with(
                            token: "testRoom",
                            activeUsers: 10,
                            details: OpenGroupAPI.Room.mock.with(
                                token: "test",
                                name: "test",
                                imageId: "10"
                            )
                        )
                        
                        mockStorage.write { db in
                            try OpenGroupManager.handlePollInfo(
                                db,
                                pollInfo: testPollInfo,
                                publicKey: TestConstants.publicKey,
                                for: "testRoom",
                                on: "testServer",
                                using: dependencies
                            )
                        }
                        
                        expect(
                            mockStorage.read { db -> String? in
                                try OpenGroup
                                    .select(.imageId)
                                    .asRequest(of: String.self)
                                    .fetchOne(db)
                            }
                        ).to(equal("10"))
                        expect(mockJobRunner)
                            .to(call(.exactly(times: 1), matchingParameters: .all) {
                                $0.add(
                                    .any,
                                    job: Job(
                                        variant: .displayPictureDownload,
                                        shouldBeUnique: true,
                                        details: DisplayPictureDownloadJob.Details(
                                            target: .community(
                                                imageId: "10",
                                                roomToken: "testRoom",
                                                server: "testServer"
                                            ),
                                            timestamp: 1234567890
                                        )
                                    ),
                                    dependantJob: nil,
                                    canStartJob: true
                                )
                            })
                    }
                    
                    // MARK: ------ uses the existing room image id if none is provided
                    it("uses the existing room image id if none is provided") {
                        mockStorage.write { db in
                            try OpenGroup.deleteAll(db)
                            try OpenGroup(
                                server: "testServer",
                                roomToken: "testRoom",
                                publicKey: TestConstants.publicKey,
                                isActive: true,
                                name: "Test",
                                imageId: "12",
                                userCount: 0,
                                infoUpdates: 10,
                                displayPictureFilename: "test",
                                lastDisplayPictureUpdate: 1234567890
                            ).insert(db)
                        }
                        
                        testPollInfo = OpenGroupAPI.RoomPollInfo.mock.with(
                            token: "testRoom",
                            activeUsers: 10,
                            details: nil
                        )
                        
                        mockStorage.write { db in
                            try OpenGroupManager.handlePollInfo(
                                db,
                                pollInfo: testPollInfo,
                                publicKey: TestConstants.publicKey,
                                for: "testRoom",
                                on: "testServer",
                                using: dependencies
                            )
                        }
                        
                        expect(
                            mockStorage.read { db -> String? in
                                try OpenGroup
                                    .select(.imageId)
                                    .asRequest(of: String.self)
                                    .fetchOne(db)
                            }
                        ).to(equal("12"))
                        expect(
                            mockStorage.read { db -> String? in
                                try OpenGroup
                                    .select(.displayPictureFilename)
                                    .asRequest(of: String.self)
                                    .fetchOne(db)
                            }
                        ).toNot(beNil())
                        expect(mockJobRunner).toNot(call { $0.add(.any, job: .any, dependantJob: .any, canStartJob: .any) })
                    }
                    
                    // MARK: ------ uses the new room image id if there is an existing one
                    it("uses the new room image id if there is an existing one") {
                        mockStorage.write { db in
                            try OpenGroup.deleteAll(db)
                            try OpenGroup(
                                server: "testServer",
                                roomToken: "testRoom",
                                publicKey: TestConstants.publicKey,
                                isActive: true,
                                name: "Test",
                                imageId: "12",
                                userCount: 0,
                                infoUpdates: 10,
                                displayPictureFilename: "test",
                                lastDisplayPictureUpdate: 1234567890
                            ).insert(db)
                        }
                        
                        testPollInfo = OpenGroupAPI.RoomPollInfo.mock.with(
                            token: "testRoom",
                            activeUsers: 10,
                            details: OpenGroupAPI.Room.mock.with(
                                token: "test",
                                name: "test",
                                infoUpdates: 10,
                                imageId: "10"
                            )
                        )
                        
                        mockStorage.write { db in
                            try OpenGroupManager.handlePollInfo(
                                db,
                                pollInfo: testPollInfo,
                                publicKey: TestConstants.publicKey,
                                for: "testRoom",
                                on: "testServer",
                                using: dependencies
                            )
                        }
                        
                        expect(
                            mockStorage.read { db -> String? in
                                try OpenGroup
                                    .select(.imageId)
                                    .asRequest(of: String.self)
                                    .fetchOne(db)
                            }
                        ).to(equal("10"))
                        expect(
                            mockStorage.read { db -> String? in
                                try OpenGroup
                                    .select(.displayPictureFilename)
                                    .asRequest(of: String.self)
                                    .fetchOne(db)
                            }
                        ).toNot(beNil())
                        expect(mockJobRunner)
                            .to(call(.exactly(times: 1), matchingParameters: .all) {
                                $0.add(
                                    .any,
                                    job: Job(
                                        variant: .displayPictureDownload,
                                        shouldBeUnique: true,
                                        details: DisplayPictureDownloadJob.Details(
                                            target: .community(
                                                imageId: "10",
                                                roomToken: "testRoom",
                                                server: "testServer"
                                            ),
                                            timestamp: 1234567890
                                        )
                                    ),
                                    dependantJob: nil,
                                    canStartJob: true
                                )
                            })
                    }
                    
                    // MARK: ------ does nothing if there is no room image
                    it("does nothing if there is no room image") {
                        mockStorage.write { db in
                            try OpenGroupManager.handlePollInfo(
                                db,
                                pollInfo: testPollInfo,
                                publicKey: TestConstants.publicKey,
                                for: "testRoom",
                                on: "testServer",
                                using: dependencies
                            )
                        }
                        
                        expect(
                            mockStorage.read { db -> String? in
                                try OpenGroup
                                    .select(.displayPictureFilename)
                                    .asRequest(of: String.self)
                                    .fetchOne(db)
                            }
                        ).to(beNil())
                    }
                }
            }
        }
        
        // MARK: - an OpenGroupManager
        describe("an OpenGroupManager") {
            // MARK: -- when handling messages
            context("when handling messages") {
                beforeEach {
                    mockStorage.write { db in
                        try testGroupThread.insert(db)
                        try testOpenGroup.insert(db)
                        try testInteraction1.insert(db)
                    }
                }
                
                // MARK: ---- updates the sequence number when there are messages
                it("updates the sequence number when there are messages") {
                    mockStorage.write { db in
                        OpenGroupManager.handleMessages(
                            db,
                            messages: [
                                OpenGroupAPI.Message(
                                    id: 1,
                                    sender: nil,
                                    posted: 123,
                                    edited: nil,
                                    deleted: nil,
                                    seqNo: 124,
                                    whisper: false,
                                    whisperMods: false,
                                    whisperTo: nil,
                                    base64EncodedData: nil,
                                    base64EncodedSignature: nil,
                                    reactions: nil
                                )
                            ],
                            for: "testRoom",
                            on: "testServer",
                            using: dependencies
                        )
                    }
                    
                    expect(
                        mockStorage.read { db -> Int64? in
                            try OpenGroup
                                .select(.sequenceNumber)
                                .asRequest(of: Int64.self)
                                .fetchOne(db)
                        }
                    ).to(equal(124))
                }
                
                // MARK: ---- does not update the sequence number if there are no messages
                it("does not update the sequence number if there are no messages") {
                    mockStorage.write { db in
                        OpenGroupManager.handleMessages(
                            db,
                            messages: [],
                            for: "testRoom",
                            on: "testServer",
                            using: dependencies
                        )
                    }
                    
                    expect(
                        mockStorage.read { db -> Int64? in
                            try OpenGroup
                                .select(.sequenceNumber)
                                .asRequest(of: Int64.self)
                                .fetchOne(db)
                        }
                    ).to(equal(5))
                }
                
                // MARK: ---- ignores a message with no sender
                it("ignores a message with no sender") {
                    mockStorage.write { db in
                        try Interaction.deleteAll(db)
                    }
                    
                    mockStorage.write { db in
                        OpenGroupManager.handleMessages(
                            db,
                            messages: [
                                OpenGroupAPI.Message(
                                    id: 1,
                                    sender: nil,
                                    posted: 123,
                                    edited: nil,
                                    deleted: nil,
                                    seqNo: 124,
                                    whisper: false,
                                    whisperMods: false,
                                    whisperTo: nil,
                                    base64EncodedData: Data([1, 2, 3]).base64EncodedString(),
                                    base64EncodedSignature: nil,
                                    reactions: nil
                                )
                            ],
                            for: "testRoom",
                            on: "testServer",
                            using: dependencies
                        )
                    }
                    
                    expect(mockStorage.read { db -> Int in try Interaction.fetchCount(db) }).to(equal(0))
                }
                
                // MARK: ---- ignores a message with invalid data
                it("ignores a message with invalid data") {
                    mockStorage.write { db in
                        try Interaction.deleteAll(db)
                    }
                    
                    mockStorage.write { db in
                        OpenGroupManager.handleMessages(
                            db,
                            messages: [
                                OpenGroupAPI.Message(
                                    id: 1,
                                    sender: "05\(TestConstants.publicKey)",
                                    posted: 123,
                                    edited: nil,
                                    deleted: nil,
                                    seqNo: 124,
                                    whisper: false,
                                    whisperMods: false,
                                    whisperTo: nil,
                                    base64EncodedData: Data([1, 2, 3]).base64EncodedString(),
                                    base64EncodedSignature: nil,
                                    reactions: nil
                                )
                            ],
                            for: "testRoom",
                            on: "testServer",
                            using: dependencies
                        )
                    }
                    
                    expect(mockStorage.read { db -> Int in try Interaction.fetchCount(db) }).to(equal(0))
                }
                
                // MARK: ---- processes a message with valid data
                it("processes a message with valid data") {
                    mockStorage.write { db in
                        OpenGroupManager.handleMessages(
                            db,
                            messages: [testMessage],
                            for: "testRoom",
                            on: "testServer",
                            using: dependencies
                        )
                    }
                    
                    expect(mockStorage.read { db -> Int in try Interaction.fetchCount(db) }).to(equal(1))
                }
                
                // MARK: ---- processes valid messages when combined with invalid ones
                it("processes valid messages when combined with invalid ones") {
                    mockStorage.write { db in
                        OpenGroupManager.handleMessages(
                            db,
                            messages: [
                                OpenGroupAPI.Message(
                                    id: 2,
                                    sender: "05\(TestConstants.publicKey)",
                                    posted: 122,
                                    edited: nil,
                                    deleted: nil,
                                    seqNo: 123,
                                    whisper: false,
                                    whisperMods: false,
                                    whisperTo: nil,
                                    base64EncodedData: Data([1, 2, 3]).base64EncodedString(),
                                    base64EncodedSignature: nil,
                                    reactions: nil
                                ),
                                testMessage,
                            ],
                            for: "testRoom",
                            on: "testServer",
                            using: dependencies
                        )
                    }
                    
                    expect(mockStorage.read { db -> Int in try Interaction.fetchCount(db) }).to(equal(1))
                }
                
                // MARK: ---- with no data
                context("with no data") {
                    // MARK: ------ deletes the message if we have the message
                    it("deletes the message if we have the message") {
                        mockStorage.write { db in
                            try Interaction
                                .updateAll(
                                    db,
                                    Interaction.Columns.openGroupServerMessageId.set(to: 127)
                                )
                        }
                        
                        mockStorage.write { db in
                            OpenGroupManager.handleMessages(
                                db,
                                messages: [
                                    OpenGroupAPI.Message(
                                        id: 127,
                                        sender: "05\(TestConstants.publicKey)",
                                        posted: 123,
                                        edited: nil,
                                        deleted: nil,
                                        seqNo: 123,
                                        whisper: false,
                                        whisperMods: false,
                                        whisperTo: nil,
                                        base64EncodedData: nil,
                                        base64EncodedSignature: nil,
                                        reactions: nil
                                    )
                                ],
                                for: "testRoom",
                                on: "testServer",
                                using: dependencies
                            )
                        }
                        
                        expect(mockStorage.read { db -> Int in try Interaction.fetchCount(db) }).to(equal(0))
                    }
                    
                    // MARK: ------ does nothing if we do not have the message
                    it("does nothing if we do not have the message") {
                        mockStorage.write { db in
                            OpenGroupManager.handleMessages(
                                db,
                                messages: [
                                    OpenGroupAPI.Message(
                                        id: 127,
                                        sender: "05\(TestConstants.publicKey)",
                                        posted: 123,
                                        edited: nil,
                                        deleted: nil,
                                        seqNo: 123,
                                        whisper: false,
                                        whisperMods: false,
                                        whisperTo: nil,
                                        base64EncodedData: nil,
                                        base64EncodedSignature: nil,
                                        reactions: nil
                                    )
                                ],
                                for: "testRoom",
                                on: "testServer",
                                using: dependencies
                            )
                        }
                        
                        expect(mockStorage.read { db -> Int in try Interaction.fetchCount(db) }).to(equal(0))
                    }
                }
            }
            
            // MARK: -- when handling direct messages
            context("when handling direct messages") {
                beforeEach {
                    mockCrypto
                        .when {
                            $0.generate(
                                .plaintextWithSessionBlindingProtocol(
                                    .any,
                                    ciphertext: .any,
                                    senderId: .any,
                                    recipientId: .any,
                                    serverPublicKey: .any,
                                    using: .any
                                )
                            )
                        }
                        .thenReturn((
                            plaintext: Data(base64Encoded:"ChQKC1Rlc3RNZXNzYWdlONCI7I/3Iw==")! +
                            Data([0x80]) +
                            Data([UInt8](repeating: 0, count: 32)),
                            senderSessionIdHex: "05\(TestConstants.publicKey)"
                        ))
                    mockCrypto
                        .when { $0.generate(.x25519(ed25519Pubkey: .any)) }
                        .thenReturn(Data(hex: TestConstants.publicKey).bytes)
                }
                
                // MARK: ---- does nothing if there are no messages
                it("does nothing if there are no messages") {
                    mockStorage.write { db in
                        OpenGroupManager.handleDirectMessages(
                            db,
                            messages: [],
                            fromOutbox: false,
                            on: "testServer",
                            using: dependencies
                        )
                    }
                    
                    expect(
                        mockStorage.read { db -> Int64? in
                            try OpenGroup
                                .select(.inboxLatestMessageId)
                                .asRequest(of: Int64.self)
                                .fetchOne(db)
                        }
                    ).to(equal(0))
                    expect(
                        mockStorage.read { db -> Int64? in
                            try OpenGroup
                                .select(.outboxLatestMessageId)
                                .asRequest(of: Int64.self)
                                .fetchOne(db)
                        }
                    ).to(equal(0))
                }
                
                // MARK: ---- does nothing if it cannot get the open group
                it("does nothing if it cannot get the open group") {
                    mockStorage.write { db in
                        try OpenGroup.deleteAll(db)
                    }
                    
                    mockStorage.write { db in
                        OpenGroupManager.handleDirectMessages(
                            db,
                            messages: [testDirectMessage],
                            fromOutbox: false,
                            on: "testServer",
                            using: dependencies
                        )
                    }
                    
                    expect(
                        mockStorage.read { db -> Int64? in
                            try OpenGroup
                                .select(.inboxLatestMessageId)
                                .asRequest(of: Int64.self)
                                .fetchOne(db)
                        }
                    ).to(beNil())
                    expect(
                        mockStorage.read { db -> Int64? in
                            try OpenGroup
                                .select(.outboxLatestMessageId)
                                .asRequest(of: Int64.self)
                                .fetchOne(db)
                        }
                    ).to(beNil())
                }
                
                // MARK: ---- ignores messages with non base64 encoded data
                it("ignores messages with non base64 encoded data") {
                    testDirectMessage = OpenGroupAPI.DirectMessage(
                        id: testDirectMessage.id,
                        sender: testDirectMessage.sender.replacingOccurrences(of: "8", with: "9"),
                        recipient: testDirectMessage.recipient,
                        posted: testDirectMessage.posted,
                        expires: testDirectMessage.expires,
                        base64EncodedMessage: "TestMessage%%%"
                    )
                    
                    mockStorage.write { db in
                        OpenGroupManager.handleDirectMessages(
                            db,
                            messages: [testDirectMessage],
                            fromOutbox: false,
                            on: "testServer",
                            using: dependencies
                        )
                    }
                    
                    expect(mockStorage.read { db -> Int in try Interaction.fetchCount(db) }).to(equal(0))
                }
                
                // MARK: ---- for the inbox
                context("for the inbox") {
                    beforeEach {
                        mockCrypto
                            .when { $0.verify(.sessionId(.any, matchesBlindedId: .any, serverPublicKey: .any)) }
                            .thenReturn(false)
                    }
                    
                    // MARK: ------ updates the inbox latest message id
                    it("updates the inbox latest message id") {
                        mockStorage.write { db in
                            OpenGroupManager.handleDirectMessages(
                                db,
                                messages: [testDirectMessage],
                                fromOutbox: false,
                                on: "testServer",
                                using: dependencies
                            )
                        }
                        
                        expect(
                            mockStorage.read { db -> Int64? in
                                try OpenGroup
                                    .select(.inboxLatestMessageId)
                                    .asRequest(of: Int64.self)
                                    .fetchOne(db)
                            }
                        ).to(equal(128))
                    }
                    
                    // MARK: ------ ignores a message with invalid data
                    it("ignores a message with invalid data") {
                        mockCrypto
                            .when {
                                $0.generate(
                                    .plaintextWithSessionBlindingProtocol(
                                        .any,
                                        ciphertext: .any,
                                        senderId: .any,
                                        recipientId: .any,
                                        serverPublicKey: .any,
                                        using: .any
                                    )
                                )
                            }
                            .thenReturn((
                                plaintext: Data("TestInvalid".bytes),
                                senderSessionIdHex: "05\(TestConstants.publicKey)"
                            ))
                        
                        mockStorage.write { db in
                            OpenGroupManager.handleDirectMessages(
                                db,
                                messages: [testDirectMessage],
                                fromOutbox: false,
                                on: "testServer",
                                using: dependencies
                            )
                        }
                        
                        expect(mockStorage.read { db -> Int in try Interaction.fetchCount(db) }).to(equal(0))
                    }
                    
                    // MARK: ------ processes a message with valid data
                    it("processes a message with valid data") {
                        mockStorage.write { db in
                            OpenGroupManager.handleDirectMessages(
                                db,
                                messages: [testDirectMessage],
                                fromOutbox: false,
                                on: "testServer",
                                using: dependencies
                            )
                        }
                        
                        expect(mockStorage.read { db -> Int in try Interaction.fetchCount(db) }).to(equal(1))
                    }
                    
                    // MARK: ------ processes valid messages when combined with invalid ones
                    it("processes valid messages when combined with invalid ones") {
                        mockStorage.write { db in
                            OpenGroupManager.handleDirectMessages(
                                db,
                                messages: [
                                    OpenGroupAPI.DirectMessage(
                                        id: testDirectMessage.id,
                                        sender: testDirectMessage.sender.replacingOccurrences(of: "8", with: "9"),
                                        recipient: testDirectMessage.recipient,
                                        posted: testDirectMessage.posted,
                                        expires: testDirectMessage.expires,
                                        base64EncodedMessage: Data([1, 2, 3]).base64EncodedString()
                                    ),
                                    testDirectMessage
                                ],
                                fromOutbox: false,
                                on: "testServer",
                                using: dependencies
                            )
                        }
                        
                        expect(mockStorage.read { db -> Int in try Interaction.fetchCount(db) }).to(equal(1))
                    }
                }
                
                // MARK: ---- for the outbox
                context("for the outbox") {
                    beforeEach {
                        mockCrypto
                            .when { $0.verify(.sessionId(.any, matchesBlindedId: .any, serverPublicKey: .any)) }
                            .thenReturn(false)
                    }
                    
                    // MARK: ------ updates the outbox latest message id
                    it("updates the outbox latest message id") {
                        mockStorage.write { db in
                            OpenGroupManager.handleDirectMessages(
                                db,
                                messages: [testDirectMessage],
                                fromOutbox: true,
                                on: "testServer",
                                using: dependencies
                            )
                        }
                        
                        expect(
                            mockStorage.read { db -> Int64? in
                                try OpenGroup
                                    .select(.outboxLatestMessageId)
                                    .asRequest(of: Int64.self)
                                    .fetchOne(db)
                            }
                        ).to(equal(128))
                    }
                    
                    // MARK: ------ retrieves an existing blinded id lookup
                    it("retrieves an existing blinded id lookup") {
                        mockStorage.write { db in
                            try BlindedIdLookup(
                                blindedId: "15\(TestConstants.blind15PublicKey)",
                                sessionId: "TestSessionId",
                                openGroupServer: "testserver",
                                openGroupPublicKey: "05\(TestConstants.publicKey)"
                            ).insert(db)
                        }
                        
                        mockStorage.write { db in
                            OpenGroupManager.handleDirectMessages(
                                db,
                                messages: [testDirectMessage],
                                fromOutbox: true,
                                on: "testServer",
                                using: dependencies
                            )
                        }
                        
                        expect(mockStorage.read { db -> Int in try BlindedIdLookup.fetchCount(db) }).to(equal(1))
                        expect(mockStorage.read { db -> Int in try SessionThread.fetchCount(db) }).to(equal(2))
                    }
                    
                    // MARK: ------ falls back to using the blinded id if no lookup is found
                    it("falls back to using the blinded id if no lookup is found") {
                        mockStorage.write { db in
                            OpenGroupManager.handleDirectMessages(
                                db,
                                messages: [testDirectMessage],
                                fromOutbox: true,
                                on: "testServer",
                                using: dependencies
                            )
                        }
                        
                        expect(mockStorage.read { db -> Int in try BlindedIdLookup.fetchCount(db) }).to(equal(1))
                        expect(mockStorage
                            .read { db -> String? in
                                try BlindedIdLookup
                                    .select(.sessionId)
                                    .asRequest(of: String.self)
                                    .fetchOne(db)
                            }
                        ).to(beNil())
                        expect(mockStorage.read { db -> Int in try SessionThread.fetchCount(db) }).to(equal(2))
                        expect(
                            mockStorage.read { db -> SessionThread? in
                                try SessionThread.fetchOne(db, id: "15\(TestConstants.blind15PublicKey)")
                            }
                        ).toNot(beNil())
                    }
                    
                    // MARK: ------ ignores a message with invalid data
                    it("ignores a message with invalid data") {
                        mockCrypto
                            .when {
                                $0.generate(
                                    .plaintextWithSessionBlindingProtocol(
                                        .any,
                                        ciphertext: .any,
                                        senderId: .any,
                                        recipientId: .any,
                                        serverPublicKey: .any,
                                        using: .any
                                    )
                                )
                            }
                            .thenReturn((
                                plaintext: Data("TestInvalid".bytes),
                                senderSessionIdHex: "05\(TestConstants.publicKey)"
                            ))
                        
                        mockStorage.write { db in
                            OpenGroupManager.handleDirectMessages(
                                db,
                                messages: [testDirectMessage],
                                fromOutbox: true,
                                on: "testServer",
                                using: dependencies
                            )
                        }
                        
                        expect(mockStorage.read { db -> Int in try SessionThread.fetchCount(db) }).to(equal(1))
                    }
                    
                    // MARK: ------ processes a message with valid data
                    it("processes a message with valid data") {
                        mockStorage.write { db in
                            OpenGroupManager.handleDirectMessages(
                                db,
                                messages: [testDirectMessage],
                                fromOutbox: true,
                                on: "testServer",
                                using: dependencies
                            )
                        }
                        
                        expect(mockStorage.read { db -> Int in try SessionThread.fetchCount(db) }).to(equal(2))
                    }
                    
                    // MARK: ------ processes valid messages when combined with invalid ones
                    it("processes valid messages when combined with invalid ones") {
                        mockStorage.write { db in
                            OpenGroupManager.handleDirectMessages(
                                db,
                                messages: [
                                    OpenGroupAPI.DirectMessage(
                                        id: testDirectMessage.id,
                                        sender: testDirectMessage.sender.replacingOccurrences(of: "8", with: "9"),
                                        recipient: testDirectMessage.recipient,
                                        posted: testDirectMessage.posted,
                                        expires: testDirectMessage.expires,
                                        base64EncodedMessage: Data([1, 2, 3]).base64EncodedString()
                                    ),
                                    testDirectMessage
                                ],
                                fromOutbox: true,
                                on: "testServer",
                                using: dependencies
                            )
                        }
                        
                        expect(mockStorage.read { db -> Int in try SessionThread.fetchCount(db) }).to(equal(2))
                    }
                }
            }
        }
        
        // MARK: - an OpenGroupManager
        describe("an OpenGroupManager") {
            // MARK: -- when determining if a user is a moderator or an admin
            context("when determining if a user is a moderator or an admin") {
                beforeEach {
                    mockStorage.write { db in
                        _ = try GroupMember.deleteAll(db)
                    }
                }
                
                // MARK: ---- uses an empty set for moderators by default
                it("uses an empty set for moderators by default") {
                    expect(
                        mockStorage.read { db in
                            openGroupManager.isUserModeratorOrAdmin(
                                db,
                                publicKey: "05\(TestConstants.publicKey)",
                                for: "testRoom",
                                on: "testServer"
                            )
                        }
                    ).to(beFalse())
                }
                
                // MARK: ---- uses an empty set for admins by default
                it("uses an empty set for admins by default") {
                    expect(
                        mockStorage.read { db in
                            openGroupManager.isUserModeratorOrAdmin(
                                db,
                                publicKey: "05\(TestConstants.publicKey)",
                                for: "testRoom",
                                on: "testServer"
                            )
                        }
                    ).to(beFalse())
                }
                
                // MARK: ---- returns true if the key is in the moderator set
                it("returns true if the key is in the moderator set") {
                    mockStorage.write { db in
                        try GroupMember(
                            groupId: OpenGroup.idFor(roomToken: "testRoom", server: "testServer"),
                            profileId: "05\(TestConstants.publicKey)",
                            role: .moderator,
                            roleStatus: .accepted,
                            isHidden: false
                        ).insert(db)
                    }
                    
                    expect(
                        mockStorage.read { db in
                            openGroupManager.isUserModeratorOrAdmin(
                                db,
                                publicKey: "05\(TestConstants.publicKey)",
                                for: "testRoom",
                                on: "testServer"
                            )
                        }
                    ).to(beTrue())
                }
                
                // MARK: ---- returns true if the key is in the admin set
                it("returns true if the key is in the admin set") {
                    mockStorage.write { db in
                        try GroupMember(
                            groupId: OpenGroup.idFor(roomToken: "testRoom", server: "testServer"),
                            profileId: "05\(TestConstants.publicKey)",
                            role: .admin,
                            roleStatus: .accepted,
                            isHidden: false
                        ).insert(db)
                    }
                    
                    expect(
                        mockStorage.read { db in
                            openGroupManager.isUserModeratorOrAdmin(
                                db,
                                publicKey: "05\(TestConstants.publicKey)",
                                for: "testRoom",
                                on: "testServer"
                            )
                        }
                    ).to(beTrue())
                }
                
                // MARK: ---- returns true if the moderator is hidden
                it("returns true if the moderator is hidden") {
                    mockStorage.write { db in
                        try GroupMember(
                            groupId: OpenGroup.idFor(roomToken: "testRoom", server: "testServer"),
                            profileId: "05\(TestConstants.publicKey)",
                            role: .moderator,
                            roleStatus: .accepted,
                            isHidden: true
                        ).insert(db)
                    }
                    
                    expect(
                        mockStorage.read { db in
                            openGroupManager.isUserModeratorOrAdmin(
                                db,
                                publicKey: "05\(TestConstants.publicKey)",
                                for: "testRoom",
                                on: "testServer"
                            )
                        }
                    ).to(beTrue())
                }
                
                // MARK: ---- returns true if the admin is hidden
                it("returns true if the admin is hidden") {
                    mockStorage.write { db in
                        try GroupMember(
                            groupId: OpenGroup.idFor(roomToken: "testRoom", server: "testServer"),
                            profileId: "05\(TestConstants.publicKey)",
                            role: .admin,
                            roleStatus: .accepted,
                            isHidden: true
                        ).insert(db)
                    }
                    
                    expect(
                        mockStorage.read { db in
                            openGroupManager.isUserModeratorOrAdmin(
                                db,
                                publicKey: "05\(TestConstants.publicKey)",
                                for: "testRoom",
                                on: "testServer"
                            )
                        }
                    ).to(beTrue())
                }
                
                // MARK: ---- returns false if the key is not a valid session id
                it("returns false if the key is not a valid session id") {
                    expect(
                        mockStorage.read { db in
                            openGroupManager.isUserModeratorOrAdmin(
                                db,
                                publicKey: "InvalidValue",
                                for: "testRoom",
                                on: "testServer"
                            )
                        }
                    ).to(beFalse())
                }
                
                // MARK: ---- and the key is a standard session id
                context("and the key is a standard session id") {
                    // MARK: ------ returns false if the key is not the users session id
                    it("returns false if the key is not the users session id") {
                        mockStorage.write { db in
                            let otherKey: String = TestConstants.publicKey.replacingOccurrences(of: "7", with: "6")
                            
                            try Identity(variant: .x25519PublicKey, data: Data(hex: otherKey)).upsert(db)
                            try Identity(variant: .x25519PrivateKey, data: Data(hex: TestConstants.privateKey)).upsert(db)
                        }
                        
                        expect(
                            mockStorage.read { db in
                                openGroupManager.isUserModeratorOrAdmin(
                                    db,
                                    publicKey: "05\(TestConstants.publicKey)",
                                    for: "testRoom",
                                    on: "testServer"
                                )
                            }
                        ).to(beFalse())
                    }
                    
                    // MARK: ------ returns true if the key is the current users and the users unblinded id is a moderator or admin
                    it("returns true if the key is the current users and the users unblinded id is a moderator or admin") {
                        mockStorage.write { db in
                            let otherKey: String = TestConstants.publicKey.replacingOccurrences(of: "7", with: "6")
                            
                            try GroupMember(
                                groupId: OpenGroup.idFor(roomToken: "testRoom", server: "testServer"),
                                profileId: "00\(otherKey)",
                                role: .moderator,
                                roleStatus: .accepted,
                                isHidden: false
                            ).insert(db)
                            
                            try Identity(variant: .ed25519PublicKey, data: Data(hex: otherKey)).upsert(db)
                            try Identity(variant: .ed25519SecretKey, data: Data(hex: TestConstants.edSecretKey)).upsert(db)
                        }
                        
                        expect(
                            mockStorage.read { db in
                                openGroupManager.isUserModeratorOrAdmin(
                                    db,
                                    publicKey: "05\(TestConstants.publicKey)",
                                    for: "testRoom",
                                    on: "testServer"
                                )
                            }
                        ).to(beTrue())
                    }
                    
                    // MARK: ------ returns true if the key is the current users and the users blinded id is a moderator or admin
                    it("returns true if the key is the current users and the users blinded id is a moderator or admin") {
                        let otherKey: String = TestConstants.publicKey.replacingOccurrences(of: "7", with: "6")
                        mockCrypto
                            .when { $0.generate(.blinded15KeyPair(serverPublicKey: .any, ed25519SecretKey: .any)) }
                            .thenReturn(
                                KeyPair(
                                    publicKey: Data(hex: otherKey).bytes,
                                    secretKey: Data(hex: TestConstants.edSecretKey).bytes
                                )
                            )
                        mockStorage.write { db in
                            try GroupMember(
                                groupId: OpenGroup.idFor(roomToken: "testRoom", server: "testServer"),
                                profileId: "15\(otherKey)",
                                role: .moderator,
                                roleStatus: .accepted,
                                isHidden: false
                            ).insert(db)
                        }
                        
                        expect(
                            mockStorage.read { db in
                                openGroupManager.isUserModeratorOrAdmin(
                                    db,
                                    publicKey: "05\(TestConstants.publicKey)",
                                    for: "testRoom",
                                    on: "testServer"
                                )
                            }
                        ).to(beTrue())
                    }
                }
                
                // MARK: ---- and the key is unblinded
                context("and the key is unblinded") {
                    // MARK: ------ returns false if unable to retrieve the user ed25519 key
                    it("returns false if unable to retrieve the user ed25519 key") {
                        mockStorage.write { db in
                            try Identity.filter(id: .ed25519PublicKey).deleteAll(db)
                            try Identity.filter(id: .ed25519SecretKey).deleteAll(db)
                        }
                        
                        expect(
                            mockStorage.read { db in
                                openGroupManager.isUserModeratorOrAdmin(
                                    db,
                                    publicKey: "00\(TestConstants.publicKey)",
                                    for: "testRoom",
                                    on: "testServer"
                                )
                            }
                        ).to(beFalse())
                    }
                    
                    // MARK: ------ returns false if the key is not the users unblinded id
                    it("returns false if the key is not the users unblinded id") {
                        mockStorage.write { db in
                            let otherKey: String = TestConstants.publicKey.replacingOccurrences(of: "7", with: "6")
                            
                            try Identity(variant: .ed25519PublicKey, data: Data(hex: otherKey)).upsert(db)
                            try Identity(variant: .ed25519SecretKey, data: Data(hex: TestConstants.edSecretKey)).upsert(db)
                        }
                        
                        expect(
                            mockStorage.read { db in
                                openGroupManager.isUserModeratorOrAdmin(
                                    db,
                                    publicKey: "00\(TestConstants.publicKey)",
                                    for: "testRoom",
                                    on: "testServer"
                                )
                            }
                        ).to(beFalse())
                    }
                    
                    // MARK: ------ returns true if the key is the current users and the users session id is a moderator or admin
                    it("returns true if the key is the current users and the users session id is a moderator or admin") {
                        let otherKey: String = TestConstants.publicKey.replacingOccurrences(of: "7", with: "6")
                        mockGeneralCache.when { $0.sessionId }.thenReturn(SessionId(.standard, hex: otherKey))
                        mockStorage.write { db in
                            try GroupMember(
                                groupId: OpenGroup.idFor(roomToken: "testRoom", server: "testServer"),
                                profileId: "05\(otherKey)",
                                role: .moderator,
                                roleStatus: .accepted,
                                isHidden: false
                            ).insert(db)
                            
                            try Identity(variant: .x25519PublicKey, data: Data(hex: otherKey)).upsert(db)
                            try Identity(variant: .x25519PrivateKey, data: Data(hex: TestConstants.privateKey)).upsert(db)
                            try Identity(variant: .ed25519PublicKey, data: Data(hex: TestConstants.publicKey)).upsert(db)
                            try Identity(variant: .ed25519SecretKey, data: Data(hex: TestConstants.edSecretKey)).upsert(db)
                        }
                        
                        expect(
                            mockStorage.read { db in
                                openGroupManager.isUserModeratorOrAdmin(
                                    db,
                                    publicKey: "00\(TestConstants.publicKey)",
                                    for: "testRoom",
                                    on: "testServer"
                                )
                            }
                        ).to(beTrue())
                    }
                    
                    // MARK: ------ returns true if the key is the current users and the users blinded id is a moderator or admin
                    it("returns true if the key is the current users and the users blinded id is a moderator or admin") {
                        let otherKey: String = TestConstants.publicKey.replacingOccurrences(of: "7", with: "6")
                        mockCrypto
                            .when { $0.generate(.blinded15KeyPair(serverPublicKey: .any, ed25519SecretKey: .any)) }
                            .thenReturn(
                                KeyPair(
                                    publicKey: Data(hex: otherKey).bytes,
                                    secretKey: Data(hex: TestConstants.edSecretKey).bytes
                                )
                            )
                        mockStorage.write { db in
                            try GroupMember(
                                groupId: OpenGroup.idFor(roomToken: "testRoom", server: "testServer"),
                                profileId: "15\(otherKey)",
                                role: .moderator,
                                roleStatus: .accepted,
                                isHidden: false
                            ).insert(db)
                            
                            try Identity(variant: .x25519PublicKey, data: Data(hex: TestConstants.publicKey)).upsert(db)
                            try Identity(variant: .x25519PrivateKey, data: Data(hex: TestConstants.privateKey)).upsert(db)
                            try Identity(variant: .ed25519PublicKey, data: Data(hex: TestConstants.publicKey)).upsert(db)
                            try Identity(variant: .ed25519SecretKey, data: Data(hex: TestConstants.edSecretKey)).upsert(db)
                        }
                        
                        expect(
                            mockStorage.read { db in
                                openGroupManager.isUserModeratorOrAdmin(
                                    db,
                                    publicKey: "00\(TestConstants.publicKey)",
                                    for: "testRoom",
                                    on: "testServer"
                                )
                            }
                        ).to(beTrue())
                    }
                }
                
                // MARK: ---- and the key is blinded
                context("and the key is blinded") {
                    // MARK: ------ returns false if unable to retrieve the user ed25519 key
                    it("returns false if unable to retrieve the user ed25519 key") {
                        mockStorage.write { db in
                            try Identity.filter(id: .ed25519PublicKey).deleteAll(db)
                            try Identity.filter(id: .ed25519SecretKey).deleteAll(db)
                        }
                        
                        expect(
                            mockStorage.read { db in
                                openGroupManager.isUserModeratorOrAdmin(
                                    db,
                                    publicKey: "15\(TestConstants.publicKey)",
                                    for: "testRoom",
                                    on: "testServer"
                                )
                            }
                        ).to(beFalse())
                    }
                    
                    // MARK: ------ returns false if unable generate a blinded key
                    it("returns false if unable generate a blinded key") {
                        mockCrypto
                            .when { $0.generate(.blinded15KeyPair(serverPublicKey: .any, ed25519SecretKey: .any)) }
                            .thenReturn(nil)
                        
                        expect(
                            mockStorage.read { db in
                                openGroupManager.isUserModeratorOrAdmin(
                                    db,
                                    publicKey: "15\(TestConstants.publicKey)",
                                    for: "testRoom",
                                    on: "testServer"
                                )
                            }
                        ).to(beFalse())
                    }
                    
                    // MARK: ------ returns false if the key is not the users blinded id
                    it("returns false if the key is not the users blinded id") {
                        let otherKey: String = TestConstants.publicKey.replacingOccurrences(of: "7", with: "6")
                        mockCrypto
                            .when { $0.generate(.blinded15KeyPair(serverPublicKey: .any, ed25519SecretKey: .any)) }
                            .thenReturn(
                                KeyPair(
                                    publicKey: Data(hex: otherKey).bytes,
                                    secretKey: Data(hex: TestConstants.edSecretKey).bytes
                                )
                            )
                        
                        expect(
                            mockStorage.read { db in
                                openGroupManager.isUserModeratorOrAdmin(
                                    db,
                                    publicKey: "15\(TestConstants.publicKey)",
                                    for: "testRoom",
                                    on: "testServer"
                                )
                            }
                        ).to(beFalse())
                    }
                    
                    // MARK: ------ returns true if the key is the current users and the users session id is a moderator or admin
                    it("returns true if the key is the current users and the users session id is a moderator or admin") {
                        let otherKey: String = TestConstants.publicKey.replacingOccurrences(of: "7", with: "6")
                        mockGeneralCache.when { $0.sessionId }.thenReturn(SessionId(.standard, hex: otherKey))
                        mockCrypto
                            .when { $0.generate(.blinded15KeyPair(serverPublicKey: .any, ed25519SecretKey: .any)) }
                            .thenReturn(
                                KeyPair(
                                    publicKey: Data(hex: TestConstants.publicKey).bytes,
                                    secretKey: Data(hex: TestConstants.edSecretKey).bytes
                                )
                            )
                        mockStorage.write { db in
                            try GroupMember(
                                groupId: OpenGroup.idFor(roomToken: "testRoom", server: "testServer"),
                                profileId: "05\(otherKey)",
                                role: .moderator,
                                roleStatus: .accepted,
                                isHidden: false
                            ).insert(db)
                            
                            try Identity(variant: .x25519PublicKey, data: Data(hex: otherKey)).upsert(db)
                            try Identity(variant: .x25519PrivateKey, data: Data(hex: TestConstants.privateKey)).upsert(db)
                            try Identity(variant: .ed25519PublicKey, data: Data(hex: TestConstants.publicKey)).upsert(db)
                            try Identity(variant: .ed25519SecretKey, data: Data(hex: TestConstants.edSecretKey)).upsert(db)
                        }
                        
                        expect(
                            mockStorage.read { db in
                                openGroupManager.isUserModeratorOrAdmin(
                                    db,
                                    publicKey: "15\(TestConstants.publicKey)",
                                    for: "testRoom",
                                    on: "testServer"
                                )
                            }
                        ).to(beTrue())
                    }
                    
                    // MARK: ------ returns true if the key is the current users and the users unblinded id is a moderator or admin
                    it("returns true if the key is the current users and the users unblinded id is a moderator or admin") {
                        mockCrypto
                            .when { $0.generate(.blinded15KeyPair(serverPublicKey: .any, ed25519SecretKey: .any)) }
                            .thenReturn(
                                KeyPair(
                                    publicKey: Data(hex: TestConstants.publicKey).bytes,
                                    secretKey: Data(hex: TestConstants.edSecretKey).bytes
                                )
                            )
                        mockStorage.write { db in
                            let otherKey: String = TestConstants.publicKey.replacingOccurrences(of: "7", with: "6")
                            
                            try GroupMember(
                                groupId: OpenGroup.idFor(roomToken: "testRoom", server: "testServer"),
                                profileId: "00\(otherKey)",
                                role: .moderator,
                                roleStatus: .accepted,
                                isHidden: false
                            ).insert(db)
                            
                            try Identity(variant: .x25519PublicKey, data: Data(hex: TestConstants.publicKey)).upsert(db)
                            try Identity(variant: .x25519PrivateKey, data: Data(hex: TestConstants.privateKey)).upsert(db)
                            try Identity(variant: .ed25519PublicKey, data: Data(hex: otherKey)).upsert(db)
                            try Identity(variant: .ed25519SecretKey, data: Data(hex: TestConstants.edSecretKey)).upsert(db)
                        }
                        
                        expect(
                            mockStorage.read { db in
                                openGroupManager.isUserModeratorOrAdmin(
                                    db,
                                    publicKey: "15\(TestConstants.publicKey)",
                                    for: "testRoom",
                                    on: "testServer"
                                )
                            }
                        ).to(beTrue())
                    }
                }
            }
            
            // MARK: -- when accessing the default rooms publisher
            context("when accessing the default rooms publisher") {
                // MARK: ---- starts a job to retrieve the default rooms if we have none
                it("starts a job to retrieve the default rooms if we have none") {
                    mockAppGroupDefaults.when { $0.bool(forKey: UserDefaults.BoolKey.isMainAppActive.rawValue) }.thenReturn(true)
                    mockStorage.write { db in
                        try OpenGroup(
                            server: OpenGroupAPI.defaultServer,
                            roomToken: "",
                            publicKey: OpenGroupAPI.defaultServerPublicKey,
                            isActive: false,
                            name: "TestExisting",
                            userCount: 0,
                            infoUpdates: 0
                        )
                        .insert(db)
                    }
                    let expectedRequest: Network.PreparedRequest<OpenGroupAPI.CapabilitiesAndRoomsResponse>! = mockStorage.read { db in
                        try OpenGroupAPI.preparedCapabilitiesAndRooms(
                            db,
                            on: OpenGroupAPI.defaultServer,
                            using: dependencies
                        )
                    }
                    cache.defaultRoomsPublisher.sinkUntilComplete()
                    
                    expect(mockNetwork)
                        .to(call { network in
                            network.send(
                                expectedRequest.body,
                                to: expectedRequest.destination,
                                requestTimeout: expectedRequest.requestTimeout,
                                requestAndPathBuildTimeout: expectedRequest.requestAndPathBuildTimeout
                            )
                        })
                }
                
                // MARK: ---- does not start a job to retrieve the default rooms if we already have rooms
                it("does not start a job to retrieve the default rooms if we already have rooms") {
                    mockAppGroupDefaults.when { $0.bool(forKey: UserDefaults.BoolKey.isMainAppActive.rawValue) }.thenReturn(true)
                    cache.setDefaultRoomInfo([(room: OpenGroupAPI.Room.mock, openGroup: OpenGroup.mock)])
                    cache.defaultRoomsPublisher.sinkUntilComplete()
                    
                    expect(mockNetwork)
                        .toNot(call { $0.send(.any, to: .any, requestTimeout: .any, requestAndPathBuildTimeout: .any) })
                }
            }
        }
    }
}

// MARK: - Convenience Extensions

extension OpenGroupAPI.Room {
    func with(
        token: String? = nil,
        name: String? = nil,
        infoUpdates: Int64? = nil,
        imageId: String? = nil,
        moderators: [String]? = nil,
        hiddenModerators: [String]? = nil,
        admins: [String]? = nil,
        hiddenAdmins: [String]? = nil
    ) -> OpenGroupAPI.Room {
        return OpenGroupAPI.Room(
            token: (token ?? self.token),
            name: (name ?? self.name),
            roomDescription: self.roomDescription,
            infoUpdates: (infoUpdates ?? self.infoUpdates),
            messageSequence: self.messageSequence,
            created: self.created,
            activeUsers: self.activeUsers,
            activeUsersCutoff: self.activeUsersCutoff,
            imageId: (imageId ?? self.imageId),
            pinnedMessages: self.pinnedMessages,
            admin: self.admin,
            globalAdmin: self.globalAdmin,
            admins: (admins ?? self.admins),
            hiddenAdmins: (hiddenAdmins ?? self.hiddenAdmins),
            moderator: self.moderator,
            globalModerator: self.globalModerator,
            moderators: (moderators ?? self.moderators),
            hiddenModerators: (hiddenModerators ?? self.hiddenModerators),
            read: self.read,
            defaultRead: self.defaultRead,
            defaultAccessible: self.defaultAccessible,
            write: self.write,
            defaultWrite: self.defaultWrite,
            upload: self.upload,
            defaultUpload: self.defaultUpload
        )
    }
}

extension OpenGroupAPI.RoomPollInfo {
    func with(
        token: String? = nil,
        activeUsers: Int64? = nil,
        details: OpenGroupAPI.Room? = .mock
    ) -> OpenGroupAPI.RoomPollInfo {
        return OpenGroupAPI.RoomPollInfo(
            token: (token ?? self.token),
            activeUsers: (activeUsers ?? self.activeUsers),
            admin: self.admin,
            globalAdmin: self.globalAdmin,
            moderator: self.moderator,
            globalModerator: self.globalModerator,
            read: self.read,
            defaultRead: self.defaultRead,
            defaultAccessible: self.defaultAccessible,
            write: self.write,
            defaultWrite: self.defaultWrite,
            upload: self.upload,
            defaultUpload: self.defaultUpload,
            details: details
        )
    }
}

// MARK: - Mock Types

extension OpenGroup: Mocked {
    static var mock: OpenGroup = OpenGroup(
        server: "testserver",
        roomToken: "testRoom",
        publicKey: TestConstants.serverPublicKey,
        isActive: true,
        name: "testRoom",
        userCount: 0,
        infoUpdates: 0
    )
}

extension OpenGroupAPI.Capabilities: Mocked {
    static var mock: OpenGroupAPI.Capabilities = OpenGroupAPI.Capabilities(capabilities: [], missing: nil)
}

extension OpenGroupAPI.Room: Mocked {
    static var mock: OpenGroupAPI.Room = OpenGroupAPI.Room(
        token: "test",
        name: "testRoom",
        roomDescription: nil,
        infoUpdates: 1,
        messageSequence: 1,
        created: 1,
        activeUsers: 1,
        activeUsersCutoff: 1,
        imageId: nil,
        pinnedMessages: nil,
        admin: false,
        globalAdmin: false,
        admins: [],
        hiddenAdmins: nil,
        moderator: false,
        globalModerator: false,
        moderators: [],
        hiddenModerators: nil,
        read: true,
        defaultRead: nil,
        defaultAccessible: nil,
        write: true,
        defaultWrite: nil,
        upload: true,
        defaultUpload: nil
    )
}

extension OpenGroupAPI.RoomPollInfo: Mocked {
    static var mock: OpenGroupAPI.RoomPollInfo = OpenGroupAPI.RoomPollInfo(
        token: "test",
        activeUsers: 1,
        admin: false,
        globalAdmin: false,
        moderator: false,
        globalModerator: false,
        read: true,
        defaultRead: nil,
        defaultAccessible: nil,
        write: true,
        defaultWrite: nil,
        upload: true,
        defaultUpload: false,
        details: .mock
    )
}

extension OpenGroupAPI.Message: Mocked {
    static var mock: OpenGroupAPI.Message = OpenGroupAPI.Message(
        id: 100,
        sender: TestConstants.blind15PublicKey,
        posted: 1,
        edited: nil,
        deleted: nil,
        seqNo: 1,
        whisper: false,
        whisperMods: false,
        whisperTo: nil,
        base64EncodedData: nil,
        base64EncodedSignature: nil,
        reactions: nil
    )
}

extension OpenGroupAPI.SendDirectMessageResponse: Mocked {
    static var mock: OpenGroupAPI.SendDirectMessageResponse = OpenGroupAPI.SendDirectMessageResponse(
        id: 1,
        sender: TestConstants.blind15PublicKey,
        recipient: "testRecipient",
        posted: 1122,
        expires: 2233
    )
}

extension OpenGroupAPI.DirectMessage: Mocked {
    static var mock: OpenGroupAPI.DirectMessage = OpenGroupAPI.DirectMessage(
        id: 101,
        sender: TestConstants.blind15PublicKey,
        recipient: "testRecipient",
        posted: 1212,
        expires: 2323,
        base64EncodedMessage: "TestMessage".data(using: .utf8)!.base64EncodedString()
    )
}
                        
extension Network.BatchResponse {
    static let mockUnblindedPollResponse: AnyPublisher<(ResponseInfoType, Data?), Error> = MockNetwork.batchResponseData(
        with: [
            (OpenGroupAPI.Endpoint.capabilities, OpenGroupAPI.Capabilities.mockBatchSubResponse()),
            (OpenGroupAPI.Endpoint.roomPollInfo("testRoom", 0), OpenGroupAPI.RoomPollInfo.mockBatchSubResponse()),
            (OpenGroupAPI.Endpoint.roomMessagesRecent("testRoom"), [OpenGroupAPI.Message].mockBatchSubResponse())
        ]
    )
    
    static let mockBlindedPollResponse: AnyPublisher<(ResponseInfoType, Data?), Error> = MockNetwork.batchResponseData(
        with: [
            (OpenGroupAPI.Endpoint.capabilities, OpenGroupAPI.Capabilities.mockBatchSubResponse()),
            (OpenGroupAPI.Endpoint.roomPollInfo("testRoom", 0), OpenGroupAPI.RoomPollInfo.mockBatchSubResponse()),
            (OpenGroupAPI.Endpoint.roomMessagesRecent("testRoom"), OpenGroupAPI.Message.mockBatchSubResponse()),
            (OpenGroupAPI.Endpoint.inboxSince(id: 0), OpenGroupAPI.DirectMessage.mockBatchSubResponse()),
            (OpenGroupAPI.Endpoint.outboxSince(id: 0), OpenGroupAPI.DirectMessage.self.mockBatchSubResponse())
        ]
    )
    
    static let mockCapabilitiesResponse: AnyPublisher<(ResponseInfoType, Data?), Error> = MockNetwork.batchResponseData(
        with: [
            (OpenGroupAPI.Endpoint.capabilities, OpenGroupAPI.Capabilities.mockBatchSubResponse())
        ]
    )
    
    static let mockRoomResponse: AnyPublisher<(ResponseInfoType, Data?), Error> = MockNetwork.batchResponseData(
        with: [
            (OpenGroupAPI.Endpoint.capabilities, OpenGroupAPI.Room.mockBatchSubResponse())
        ]
    )
    
    static let mockBanAndDeleteAllResponse: AnyPublisher<(ResponseInfoType, Data?), Error> = MockNetwork.batchResponseData(
        with: [
            (OpenGroupAPI.Endpoint.userBan(""), NoResponse.mockBatchSubResponse()),
            (OpenGroupAPI.Endpoint.roomDeleteMessages("testRoon", sessionId: ""), NoResponse.mockBatchSubResponse())
        ]
    )
}<|MERGE_RESOLUTION|>--- conflicted
+++ resolved
@@ -38,13 +38,10 @@
             openGroupWhisper: false,
             openGroupWhisperMods: false,
             openGroupWhisperTo: nil,
-<<<<<<< HEAD
-            transientDependencies: nil
-=======
             state: .sending,
             recipientReadTimestampMs: nil,
-            mostRecentFailureText: nil
->>>>>>> 83911cf9
+            mostRecentFailureText: nil,
+            transientDependencies: nil
         )
         @TestState var testGroupThread: SessionThread! = SessionThread(
             id: OpenGroup.idFor(roomToken: "testRoom", server: "testServer"),
