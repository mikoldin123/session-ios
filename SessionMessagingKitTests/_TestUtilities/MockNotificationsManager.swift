--- conflicted
+++ resolved
@@ -40,17 +40,16 @@
         mockNoReturn(args: [thread, applicationState], untrackedArgs: [db])
     }
     
-<<<<<<< HEAD
     public func addNotificationRequest(
         content: NotificationContent,
         notificationSettings: Preferences.NotificationSettings,
         extensionBaseUnreadCount: Int?
     ) {
         mockNoReturn(args: [content, notificationSettings, extensionBaseUnreadCount])
-=======
+    }
+    
     public func scheduleSessionNetworkPageLocalNotifcation(force: Bool) {
         mockNoReturn(args: [force])
->>>>>>> b834e021
     }
     
     public func cancelNotifications(identifiers: [String]) {
